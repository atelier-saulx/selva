--- conflicted
+++ resolved
@@ -500,34 +500,8 @@
   _language?: string,
   _version?: string
 ): true => {
-<<<<<<< HEAD
-  const anc = redis.ancestors(id)
-  if (anc.length === 0) {
-    result.ancestors = emptyArray()
-  } else {
-    result.ancestors = anc
-=======
-  const ancestors = redis.zrange(id + '.ancestors', 0, -1) || []
+  const ancestors = redis.ancestors(id) || []
   result.ancestors = ancestors.length > 0 ? ancestors : emptyArray()
-  return true
-}
-
-const getDescendants = (
-  id: Id,
-  results: Record<Id, true>,
-  passedId: Record<Id, true>
-): Record<Id, true> => {
-  if (!passedId[id]) {
-    const children = redis.smembers(id + '.children')
-    for (const id of children) {
-      results[id] = true
-    }
-    passedId[id] = true
-    for (const c of children) {
-      getDescendants(c, results, passedId)
-    }
->>>>>>> b9511e68
-  }
   return true
 }
 
