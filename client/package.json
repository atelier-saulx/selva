{
  "name": "@saulx/selva",
  "version": "7.0.9",
  "main": "dist/src/index.js",
  "scripts": {
    "build": "yarn clean && yarn buildLua && node ../tools/script-sha.js && yarn buildTs",
    "start": "tsc && node dist/index.js",
    "test": "ava --timeout 1m --verbose",
    "watch": "ava --color --watch --verbose",
    "buildLua": " scripts=$(ls *.script-tsconfig.json); for script in $scripts; do echo $script; ../bin/transpileScript $script; done",
    "buildTs": "tsc",
    "watchTs": "tsc --watch",
    "clean": "rm -rf ./dist",
    "generate-redis-methods": "node ./src/redis/methods/generator/index.js"
  },
  "husky": {
    "hooks": {
      "/pre-commit": "lint-staged",
      "/pre-push": "node services/db/lib/start & lerna run test --parallel --since origin -- -- --fail-fast; kill $!",
      "/post-merge": "lerna bootstrap --since $(git rev-parse HEAD) --include-filtered-dependencies"
    }
  },
  "repository": "https://github.com/atelier-saulx/selva",
  "lint-staged": {
    "{js,json}": [
      "prettier --write",
      "git add"
    ],
    "*.js": [
      "eslint --fix",
      "git add"
    ],
    "*.ts": [
      "eslint --fix",
      "git add"
    ]
  },
  "ava": {
    "files": [
      "test/**/*.ts",
      "!test/assertions",
      "!test/performance"
    ],
    "concurrency": 1,
    "extensions": [
      "ts"
    ],
    "require": [
      "ts-node/register"
    ]
  },
  "devDependencies": {
    "@saulx/selva-server": "7.0.9",
    "before-exit": "1.0.0",
    "async-exec": "^1.1.0",
    "@sindresorhus/fnv1a": "^2.0.1",
    "@types/pg": "^8.6.1",
    "@types/redis": "^2.8.28",
    "async-sema": "^3.1.0",
    "ava": "3.15.0",
    "cli-spinners": "^2.5.0",
    "get-port": "^5.1.1",
    "husky": "^5.0.9",
    "lint-staged": "^10.5.4",
    "node-fetch": "^2.6.1",
    "rimraf": "^3.0.2",
    "ts-node": "^9.1.1",
    "typescript": "^4.1.4",
    "typescript-to-lua": "^0.30.1"
  },
  "dependencies": {
    "@saulx/diff": "^1.0.0",
    "@saulx/selva-diff": "^1.0.17",
<<<<<<< HEAD
    "@saulx/selva-query-ast-parser": "^2.0.0",
    "@saulx/utils": "^2.0.1",
=======
    "@saulx/selva-query-ast-parser": "^3.0.0",
>>>>>>> 7e11ec51
    "@types/uuid": "^8.3.0",
    "chalk": "^4.1.0",
    "data-record": "^0.5.2",
    "pg": "8.7.1",
    "pg-native": "3.0.0",
    "redis": "^2.8.0",
    "squel": "^5.13.0",
    "uuid": "^8.3.2"
  }
}<|MERGE_RESOLUTION|>--- conflicted
+++ resolved
@@ -71,12 +71,8 @@
   "dependencies": {
     "@saulx/diff": "^1.0.0",
     "@saulx/selva-diff": "^1.0.17",
-<<<<<<< HEAD
-    "@saulx/selva-query-ast-parser": "^2.0.0",
     "@saulx/utils": "^2.0.1",
-=======
     "@saulx/selva-query-ast-parser": "^3.0.0",
->>>>>>> 7e11ec51
     "@types/uuid": "^8.3.0",
     "chalk": "^4.1.0",
     "data-record": "^0.5.2",
