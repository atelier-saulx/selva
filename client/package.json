{
  "name": "@saulx/selva",
  "version": "8.2.2",
  "main": "dist/src/index.js",
  "scripts": {
    "build": "yarn clean && yarn buildLua && node ../tools/script-sha.js && yarn buildTs",
    "start": "tsc && node dist/index.js",
    "test": "ava --timeout 1m --verbose",
    "watch": "ava --color --watch --verbose",
    "buildLua": " scripts=$(ls *.script-tsconfig.json); for script in $scripts; do echo $script; ../bin/transpileScript $script; done",
    "buildTs": "tsc",
    "watchTs": "tsc --watch",
    "clean": "rm -rf ./dist",
    "generate-redis-methods": "node ./src/redis/methods/generator/index.js"
  },
  "husky": {
    "hooks": {
      "/pre-commit": "lint-staged",
      "/pre-push": "node services/db/lib/start & lerna run test --parallel --since origin -- -- --fail-fast; kill $!",
      "/post-merge": "lerna bootstrap --since $(git rev-parse HEAD) --include-filtered-dependencies"
    }
  },
  "repository": "https://github.com/atelier-saulx/selva",
  "lint-staged": {
    "{js,json}": [
      "prettier --write",
      "git add"
    ],
    "*.js": [
      "eslint --fix",
      "git add"
    ],
    "*.ts": [
      "eslint --fix",
      "git add"
    ]
  },
  "ava": {
    "files": [
      "test/**/*.ts",
      "!test/assertions",
      "!test/performance"
    ],
    "concurrency": 1,
    "extensions": [
      "ts"
    ],
    "require": [
      "ts-node/register"
    ]
  },
  "devDependencies": {
<<<<<<< HEAD
    "@types/pg": "^8.6.1",
    "@saulx/selva-server": "8.2.0",
=======
    "@saulx/selva-server": "8.2.2",
>>>>>>> f35e8b1f
    "before-exit": "1.0.0",
    "async-exec": "^1.1.0",
    "@sindresorhus/fnv1a": "^2.0.1",
    "@types/redis": "^2.8.28",
    "async-sema": "^3.1.0",
    "ava": "3.15.0",
    "cli-spinners": "^2.5.0",
    "rimraf": "^3.0.2",
    "get-port": "^5.1.1",
    "husky": "^5.0.9",
    "lint-staged": "^10.5.4",
    "node-fetch": "^2.6.1",
    "ts-node": "^9.1.1",
    "typescript": "^4.1.4",
    "typescript-to-lua": "^0.30.1"
  },
  "dependencies": {
    "pg": "8.7.1",
    "pg-native": "3.0.0",
    "squel": "^5.13.0",
    "data-record": "^0.5.2",
    "@saulx/selva-diff": "^1.0.17",
    "@saulx/selva-query-ast-parser": "^3.0.0",
    "@types/uuid": "^8.3.0",
    "chalk": "^4.1.0",
    "redis": "^2.8.0",
    "uuid": "^8.3.2",
    "@saulx/utils": "^2.0.1",
    "@saulx/diff": "^1.0.0"
  }
}<|MERGE_RESOLUTION|>--- conflicted
+++ resolved
@@ -50,12 +50,8 @@
     ]
   },
   "devDependencies": {
-<<<<<<< HEAD
     "@types/pg": "^8.6.1",
     "@saulx/selva-server": "8.2.0",
-=======
-    "@saulx/selva-server": "8.2.2",
->>>>>>> f35e8b1f
     "before-exit": "1.0.0",
     "async-exec": "^1.1.0",
     "@sindresorhus/fnv1a": "^2.0.1",
