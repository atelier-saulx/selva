{
  "name": "@saulx/selva",
  "version": "1.12.0",
  "main": "dist/src/index.js",
  "scripts": {
    "build": "yarn clean && yarn buildLua && yarn buildTs",
    "start": "tsc && node dist/index.js",
    "test": "ava --verbose",
    "watch": "ava --color --watch --verbose",
    "scratchpad": "yarn buildLua && redis-cli --ldb --eval dist/lua/scratchpad.lua",
    "testLua": "yarn buildLua && ./lua/testy.lua dist/lua/tests.lua",
    "buildLua": " scripts=$(ls *.script-tsconfig.json); for script in $scripts; do echo $script; ../bin/transpileScript $script; done && node ./lua/postprocessLuaTests.js",
    "buildTs": "tsc",
    "watchTs": "tsc --watch",
    "clean": "rm -rf ./dist",
    "generate-redis-methods": "node ./src/redis/methods/generator/index.js"
  },
  "husky": {
    "hooks": {
      "/pre-commit": "lint-staged",
      "/pre-push": "node services/db/lib/start & lerna run test --parallel --since origin -- -- --fail-fast; kill $!",
      "/post-merge": "lerna bootstrap --since $(git rev-parse HEAD) --include-filtered-dependencies"
    }
  },
  "repository": "https://github.com/atelier-saulx/selva",
  "lint-staged": {
    "{js,json}": [
      "prettier --write",
      "git add"
    ],
    "*.js": [
      "eslint --fix",
      "git add"
    ],
    "*.ts": [
      "eslint --fix",
      "git add"
    ]
  },
  "ava": {
    "files": [
      "test/**/*.ts",
      "!test/assertions",
      "!test/performance"
    ],
    "compileEnhancements": false,
    "extensions": [
      "ts"
    ],
    "require": [
      "ts-node/register"
    ]
  },
  "devDependencies": {
    "@saulx/selva-server": "1.10.0",
    "@types/redis": "^2.8.14",
    "async-sema": "^3.1.0",
    "ava": "2.4.0",
    "cli-spinners": "^2.3.0",
    "get-port": "^5.1.1",
    "husky": "^3.0.8",
    "lint-staged": "^9.4.2",
    "ts-node": "^8.5.4",
    "typescript": "^3.7.3",
<<<<<<< HEAD
    "typescript-to-lua": "^0.30.1"
=======
    "typescript-to-lua": "^0.30.1",
    "@saulx/selva-server": "1.12.0"
>>>>>>> c5300dfe
  },
  "dependencies": {
    "@types/uuid": "^3.4.6",
    "chalk": "^4.0.0",
    "redis": "^2.8.0",
    "uuid": "^3.3.3"
  }
}<|MERGE_RESOLUTION|>--- conflicted
+++ resolved
@@ -52,7 +52,7 @@
     ]
   },
   "devDependencies": {
-    "@saulx/selva-server": "1.10.0",
+    "@saulx/selva-server": "1.12.0",
     "@types/redis": "^2.8.14",
     "async-sema": "^3.1.0",
     "ava": "2.4.0",
@@ -62,12 +62,7 @@
     "lint-staged": "^9.4.2",
     "ts-node": "^8.5.4",
     "typescript": "^3.7.3",
-<<<<<<< HEAD
     "typescript-to-lua": "^0.30.1"
-=======
-    "typescript-to-lua": "^0.30.1",
-    "@saulx/selva-server": "1.12.0"
->>>>>>> c5300dfe
   },
   "dependencies": {
     "@types/uuid": "^3.4.6",
