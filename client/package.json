--- conflicted
+++ resolved
@@ -50,20 +50,14 @@
     ]
   },
   "devDependencies": {
-<<<<<<< HEAD
-    "@saulx/selva-server": "7.0.7",
-=======
     "@saulx/selva-server": "7.0.8",
     "before-exit": "1.0.0",
     "async-exec": "^1.1.0",
->>>>>>> ee81e30c
     "@sindresorhus/fnv1a": "^2.0.1",
     "@types/pg": "^8.6.1",
     "@types/redis": "^2.8.28",
-    "async-exec": "^1.1.0",
     "async-sema": "^3.1.0",
     "ava": "3.15.0",
-    "before-exit": "1.0.0",
     "cli-spinners": "^2.5.0",
     "get-port": "^5.1.1",
     "husky": "^5.0.9",
