import { SelvaClient, ConnectOptions, ServerDescriptor } from '..'
import { Connect } from '../types'
import { createConnection, connections } from '../connection'
import { REGISTRY_UPDATE } from '../constants'
import getInitialRegistryServers from './getInitialRegistryServers'
import addServer from './addServer'
import removeServer from './removeServer'
import { serverId } from '../util'
import moveReplicas from './moveReplicas'
import moveSubscriptionManager from './moveSubscriptionManager'

const updateServerListeners = (selvaClient: SelvaClient) => {
  if (selvaClient.addServerUpdateListeners.length) {
    const len = selvaClient.addServerUpdateListeners.length
    for (let i = 0; i < len; i++) {
      selvaClient.addServerUpdateListeners[i]()
    }
    if (selvaClient.addServerUpdateListeners.length > len) {
      selvaClient.addServerUpdateListeners = selvaClient.addServerUpdateListeners.slice(
        len
      )
    } else {
      selvaClient.addServerUpdateListeners = []
    }
  }
}

const connectRegistry = (
  selvaClient: SelvaClient,
  connectOptions: ConnectOptions
) => {
  if (connectOptions instanceof Promise) {
    connectOptions.then((opts: Connect) => {
      connectRegistry(selvaClient, opts)
    })
  } else if (typeof connectOptions === 'function') {
    connectOptions().then((opts: Connect) => {
      connectRegistry(selvaClient, opts)
      const addReconnect = (opts: Connect) => {
        const reConnect = () => {
          connectOptions().then((nOpts: Connect) => {
            if (nOpts.port !== opts.port || nOpts.host !== opts.host) {
              if (selvaClient.registryConnection.removeClient(selvaClient)) {
                selvaClient.registryConnection.removeConnectionState(
                  selvaClient.registryConnection.getConnectionState(
                    selvaClient.selvaId
                  )
                )
              }
              delete selvaClient.registryConnection
              connectRegistry(selvaClient, nOpts)
              addReconnect(nOpts)
            }
          })
        }
        selvaClient.registryConnection.on(
          'hard-disconnect',
          reConnect,
          selvaClient.selvaId
        )
        selvaClient.registryConnection.on(
          'disconnect',
          reConnect,
          selvaClient.selvaId
        )
      }
      addReconnect(opts)
    })
  } else {
    const { port = 6379, host = '0.0.0.0' } = connectOptions

    if (selvaClient.registryConnection) {
      console.info('Update existing connection to registry')
    } else {
      const descriptor: ServerDescriptor = {
        type: 'registry',
        name: 'registry',
        port,
        host,
      }
      const registryConnection = createConnection(descriptor)

      // maybe for registry we want to handle it a bit different....
      registryConnection.attachClient(selvaClient)

      selvaClient.registryConnection = registryConnection

      registryConnection.subscribe(REGISTRY_UPDATE, selvaClient.selvaId)

      selvaClient.registryConnection.on(
        'connect',
        () => {
          selvaClient.emit('connect', descriptor)
          getInitialRegistryServers(selvaClient).then(() => {
            selvaClient.emit('added-servers', { event: '*' })
            updateServerListeners(selvaClient)
          })
        },
        selvaClient.selvaId
      )

      // if a registry client is being re-used
      if (selvaClient.registryConnection.connected) {
        // not a promise is faster
        getInitialRegistryServers(selvaClient).then(() => {
          selvaClient.emit('added-servers', { event: '*' })
          updateServerListeners(selvaClient)
        })
      }

      const clear = () => {
        selvaClient.servers = {
          ids: new Set(),
          origins: {},
          subsManagers: [],
          replicas: {},
          subRegisters: {},
          timeseries: {},
          tsRegisters: {},
          timeseriesQueues: {},
        }
        selvaClient.emit('removed-servers', { event: '*' })
      }

      selvaClient.registryConnection.on('close', clear, selvaClient.selvaId)
      selvaClient.registryConnection.on(
        'disconnect',
        clear,
        selvaClient.selvaId
      )

      registryConnection.addRemoteListener(
        'message',
        (channel, msg) => {
          if (channel === REGISTRY_UPDATE) {
            const payload = JSON.parse(msg)
            const { event } = payload
            if (event === 'new') {
              const { server } = payload
              if (addServer(selvaClient, <ServerDescriptor>server)) {
                selvaClient.emit('added-servers', payload)
                updateServerListeners(selvaClient)
              }
            } else if (event === 'remove') {
              const { server } = payload
              if (removeServer(selvaClient, <ServerDescriptor>server)) {
                const id = serverId(server)
                const connection = connections.get(id)
                // if its from this we know to increase a counter for soft ramp up
                if (connection) {
                  if (!connection.isDestroyed) {
                    connection.hardDisconnect()
                  }
                }
                selvaClient.emit('removed-servers', payload)
              }
            } else if (event === 'move-sub') {
<<<<<<< HEAD
              // from server to server - still needs to be implmented ?
              console.info('MOVE SUBSCRIPTION')
=======
              // from server to server
>>>>>>> cdf6c10e
            } else if (event === 'update-index') {
              // now we are going to move them!
              // can be either a subs manager update of index or replica
              const { type, move } = payload
              if (type === 'replica') {
                moveReplicas(selvaClient, move)
              } else if (type === 'subscriptionManager') {
                moveSubscriptionManager(selvaClient, move)
              }
            }
          }
        },
        selvaClient.selvaId
      )

      // add listeners
      selvaClient.emit('registry-started')
      updateServerListeners(selvaClient)
    }
  }
}

export default connectRegistry<|MERGE_RESOLUTION|>--- conflicted
+++ resolved
@@ -155,12 +155,7 @@
                 selvaClient.emit('removed-servers', payload)
               }
             } else if (event === 'move-sub') {
-<<<<<<< HEAD
-              // from server to server - still needs to be implmented ?
-              console.info('MOVE SUBSCRIPTION')
-=======
               // from server to server
->>>>>>> cdf6c10e
             } else if (event === 'update-index') {
               // now we are going to move them!
               // can be either a subs manager update of index or replica
