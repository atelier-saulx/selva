import { Aggregate, GetOperationAggregate, GetOptions, Sort } from '../types'
import { createAst, optimizeTypeFilters } from '@saulx/selva-query-ast-parser'
import createFindOperation from './find'
<<<<<<< HEAD
import { SelvaClient } from '../..'
import { getNestedSchema } from '../utils'
=======
import { isTraverseByType } from '../utils'
>>>>>>> cb08a971

const createAggregateOperation = (
  client: SelvaClient,
  db: string,
  aggregate: Aggregate,
  props: GetOptions,
  id: string,
  field: string,
  limit?: number,
  offset?: number,
  sort?: Sort | Sort[]
): GetOperationAggregate => {
  sort = sort || aggregate.$sort

  const fieldSchema = getNestedSchema(
    client.schemas[db],
    id,
    <string>props.$field || field.substr(1)
  )

  const isTimeseries = fieldSchema && fieldSchema.timeseries
  const op: GetOperationAggregate = {
    type: 'aggregate',
    id,
    props,
    field: field.substr(1),
    sourceField: field.substr(1),
    recursive: !!aggregate.$recursive,
    options: {
      limit: limit || aggregate.$limit || -1,
      offset: offset || aggregate.$offset || 0,
      sort: Array.isArray(sort) ? sort[0] : sort || undefined,
    },
    function:
      typeof aggregate.$function === 'string'
        ? { name: aggregate.$function }
        : { name: aggregate.$function.$name, args: aggregate.$function.$args },
    isTimeseries,
  }

  if (aggregate.$traverse) {
    if (typeof aggregate.$traverse === 'string') {
      op.sourceField = aggregate.$traverse
    } else if (Array.isArray(aggregate.$traverse)) {
      op.inKeys = aggregate.$traverse
    } else if (isTraverseByType(aggregate.$traverse)) {
      op.byType = aggregate.$traverse
    }
  }

  if (aggregate.$filter) {
    const ast = createAst(aggregate.$filter)

    if (ast) {
      optimizeTypeFilters(ast)
      op.filter = ast
    }
  }

  if (aggregate.$find) {
    op.nested = createFindOperation(
      client,
      db,
      aggregate.$find,
      props,
      '',
      field,
      false,
      limit,
      offset,
      aggregate.$find.$find ? undefined : sort,
      true
    )
  }

  return op
}

export default createAggregateOperation<|MERGE_RESOLUTION|>--- conflicted
+++ resolved
@@ -1,12 +1,9 @@
 import { Aggregate, GetOperationAggregate, GetOptions, Sort } from '../types'
 import { createAst, optimizeTypeFilters } from '@saulx/selva-query-ast-parser'
 import createFindOperation from './find'
-<<<<<<< HEAD
 import { SelvaClient } from '../..'
 import { getNestedSchema } from '../utils'
-=======
 import { isTraverseByType } from '../utils'
->>>>>>> cb08a971
 
 const createAggregateOperation = (
   client: SelvaClient,
