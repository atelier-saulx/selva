import { Find, GetOperationFind, GetOptions, Sort } from '../types'
import { createAst, optimizeTypeFilters } from '@saulx/selva-query-ast-parser'
<<<<<<< HEAD
import { getNestedSchema } from '../utils'
import { SelvaClient } from '../..'
=======
import createAggregateOperation from './aggregate'
import { isTraverseByType } from '../utils'
>>>>>>> cb08a971

const createFindOperation = (
  client: SelvaClient,
  db: string,
  find: Find,
  props: GetOptions,
  id: string,
  field: string,
  single: boolean,
  limit: number = single ? 1 : -1,
  offset: number = 0,
  sort?: Sort | Sort[],
  isNested?: boolean
): GetOperationFind => {
  const fieldSchema = getNestedSchema(
    client.schemas[db],
    id,
    <string>find.$traverse || field.substr(1)
  )

  const isTimeseries = fieldSchema && fieldSchema.timeseries

  const findOperation: GetOperationFind = {
    type: 'find',
    id,
    props,
    single,
    field: field.substr(1),
    sourceField: field.substr(1),
    recursive: find.$recursive,
    options: {
      limit,
      offset,
      sort: Array.isArray(sort) ? sort[0] : sort || undefined,
    },
    isNested,
    isTimeseries,
  }

  if (find.$traverse) {
    if (typeof find.$traverse === 'string') {
      findOperation.sourceField = find.$traverse
    } else if (Array.isArray(find.$traverse)) {
      findOperation.inKeys = find.$traverse
    } else if (isTraverseByType(find.$traverse)) {
      findOperation.byType = find.$traverse
    }
  }

  if (find.$filter) {
    const ast = createAst(find.$filter)

    if (ast) {
      optimizeTypeFilters(ast)
      findOperation.filter = ast
    }
  }

  if (find.$find) {
    findOperation.options.limit = -1
    findOperation.options.offset = 0
    findOperation.nested = createFindOperation(
      client,
      db,
      find.$find,
      props,
      '',
      field,
      single,
      limit,
      offset,
      find.$find.$find ? undefined : sort,
      true
    )
  }

  return findOperation
}

export default createFindOperation<|MERGE_RESOLUTION|>--- conflicted
+++ resolved
@@ -1,12 +1,8 @@
 import { Find, GetOperationFind, GetOptions, Sort } from '../types'
 import { createAst, optimizeTypeFilters } from '@saulx/selva-query-ast-parser'
-<<<<<<< HEAD
 import { getNestedSchema } from '../utils'
 import { SelvaClient } from '../..'
-=======
-import createAggregateOperation from './aggregate'
 import { isTraverseByType } from '../utils'
->>>>>>> cb08a971
 
 const createFindOperation = (
   client: SelvaClient,
