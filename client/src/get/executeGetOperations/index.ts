import { SelvaClient } from '../../'
import { GetOperation, GetResult, TraverseByType } from '../types'
import { FieldSchema } from '../../schema'
import { setNestedResult, getNestedSchema } from '../utils'
import resolveId from '../resolveId'
import createGetOperations from '../createGetOperations'
import { GetOptions } from '../'
import find from './find'
import aggregate from './aggregate'
import inherit from './inherit'
<<<<<<< HEAD
import timeseries from './timeseries'
import { Rpn } from '@saulx/selva-query-ast-parser'
=======
import { Rpn, bfsExpr2rpn } from '@saulx/selva-query-ast-parser'
>>>>>>> cb08a971
import { FieldSchemaArrayLike, Schema } from '~selva/schema'
import { ServerDescriptor } from '~selva/types'
import { makeLangArg } from './util'
import { deepCopy } from '@saulx/utils'

export type ExecContext = {
  db: string
  meta: any
  subId?: string
  originDescriptors?: Record<string, ServerDescriptor>
  nodeMarkers?: Record<string, Set<string>>
  hasFindMarkers?: boolean
}
export type TraversalType =
  | 'none'
  | 'node'
  | 'array'
  | 'children'
  | 'parents'
  | 'ancestors'
  | 'descendants'
  | 'ref'
  | 'edge_field'
  | 'bfs_edge_field'
  | 'bfs_expression'
export type SubscriptionMarker = {
  type: TraversalType
  refField?: string
  traversal?: string // an RPN for bfs_expression
  id: string
  fields: string[]
  rpn?: Rpn
}

export function adler32(marker: SubscriptionMarker): number {
  const MOD_ADLER = 65521

  const str: string = JSON.stringify(marker)

  let a = 1
  let b = 0
  for (let i = 0; i < str.length; i++) {
    a = (a + str.charCodeAt(i)) % MOD_ADLER
    b = (b + a) % MOD_ADLER
  }

  const res = (b << 16) | a
  return res & 0x7fffffff
}

export function sourceFieldToDir(
  schema: Schema,
  fieldSchema: FieldSchema,
  field: string,
  byType?: TraverseByType
): { type: TraversalType; refField?: string } {
  if (byType) {
    return {
      type: 'bfs_expression',
      refField: bfsExpr2rpn(schema.types, byType),
    }
  }

  const defaultFields: Array<TraversalType> = [
    'children',
    'parents',
    'ancestors',
    'descendants',
  ]
  if (defaultFields.includes(field as TraversalType)) {
    return {
      type: field as TraversalType,
    }
  } else if (fieldSchema.type === 'array') {
    return {
      type: 'array',
      refField: field,
    }
  } else {
    return {
      type: fieldSchema.type === 'string' ? 'ref' : 'edge_field',
      refField: field,
    }
  }
}

export function sourceFieldToFindArgs(
  schema: Schema,
  fieldSchema: FieldSchema | null,
  sourceField: string,
  recursive: boolean,
  byType?: TraverseByType
): [SubscriptionMarker['type'], string?] {
  if (byType) {
    return ['bfs_expression', bfsExpr2rpn(schema.types, byType)]
  }

  // if fieldSchema is null it usually means that the caller needs to do an op
  // over multiple nodes and thus it's not possible to determine an optimal
  // hierarchy traversal method. We'll fallback to bfs_expression.
  if (!fieldSchema) {
    return ['bfs_expression', `{"${sourceField}"}`]
  }

  const t = sourceFieldToDir(schema, fieldSchema, sourceField, byType)
  return recursive && t.refField
    ? ['bfs_expression', `{"${sourceField}"}`]
    : t.refField
    ? [t.type, t.refField]
    : [t.type]
}

export async function addMarker(
  client: SelvaClient,
  ctx: ExecContext,
  marker: SubscriptionMarker
): Promise<boolean> {
  if (!ctx.subId) {
    return false
  }

  //const shouldHaveRef = ['ref', 'bfs_edge_field'].includes(marker.type)
  //if (shouldHaveRef && (!marker.refField || marker.traversal) ||
  //    !shouldHaveRef && marker.refField) {
  //    throw new Error(`Invalid params for a "${marker.type}" marker`)
  //}

  //const shouldHaveTraversal = marker.type == 'bfs_expression'
  //if (shouldHaveTraversal && (!marker.traversal || marker.refField) ||
  //    !shouldHaveTraversal && marker.traversal) {
  //    throw new Error(`Invalid params for a "${marker.type}" marker`)
  //}

  const schema = client.schemas[ctx.db]
  const fieldSchema = getNestedSchema(schema, marker.id, marker.refField)
  if (fieldSchema && fieldSchema.type === 'array') {
    const nestedFields = marker.fields.map((f) => {
      return `${marker.refField}[n].${f}`
    })
    return addMarker(client, ctx, {
      type: 'node',
      id: marker.id,
      fields: nestedFields,
    })
  }

  const markerId = adler32(marker)
  const markerType = [marker.type, marker.refField, marker.traversal].filter(
    (v) => v
  )
  await client.redis.selva_subscriptions_add(
    ctx.originDescriptors[ctx.db] || { name: ctx.db },
    '___selva_hierarchy',
    ctx.subId,
    markerId,
    ...markerType,
    marker.id,
    'fields',
    marker.fields.join('\n'),
    ...(marker.rpn ? marker.rpn : [])
  )

  return true
}

export function bufferNodeMarker(
  ctx: ExecContext,
  id: string,
  ...fields: string[]
): void {
  if (!ctx.subId) {
    return
  }

  if (!ctx.nodeMarkers) {
    ctx.nodeMarkers = {}
  }

  let current = ctx.nodeMarkers[id]
  if (!current) {
    current = new Set()
  }

  fields.forEach((f) => current.add(f))

  ctx.nodeMarkers[id] = current
}

async function addNodeMarkers(
  client: SelvaClient,
  ctx: ExecContext
): Promise<number> {
  if (!ctx.nodeMarkers) {
    return
  }

  let count = 0
  try {
    await Promise.all(
      Object.entries(ctx.nodeMarkers).map(async ([id, fields]) => {
        count++
        return addMarker(client, ctx, {
          type: 'node',
          id,
          fields: [...fields.values()],
        })
      })
    )

    return count
  } catch (e) {
    console.error('Adding a marker failed:', e)
    return 0
  }
}

async function refreshMarkers(
  client: SelvaClient,
  ctx: ExecContext
): Promise<void> {
  if (!ctx.subId) {
    return
  }

  await client.redis.selva_subscriptions_refresh(
    ctx.originDescriptors[ctx.db] || { name: ctx.db },
    '___selva_hierarchy',
    ctx.subId
  )
}

export const TYPE_CASTS: Record<
  string,
  (x: any, id: string, field: string, schema: Schema, lang?: string) => any
> = {
  float: Number,
  number: Number,
  timestamp: Number,
  int: Number,
  boolean: (x: any) => !!Number(x),
  json: (x: any) => JSON.parse(x),
  reference: (r: any) => (Array.isArray(r) ? r[0] : r),
  // array: (x: any) => JSON.parse(x),
  array: (x: any, id: string, field: string, schema, lang) => {
    const fieldSchema = <FieldSchemaArrayLike>getNestedSchema(schema, id, field)
    if (!fieldSchema || !fieldSchema.items) {
      return x
    }

    if (['int', 'float', 'number'].includes(fieldSchema.items.type)) {
      const converted = x.map((num) => {
        if (typeof num === 'string') {
          return Number(num)
        } else {
          return num
        }
      })

      return converted
    } else if (
      ['object', 'record'].includes(fieldSchema.items.type) ||
      (!lang && fieldSchema.items.type === 'text')
    ) {
      const converted = x.map((el, i) => {
        if (el === null || el === undefined || !el.length) {
          return {}
        }

        return TYPE_CASTS.object(el, id, `${field}[${i}]`, schema, lang)
      })

      return converted
    } else if (fieldSchema.items.type === 'json') {
      const converted = x.map((el, i) => {
        return JSON.parse(el)
      })

      return converted
    }

    return x
  },
  set: (all: any, id: string, field: string, schema, lang) => {
    const fieldSchema = <FieldSchemaArrayLike>getNestedSchema(schema, id, field)
    if (!fieldSchema || !fieldSchema.items) {
      return all
    }

    if (
      ['number', 'int', 'float', 'timestamp'].includes(fieldSchema.items.type)
    ) {
      return all.map((x) => Number(x))
    }

    return all
  },
  object: (all: any, id: string, origField: string, schema, lang) => {
    const result = {}
    let fieldCount = 0
    const parse = (o, field: string, arr: string[]) =>
      arr.forEach((key, i, arr) => {
        const f = field.includes('.*.')
          ? `${field.substr(0, field.indexOf('*') - 1)}.${key}`
          : `${field}.${key}`

        if ((i & 1) === 1) return
        let val = arr[i + 1]

        if (val === null) {
          return
        }

        let fieldSchema = getNestedSchema(schema, id, f)

        if (!fieldSchema) {
          throw new Error(
            'Cannot find field type ' + id + ` ${f} - getNestedSchema`
          )
        }

        // if (
        //   fieldSchema.type === 'array' &&
        //   (fieldSchema.items.type === 'object' ||
        //     fieldSchema.items.type === 'text' ||
        //     fieldSchema.items.type === 'record')
        // ) {
        //   fieldSchema = fieldSchema.items
        // }

        if (lang && 'text' === fieldSchema.type && Array.isArray(val)) {
          const txtObj = {}
          parse(txtObj, f, val)

          if (txtObj[lang]) {
            o[key] = txtObj[lang]
          } else {
            for (const l of schema.languages) {
              if (txtObj[l]) {
                o[key] = txtObj[l]
              }
            }
          }
        } else if (
          ['object', 'text'].includes(fieldSchema.type) &&
          Array.isArray(val)
        ) {
          o[key] = {}
          parse(o[key], f, val)
        } else {
          const typeCast = TYPE_CASTS[fieldSchema.type]
          if (typeCast) {
            val = typeCast(val, id, f, schema, lang)
          }

          setNestedResult(o, key, val)
        }

        fieldCount++
      })
    parse(result, origField, all)
    if (fieldCount) {
      return result
    }
  },
  record: (all: any, id: string, field: string, schema, lang?: string) => {
    // this is not a record... we are missing the field in between...
    return TYPE_CASTS.object(all, id, field, schema, lang)
  },
  text: (all: any, id: string, field: string, schema, lang) => {
    if (Array.isArray(all)) {
      const o = {}
      for (let i = 0; i < all.length; i += 2) {
        const key = all[i]
        const val = all[i + 1]

        o[key] = val
      }

      if (lang && o[lang]) {
        return o[lang]
      } else if (lang) {
        const allLangs = schema.languages
        for (const l of allLangs) {
          if (o[l]) {
            return o[l]
          }
        }

        return undefined
      }

      return o
    } else {
      return all
    }
  },
}

export function typeCast(
  x: any,
  id: string,
  field: string,
  schema: Schema,
  lang?: string
): any {
  if (field.includes('.*.')) {
    return TYPE_CASTS.record(x, id, field, schema, lang)
  }

  const fs = getNestedSchema(schema, id, field)
  if (!fs) {
    return x
  }

  const cast = TYPE_CASTS[fs.type]
  if (!cast) {
    return x
  }

  return cast(x, id, field, schema, lang)
}

const TYPE_TO_SPECIAL_OP: Record<
  string,
  (
    client: SelvaClient,
    ctx: ExecContext,
    id: string,
    field: string,
    _lang?: string
  ) => Promise<any>
> = {
  id: async (
    client: SelvaClient,
    ctx: ExecContext,
    id: string,
    field: string,
    _lang?: string
  ) => {
    return id
  },
  reference: async (
    client: SelvaClient,
    ctx: ExecContext,
    id: string,
    field: string,
    lang?: string
  ) => {
    const r = await client.redis.selva_hierarchy_edgeget(
      ctx.originDescriptors[ctx.db] || { name: ctx.db },
      '___selva_hierarchy',
      id,
      field
    )
    return r && r[1]
  },
  references: async (
    client: SelvaClient,
    ctx: ExecContext,
    id: string,
    field: string,
    lang?: string
  ) => {
    const { db } = ctx
    const paddedId = id.padEnd(10, '\0')

    if (field === 'ancestors') {
      return client.redis.selva_hierarchy_find(
        ctx.originDescriptors[ctx.db] || { name: ctx.db },
        '',
        '___selva_hierarchy',
        'ancestors',
        paddedId
      )
    } else if (field === 'descendants') {
      return client.redis.selva_hierarchy_find(
        ctx.originDescriptors[ctx.db] || { name: ctx.db },
        '',
        '___selva_hierarchy',
        'descendants',
        paddedId
      )
    } else if (field === 'parents') {
      return client.redis.selva_hierarchy_parents(
        ctx.originDescriptors[ctx.db] || { name: ctx.db },
        '___selva_hierarchy',
        id
      )
    } else if (field === 'children') {
      return client.redis.selva_hierarchy_children(
        ctx.originDescriptors[ctx.db] || { name: ctx.db },
        '___selva_hierarchy',
        id
      )
    } else {
      const r = await client.redis.selva_hierarchy_edgeget(
        ctx.originDescriptors[ctx.db] || { name: ctx.db },
        '___selva_hierarchy',
        id,
        field
      )
      if (!r || r.length == 1) {
        return null
      }
      r.shift()
      return r
    }
  },
  text: async (
    client: SelvaClient,
    ctx: ExecContext,
    id: string,
    field: string,
    lang?: string
  ) => {
    const { db } = ctx

    let args = [makeLangArg(client.schemas[ctx.db].languages, lang), id]
    if (lang) {
      args.push(`${field}.${lang}`)
      if (client.schemas[db].languages) {
        args.push(...client.schemas[db].languages.map((l) => `${field}.${l}`))
      }
    } else {
      args.push(field)
    }
    const res = await client.redis.selva_object_get(
      ctx.originDescriptors[ctx.db] || { name: ctx.db },
      ...args
    )
    if (res === null) {
      return null
    }
    if (lang) {
      return res
    } else {
      const o = {}
      for (let i = 0; i < res.length; i += 2) {
        o[res[i]] = res[i + 1]
      }
      return o
    }
  },
}

export const executeNestedGetOperations = async (
  client: SelvaClient,
  props: GetOptions,
  lang: string | undefined,
  ctx: ExecContext,
  runAsNested: boolean = true
): Promise<GetResult> => {
  const id = await resolveId(client, props)
  if (!id) return null
  return await executeGetOperations(
    client,
    props.$language || lang,
    ctx,
    createGetOperations(client, props, id, '', ctx.db),
    runAsNested
  )
}

// any is not so nice
export const executeGetOperation = async (
  client: SelvaClient,
  lang: string,
  ctx: ExecContext,
  op: GetOperation,
  nested?: boolean
): Promise<any> => {
  if (op.type === 'value') {
    return op.value
  } else if (op.type === 'nested_query') {
    if (op.id) {
      const field = op.sourceField
        ? Array.isArray(op.sourceField)
          ? op.sourceField
          : [op.sourceField]
        : [op.field]

      let id = op.fromReference
        ? await client.redis.selva_hierarchy_edgeget(
            ctx.originDescriptors[ctx.db] || { name: ctx.db },
            '___selva_hierarchy',
            op.id,
            ...field
          )
        : await client.redis.selva_object_get(
            ctx.originDescriptors[ctx.db] || { name: ctx.db },
            makeLangArg(client.schemas[ctx.db].languages, lang),
            op.id,
            ...field
          )

      if (op.fromReference) {
        bufferNodeMarker(ctx, op.id, ...field)
        await Promise.all(
          field.map((f) => {
            return addMarker(client, ctx, {
              id: op.id,
              type: 'edge_field',
              refField: f, // TODO: use expression?
              fields: Object.keys(op.props).filter((f) => !f.startsWith('$')),
            })
          })
        )

        if (id) {
          id = id[1]
        }
      }

      if (!id) {
        return null
      }

      const props = Object.assign({}, op.props, { $id: id })
      if (!op.props.$db && ctx.db && ctx.db !== 'default') {
        props.$db = ctx.db
      }

      return executeNestedGetOperations(
        client,
        props,
        lang,
        ctx,
        op.fromReference === true ? false : true
      )
    } else {
      const id = await resolveId(client, op.props)
      if (!id) return null
      return await executeGetOperations(
        client,
        op.props.$language || lang,
        ctx,
        createGetOperations(client, op.props, id, '', ctx.db)
      )
    }
  } else if (op.type === 'array_query') {
    return Promise.all(
      op.props.map((p) => {
        if (p.$id) {
          return executeNestedGetOperations(client, p, lang, ctx)
        } else {
          return executeNestedGetOperations(
            client,
            Object.assign({}, p, { $id: op.id }),
            lang,
            ctx
          )
        }
      })
    )
  } else if (op.type === 'find') {
    if (op.isTimeseries) {
      return timeseries(client, op, lang, ctx)
    } else {
      return find(client, op, lang, ctx)
    }
  } else if (op.type === 'aggregate') {
    if (op.isTimeseries) {
      return timeseries(client, op, lang, ctx)
    } else {
      return aggregate(client, op, lang, ctx)
    }
  } else if (op.type === 'inherit') {
    return inherit(client, op, lang, ctx)
  } else if (op.type === 'db') {
    const { db } = ctx

    let r: any
    let fieldSchema

    if (Array.isArray(op.sourceField)) {
      fieldSchema = getNestedSchema(
        client.schemas[db],
        op.id,
        op.sourceField[0]
      )

      if (!fieldSchema) {
        return null
      }

      const specialOp = TYPE_TO_SPECIAL_OP[fieldSchema.type]

      const all: GetOperation[] = await Promise.all(
        op.sourceField.map(async (f) => {
          if (!nested) {
            bufferNodeMarker(ctx, op.id, f)
          }
          if (specialOp) {
            return specialOp(client, ctx, op.id, f, lang)
          }

          return client.redis.selva_object_get(
            ctx.originDescriptors[ctx.db] || { name: ctx.db },
            makeLangArg(client.schemas[ctx.db].languages, lang),
            op.id,
            f
          )
        })
      )

      r = all.find((x) => !!x)
    } else {
      if (!nested) {
        bufferNodeMarker(ctx, op.id, <string>op.sourceField)
      }

      fieldSchema = getNestedSchema(client.schemas[db], op.id, op.sourceField)

      if (!fieldSchema) {
        return null
      }

      const specialOp = TYPE_TO_SPECIAL_OP[fieldSchema.type]
      if (specialOp) {
        r = await specialOp(client, ctx, op.id, op.sourceField, lang)
      } else {
        r = await client.redis.selva_object_get(
          ctx.originDescriptors[ctx.db] || { name: ctx.db },
          makeLangArg(client.schemas[ctx.db].languages, lang),
          op.id,
          op.sourceField
        )
      }
    }

    if (r !== null && r !== undefined) {
      return typeCast(
        r,
        op.id,
        Array.isArray(op.sourceField) ? op.sourceField[0] : op.sourceField,
        client.schemas[ctx.db],
        lang
      )
    } else if (op.default) {
      return op.default
    }
  } else {
    throw new Error(`Unsupported query type ${(<any>op).type}`)
  }
}

export default async function executeGetOperations(
  client: SelvaClient,
  lang: string | undefined,
  ctx: ExecContext,
  ops: GetOperation[],
  nested?: boolean
): Promise<GetResult> {
  const o: GetResult = {}

  const results = await Promise.all(
    ops.map((op) => executeGetOperation(client, lang, ctx, op, nested))
  )
  results.map((r, i) => {
    if (
      ops[i].field === '' &&
      // @ts-ignore
      ops[i].single === true
    ) {
      Object.assign(o, r)
    } else if (r !== null && r !== undefined) {
      if (ops[i].field.includes('.*.')) {
        setNestedResult(
          o,
          ops[i].field.substr(0, ops[i].field.indexOf('*') - 1),
          r
        )
      } else {
        setNestedResult(o, ops[i].field, r)
      }
    }
  })

  // add buffered subscription markers
  if (!nested) {
    const addedMarkers = await addNodeMarkers(client, ctx)
    if (addedMarkers || ctx.hasFindMarkers) {
      await refreshMarkers(client, ctx)
    }
  }

  return o
}<|MERGE_RESOLUTION|>--- conflicted
+++ resolved
@@ -8,16 +8,11 @@
 import find from './find'
 import aggregate from './aggregate'
 import inherit from './inherit'
-<<<<<<< HEAD
 import timeseries from './timeseries'
-import { Rpn } from '@saulx/selva-query-ast-parser'
-=======
 import { Rpn, bfsExpr2rpn } from '@saulx/selva-query-ast-parser'
->>>>>>> cb08a971
 import { FieldSchemaArrayLike, Schema } from '~selva/schema'
 import { ServerDescriptor } from '~selva/types'
 import { makeLangArg } from './util'
-import { deepCopy } from '@saulx/utils'
 
 export type ExecContext = {
   db: string
