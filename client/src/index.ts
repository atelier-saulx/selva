import { EventEmitter } from 'events'
import { ConnectOptions, ServerDescriptor, ClientOpts, LogLevel, ServerType } from './types'
import digest from './digest'
import Redis from './redis'
import { GetSchemaResult, SchemaOptions, Id } from './schema'
import { FieldSchemaObject } from './schema/types'
import { updateSchema } from './schema/updateSchema'
<<<<<<< HEAD
import { GetOptions, GetResult, get } from './get'
import { SetOptions, set } from './set'
import { IdOptions } from 'lua/src/id'
import { RedisCommand } from './redis/types'
import { v4 as uuidv4 } from 'uuid'
=======
import {GetOptions, GetResult, get} from './get'
import {SetOptions, set} from './set'
import {IdOptions} from 'lua/src/id'
import id from './id'
import {DeleteOptions, deleteItem} from './delete'
>>>>>>> 2345ded4

export * as constants from './constants'

export class SelvaClient extends EventEmitter {
  public redis: Redis
  public uuid: string

  constructor(opts: ConnectOptions, clientOpts?: ClientOpts) {
    super()
    this.uuid = uuidv4()

    this.setMaxListeners(10000)
    if (!clientOpts) {
      clientOpts = {}
    }
    this.redis = new Redis(this, opts, clientOpts)
  }

  id(props: IdOptions): Promise<string> {
    return id(this, props)
  }

  get(getOpts: GetOptions): Promise<GetResult> {
    return get(this, getOpts)
  }

  set(setOpts: SetOptions): Promise<Id | undefined> {
    return set(this, setOpts)
  }

  delete(deleteOpts: DeleteOptions): Promise<boolean> {
    return deleteItem(this, deleteOpts)
  }

  digest(payload: string) {
    return digest(payload)
  }

  getSchema(name: string = 'default'): Promise<GetSchemaResult> {
    return this.redis.getSchema({ name: name })
  }

  updateSchema(opts: SchemaOptions, name: string = 'default'): Promise<void> {
    return updateSchema(this, opts, { name })
  }

  destroy() {
    console.log('destroy client - not implemented yet!')
  }
}

export function connect(
  opts: ConnectOptions,
  selvaOpts?: ClientOpts
): SelvaClient {
  const client = new SelvaClient(opts, selvaOpts)
  return client
}

export { ConnectOptions, ServerType, ServerDescriptor, GetOptions, FieldSchemaObject, RedisCommand }<|MERGE_RESOLUTION|>--- conflicted
+++ resolved
@@ -5,19 +5,13 @@
 import { GetSchemaResult, SchemaOptions, Id } from './schema'
 import { FieldSchemaObject } from './schema/types'
 import { updateSchema } from './schema/updateSchema'
-<<<<<<< HEAD
-import { GetOptions, GetResult, get } from './get'
-import { SetOptions, set } from './set'
-import { IdOptions } from 'lua/src/id'
-import { RedisCommand } from './redis/types'
-import { v4 as uuidv4 } from 'uuid'
-=======
 import {GetOptions, GetResult, get} from './get'
 import {SetOptions, set} from './set'
 import {IdOptions} from 'lua/src/id'
 import id from './id'
 import {DeleteOptions, deleteItem} from './delete'
->>>>>>> 2345ded4
+import { RedisCommand } from './redis/types'
+import { v4 as uuidv4 } from 'uuid'
 
 export * as constants from './constants'
 
@@ -28,7 +22,6 @@
   constructor(opts: ConnectOptions, clientOpts?: ClientOpts) {
     super()
     this.uuid = uuidv4()
-
     this.setMaxListeners(10000)
     if (!clientOpts) {
       clientOpts = {}
