--- conflicted
+++ resolved
@@ -60,8 +60,6 @@
     isSyncing: boolean
   }
 
-<<<<<<< HEAD
-=======
   public validator: Validator
 
   public setCustomValidator(validator: Validator) {
@@ -94,7 +92,6 @@
     }
   }
 
->>>>>>> 19412931
   public observables: Map<string, Observable>
 
   // add these on the registry scince that is the thing that gets reused
