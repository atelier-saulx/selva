<<<<<<< HEAD
=======
// TODO: start remove dirty globals
declare global {
  module NodeJS {
    interface Global {
      SELVAS: Record<string, SelvaClient>
    }
  }
}

global.SELVAS = {}
// TODO: end remove dirty globals

import { default as RedisClient, ConnectOptions } from './redis'
import { set, SetOptions } from './set'
import { ModifyOptions, ModifyResult } from './modifyTypes'
import { deleteItem, DeleteOptions } from './delete'
import { get, GetOptions, GetResult } from './get'
import { observe } from './observe/index'
import Observable from './observe/observable'
import { readFileSync } from 'fs'
>>>>>>> ca2e1bb1
import { EventEmitter } from 'events'
import { ConnectOptions, ClientOpts, LogLevel, ServerType } from './types'
import digest from './digest'
import Redis from './redis'
import {GetSchemaResult, SchemaOptions} from './schema'
import { updateSchema } from './schema/updateSchema'

export * as constants from './constants'

export class SelvaClient extends EventEmitter {
  public id: string
  public redis: Redis

  constructor(opts: ConnectOptions, clientOpts?: ClientOpts) {
    super()
    this.setMaxListeners(10000)
    if (!clientOpts) {
      clientOpts = {}
    }
    this.redis = new Redis(this, opts, clientOpts)
  }

  digest(payload: string) {
    return digest(payload)
  }

  getSchema(name?: string): Promise<GetSchemaResult> {
    return this.redis.getSchema({name: name || 'default'})
  }

  updateSchema(opts: SchemaOptions, name?: string): Promise<void> {
    return updateSchema(this, opts, name)
  }

  destroy() {
    console.log('destroy client - not implemented yet!')
  }
}

export function connect(
  opts: ConnectOptions,
  selvaOpts?: ClientOpts
): SelvaClient {
  const client = new SelvaClient(opts, selvaOpts)
  return client
}

export { ConnectOptions, ServerType }<|MERGE_RESOLUTION|>--- conflicted
+++ resolved
@@ -1,5 +1,3 @@
-<<<<<<< HEAD
-=======
 // TODO: start remove dirty globals
 declare global {
   module NodeJS {
@@ -12,15 +10,7 @@
 global.SELVAS = {}
 // TODO: end remove dirty globals
 
-import { default as RedisClient, ConnectOptions } from './redis'
-import { set, SetOptions } from './set'
-import { ModifyOptions, ModifyResult } from './modifyTypes'
-import { deleteItem, DeleteOptions } from './delete'
-import { get, GetOptions, GetResult } from './get'
-import { observe } from './observe/index'
-import Observable from './observe/observable'
-import { readFileSync } from 'fs'
->>>>>>> ca2e1bb1
+
 import { EventEmitter } from 'events'
 import { ConnectOptions, ClientOpts, LogLevel, ServerType } from './types'
 import digest from './digest'
