--- conflicted
+++ resolved
@@ -17,7 +17,7 @@
   if (!Array.isArray(arr)) {
     if (payload.$delete === true) {
       result.push('7', field, '')
-<<<<<<< HEAD
+      return 0
     } else if (payload.$push) {
       result.push('D', field, '')
 
@@ -53,19 +53,6 @@
     } else if (payload.$assign) {
       const idx = payload.$assign.$idx
       const value = payload.$assign.$value
-=======
-      return 0
-    } else if (payload.$field) {
-      // TODO: verify that it references an array field
-      // TODO
-      // result[field] = `___selva_$ref:${payload[field]}`
-      return 0
-    }
-    throw new Error(`Array is not an array ${JSON.stringify(payload)}`)
-  }
-  const itemsFields = fields.items
-  let arrayResult = []
->>>>>>> 77dae2b4
 
       if (!idx || !value) {
         throw new Error(
@@ -108,10 +95,6 @@
       })
     )
   }
-<<<<<<< HEAD
-=======
-  // nested json special!
-  result.push('0', field, JSON.stringify(arrayResult))
+
   return 1
->>>>>>> 77dae2b4
 }