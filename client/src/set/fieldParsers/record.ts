--- conflicted
+++ resolved
@@ -44,13 +44,9 @@
         throw new Error(`Wrong option on object ${key}`)
       }
     } else {
-<<<<<<< HEAD
+      hasKeys = true
       fn(schema, `${field}.${key}`, payload[key], r, fields.values, type, $lang)
       result.$args.push(...r.$args)
-=======
-      hasKeys = true
-      fn(schema, key, payload[key], r, fields.values, type, $lang)
->>>>>>> fe5549cb
     }
   }
 
