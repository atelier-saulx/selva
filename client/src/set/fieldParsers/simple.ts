import { createRecord } from 'data-record'
import { SelvaClient } from '../..'
import { SetOptions } from '../types'
import { Schema, FieldSchemaOther } from '../../schema'
import digest from '../../digest'
import {
  incrementDef,
  incrementDoubleDef,
  longLongDef,
  doubleDef,
} from '../modifyDataRecords'
import * as verifiers from '@saulx/validators'

<<<<<<< HEAD
const isUrlRe =
  /^((([A-Za-z]{3,9}:(?:\/\/)?)(?:[-;:&=\+\$,\w]+@)?[A-Za-z0-9.-]+|(?:www.|[-;:&=\+\$,\w]+@)[A-Za-z0-9.-]+)((?:\/[\+~%\/.\w-_]*)?\??(?:[-\+=&;%@.\w_]*)#?(?:[\w]*))?)$/i

const validURL = (str: string): boolean => {
  return isUrlRe.test(str)
}

/*
 | 'id'
  | 'digest'
  | 'timestamp'
  | 'url'
  | 'email'
  | 'phone'
  | 'geo' - still missing
  | 'type'
*/

export const verifiers = {
  digest: (payload: string) => {
    return typeof payload === 'string'
  },
  string: (payload: string) => {
    return typeof payload === 'string'
  },
  phone: (payload: string) => {
    // phone is wrong
    return typeof payload === 'string' && payload.length < 30
  },
  timestamp: (payload: 'now' | number) => {
    return (
      payload === 'now' ||
      (typeof payload === 'number' && Number.isInteger(payload))
    )
  },
  url: (payload: string) => {
    return typeof payload === 'string' && validURL(payload)
  },
  email: (payload: string) => {
    const re =
      /^(([^<>()\[\]\\.,;:\s@"]+(\.[^<>()\[\]\\.,;:\s@"]+)*)|(".+"))@((\[[0-9]{1,3}\.[0-9]{1,3}\.[0-9]{1,3}\.[0-9]{1,3}\])|(([a-zA-Z\-0-9]+\.)+[a-zA-Z]{2,}))$/
    return re.test(payload.toLowerCase())
  },
  number: (payload: number) => {
    return typeof payload === 'number' && !isNaN(payload)
  },
  boolean: (payload: boolean) => {
    return typeof payload === 'boolean'
  },
  float: (payload: number) => {
    return typeof payload === 'number' && !isNaN(payload)
  },
  int: (payload: number) => {
    return typeof payload === 'number'
  },
  type: (payload: string) => {
    return typeof payload === 'string'
  },
  id: (payload: string) => {
    return typeof payload === 'string' && payload.length < 20
  },
}

// also need to make this accessable
=======
>>>>>>> 19412931
const converters = {
  digest,
  timestamp: (payload: 'now' | number): Buffer =>
    createRecord(longLongDef, {
      d: BigInt(payload === 'now' ? Date.now() : payload),
    }),
  boolean: (v: boolean): Buffer => createRecord(longLongDef, { d: BigInt(+v) }),
  int: (payload: number): Buffer =>
    createRecord(longLongDef, { d: BigInt(payload) }),
  float: (payload: number): Buffer => createRecord(doubleDef, { d: payload }),
  number: (payload: number): Buffer => createRecord(doubleDef, { d: payload }),
}

const VALUE_TYPE_TO_DEFAULT_VALUE_TYPE = {
  3: '8',
  A: '9',
  0: '2',
}

const parsers = {}

for (const key in verifiers) {
  const verify = verifiers[key]

  const valueType: string = ['boolean', 'int', 'timestamp'].includes(key)
    ? '3'
    : ['float', 'number'].includes(key)
    ? 'A'
    : '0'
  const isNumber = key === 'float' || key === 'number' || key === 'int'
  const noOptions = key === 'type' || key === 'id' || key === 'digest'
  const converter = converters[key]

  parsers[key] = (
    client: SelvaClient,
    schema: Schema,
    field: string,
    payload: SetOptions,
    result: (string | Buffer)[],
    _fields: FieldSchemaOther,
    type: string,
    lang: string
  ) => {
    const keyname: string = field
    let value: string | null = null

    if (!noOptions && typeof payload === 'object') {
      let hasKeys = false
      for (const k in payload) {
        value = payload[k]
        hasKeys = true
        if (isNumber && k === '$increment') {
          if (payload[k].$ref) {
            if (typeof payload[k].$ref !== 'string') {
              throw new Error(`Non-string $ref provided for ${key}.${k}`)
            }

            value = `___selva_$ref:${payload[k].$ref}`
          } else {
            if (
              client.validator
                ? client.validator(
                    schema,
                    type,
                    field.split('.'),
                    payload[k].$increment,
                    lang
                  ) && verify(payload[k].$increment)
                : verify(payload[k].$increment)
            ) {
              throw new Error(`Incorrect payload for ${key}.${k} ${payload}`)
            } else if (
              converter &&
              !['int', 'float', 'number'].includes(key) // createRecord will take care of numbers
            ) {
              value = converter(payload[k])
            }

            if (key === 'int') {
              result.push(
                '4',
                field,
                createRecord(incrementDef, {
                  $default: isNaN(payload.$default)
                    ? 0
                    : Number(payload.$default),
                  $increment: isNaN(payload.$increment)
                    ? 0
                    : Number(payload.$increment),
                })
              )
            } else {
              result.push(
                'B',
                field,
                createRecord(incrementDoubleDef, {
                  $default: isNaN(payload.$default)
                    ? 0
                    : Number(payload.$default),
                  $increment: isNaN(payload.$increment)
                    ? 0
                    : Number(payload.$increment),
                })
              )
            }
            return 1
          }
        } else if (k === '$ref') {
          value = `___selva_$ref:${payload[k]}`
          return 0
        } else if (k === '$delete') {
          result.push('7', field, '')
          return 0
        } else if (k === '$default') {
          // let this be handled below
        } else {
          throw new Error(`Incorrect payload for ${key} incorrect field ${k}`)
        }
      }

      if (payload.$default) {
        if (
          client.validator
            ? client.validator(
                schema,
                type,
                field.split('.'),
                payload.$default,
                lang
              ) && verify(payload.$default)
            : verify(payload.$default)
        ) {
          if (converter) {
            value = converter(payload.$default)
          } else {
            value = String(payload.$default)
          }
        } else {
          throw new Error(
            `Incorrect payload for ${field} of type ${key}: ${JSON.stringify(
              payload
            )}`
          )
        }

        const defaultValueType = VALUE_TYPE_TO_DEFAULT_VALUE_TYPE[valueType]
        if (defaultValueType) {
          result.push(defaultValueType, keyname, value)
        }

        return 1
      }

      if (!hasKeys) {
        throw new Error(`Incorrect payload empty object for field ${field}`)
      }
    } else if (
      client.validator
        ? client.validator(schema, type, field.split('.'), payload, lang) &&
          verify(payload)
        : verify(payload)
    ) {
      if (converter) {
        value = converter(payload)
      } else {
        value = String(payload)
      }
    } else {
      throw new Error(
        `Incorrect payload for ${field} of type ${key}: ${JSON.stringify(
          payload
        )}`
      )
    }

    if (value !== null && value !== undefined) {
      result.push(valueType, keyname, value)
      return 1
    }

    return 0
  }
}

export default parsers<|MERGE_RESOLUTION|>--- conflicted
+++ resolved
@@ -11,73 +11,6 @@
 } from '../modifyDataRecords'
 import * as verifiers from '@saulx/validators'
 
-<<<<<<< HEAD
-const isUrlRe =
-  /^((([A-Za-z]{3,9}:(?:\/\/)?)(?:[-;:&=\+\$,\w]+@)?[A-Za-z0-9.-]+|(?:www.|[-;:&=\+\$,\w]+@)[A-Za-z0-9.-]+)((?:\/[\+~%\/.\w-_]*)?\??(?:[-\+=&;%@.\w_]*)#?(?:[\w]*))?)$/i
-
-const validURL = (str: string): boolean => {
-  return isUrlRe.test(str)
-}
-
-/*
- | 'id'
-  | 'digest'
-  | 'timestamp'
-  | 'url'
-  | 'email'
-  | 'phone'
-  | 'geo' - still missing
-  | 'type'
-*/
-
-export const verifiers = {
-  digest: (payload: string) => {
-    return typeof payload === 'string'
-  },
-  string: (payload: string) => {
-    return typeof payload === 'string'
-  },
-  phone: (payload: string) => {
-    // phone is wrong
-    return typeof payload === 'string' && payload.length < 30
-  },
-  timestamp: (payload: 'now' | number) => {
-    return (
-      payload === 'now' ||
-      (typeof payload === 'number' && Number.isInteger(payload))
-    )
-  },
-  url: (payload: string) => {
-    return typeof payload === 'string' && validURL(payload)
-  },
-  email: (payload: string) => {
-    const re =
-      /^(([^<>()\[\]\\.,;:\s@"]+(\.[^<>()\[\]\\.,;:\s@"]+)*)|(".+"))@((\[[0-9]{1,3}\.[0-9]{1,3}\.[0-9]{1,3}\.[0-9]{1,3}\])|(([a-zA-Z\-0-9]+\.)+[a-zA-Z]{2,}))$/
-    return re.test(payload.toLowerCase())
-  },
-  number: (payload: number) => {
-    return typeof payload === 'number' && !isNaN(payload)
-  },
-  boolean: (payload: boolean) => {
-    return typeof payload === 'boolean'
-  },
-  float: (payload: number) => {
-    return typeof payload === 'number' && !isNaN(payload)
-  },
-  int: (payload: number) => {
-    return typeof payload === 'number'
-  },
-  type: (payload: string) => {
-    return typeof payload === 'string'
-  },
-  id: (payload: string) => {
-    return typeof payload === 'string' && payload.length < 20
-  },
-}
-
-// also need to make this accessable
-=======
->>>>>>> 19412931
 const converters = {
   digest,
   timestamp: (payload: 'now' | number): Buffer =>
