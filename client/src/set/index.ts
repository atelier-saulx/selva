--- conflicted
+++ resolved
@@ -25,18 +25,7 @@
 }
 
 async function set(client: SelvaClient, payload: SetOptions): Promise<string> {
-<<<<<<< HEAD
   const schema = client.schemas[payload.$db || 'default']
-  const parsed = parseSetObject(payload, schema)
-=======
-  let gotSchema = false
-  if (!client.schema) {
-    await client.getSchema()
-    gotSchema = true
-  }
-  // need to check if it updated
-
-  let schema = client.schema
 
   if (!payload.type && !payload.$id && payload.$alias) {
     let aliases = payload.$alias
@@ -53,18 +42,7 @@
     }
   }
 
-  let parsed
-  try {
-    parsed = parseSetObject(payload, schema)
-  } catch (err) {
-    if (!gotSchema) {
-      delete client.schema
-      return set(client, payload)
-    } else {
-      throw err
-    }
-  }
->>>>>>> b8636295
+  const parsed = parseSetObject(payload, schema)
 
   if (parsed.$_itemCount > MAX_BATCH_SIZE) {
     const [id] = await setInBatches(schema, client, parsed, 0, {
