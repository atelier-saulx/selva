--- conflicted
+++ resolved
@@ -145,57 +145,63 @@
   })
 
   client
-    .observe({
-      $language: 'en',
-      matches: {
-        id: true,
-        title: true,
-        $list: {
-          $find: {
-            $traverse: 'descendants',
-            $filter: [
-              {
-                $field: 'type',
-                $operator: '=',
-                $value: 'match'
-              },
-              {
-                $field: 'published',
-                $operator: '=',
-                $value: true
-              }
-            ]
-          }
-        }
-      }
-    })
-    .subscribe(r => {})
+    .observe(
+      {
+        $language: 'en',
+        matches: {
+          id: true,
+          title: true,
+          $list: {
+            $find: {
+              $traverse: 'descendants',
+              $filter: [
+                {
+                  $field: 'type',
+                  $operator: '=',
+                  $value: 'match'
+                },
+                {
+                  $field: 'published',
+                  $operator: '=',
+                  $value: true
+                }
+              ]
+            }
+          }
+        }
+      },
+      { immutable: true }
+    )
+    .subscribe(r => console.log(r))
   client
-    .observe({
-      $language: 'de',
-      matches: {
-        id: true,
-        title: true,
-        $list: {
-          $find: {
-            $traverse: 'descendants',
-            $filter: [
-              {
-                $field: 'type',
-                $operator: '=',
-                $value: 'match'
-              },
-              {
-                $field: 'published',
-                $operator: '=',
-                $value: true
-              }
-            ]
-          }
-        }
-      }
-    })
-    .subscribe(r => {})
+    .observe(
+      {
+        $language: 'de',
+        matches: {
+          id: true,
+          title: true,
+          $list: {
+            $find: {
+              $traverse: 'descendants',
+              $filter: [
+                {
+                  $field: 'type',
+                  $operator: '=',
+                  $value: 'match'
+                },
+                {
+                  $field: 'published',
+                  $operator: '=',
+                  $value: true
+                }
+              ]
+            }
+          }
+        }
+      },
+      { immutable: true }
+    )
+    .subscribe(r => console.log(r))
 
   const past = []
   let pastPublishedIds = []
@@ -423,6 +429,7 @@
     )
     .subscribe(r => {
       result = r
+      console.log('-->', result)
     })
 
   let otherResult1
@@ -564,6 +571,7 @@
     )
     .subscribe(r => {
       otherResult1 = r
+      console.log('match layout 1', r)
     })
 
   let otherResult2
@@ -705,6 +713,7 @@
     )
     .subscribe(r => {
       otherResult2 = r
+      console.log('match layout 2', r)
     })
 
   let otherResult3
@@ -719,27 +728,6 @@
         general: {
           $id: 'root',
           title: {
-<<<<<<< HEAD
-            $value: 'Highlights'
-          },
-          children: {
-            title: true,
-            $list: {
-              $limit: 100,
-              $find: {
-                $filter: [
-                  {
-                    $operator: '=',
-                    $value: 'folder',
-                    $field: 'type'
-                  },
-                  {
-                    $operator: '=',
-                    $value: 'Highlights',
-                    $field: 'name'
-                  }
-                ],
-=======
             $field: 'title'
           }
         },
@@ -760,7 +748,6 @@
               title: true,
               $list: {
                 $limit: 100,
->>>>>>> 50c1467e
                 $find: {
                   $filter: [
                     {
@@ -771,7 +758,7 @@
                     {
                       $operator: '=',
                       $value: 'Highlights',
-                      $field: 'title'
+                      $field: 'name'
                     }
                   ],
                   $find: {
@@ -881,24 +868,22 @@
     )
     .subscribe(r => {
       otherResult3 = r
+      console.log('sport layout', r)
     })
 
   await wait(500)
-  t.deepEqualIgnoreOrder(
-    result,
-    {
-      upcoming: [{ id: 'mau1' }, { id: 'mau2' }].concat(
-        upcomingPublishedIds.slice(0, 8)
-      ),
-      past: pastPublishedIds.slice(0, 10),
-      live: []
-    },
-    'first assertion'
-  )
+  console.log('should be upcoming')
+  t.deepEqualIgnoreOrder(result, {
+    upcoming: [{ id: 'mau1' }, { id: 'mau2' }].concat(
+      upcomingPublishedIds.slice(0, 8)
+    ),
+    past: pastPublishedIds.slice(0, 10),
+    live: []
+  })
   t.deepEqualIgnoreOrder(otherResult1.components[0].children, [])
-  t.is(otherResult1.components[1].children.length, 10)
+  t.deepEqualIgnoreOrder(otherResult1.components[1].children.length, 10)
   t.deepEqualIgnoreOrder(otherResult2.components[0].children, [])
-  t.is(otherResult2.components[1].children.length, 10)
+  t.deepEqualIgnoreOrder(otherResult2.components[1].children.length, 10)
   const pick = ({ id, type, ancestors, general, meta }) => ({
     id,
     type,
@@ -917,172 +902,129 @@
       title: 'sport one'
     }
   })
-  t.is(otherResult3.components[0].children.length, 100)
-  t.is(otherResult3.components[1].children.length, 0)
+  t.deepEqualIgnoreOrder(otherResult3.components[0].children.length, 100)
+  t.deepEqualIgnoreOrder(otherResult3.components[1].children.length, 0)
 
   await wait(3000)
 
-  const expect = {
+  console.log('should be live')
+  t.deepEqualIgnoreOrder(result, {
     upcoming: [{ id: 'mau2' }].concat(upcomingPublishedIds.slice(0, 9)),
     past: pastPublishedIds.slice(0, 10),
     live: [{ id: 'mau1' }]
-  }
-
-  t.deepEqualIgnoreOrder(result, expect, 'upcoming 2')
-  t.deepEqualIgnoreOrder(
-    otherResult1.components[0].children,
-    [
-      {
-        id: 'mau1',
-        type: 'match',
-        teams: [
-          { id: 'te1', title: 'team one' },
-          { id: 'te2', title: 'team two' }
-        ],
-        title: 'upcoming match 1'
-      }
-    ],
-    'upcoming 3'
-  )
+  })
+  t.deepEqualIgnoreOrder(otherResult1.components[0].children, [
+    {
+      id: 'mau1',
+      type: 'match',
+      teams: [
+        { id: 'te1', title: 'team one' },
+        { id: 'te2', title: 'team two' }
+      ],
+      title: 'upcoming match 1'
+    }
+  ])
   t.deepEqualIgnoreOrder(otherResult1.components[1].children.length, 10)
-  t.deepEqualIgnoreOrder(
-    otherResult2.components[0].children,
-    [
-      {
-        id: 'mau1',
-        type: 'match',
-        teams: [
-          { id: 'te1', title: 'team one' },
-          { id: 'te2', title: 'team two' }
-        ],
-        title: 'upcoming match 1'
-      }
-    ],
-    'upcoming 4'
-  )
-  t.is(otherResult2.components[1].children.length, 10)
-  t.deepEqualIgnoreOrder(
-    pick(otherResult3),
+  t.deepEqualIgnoreOrder(otherResult2.components[0].children, [
     {
-      id: 'sp1',
-      type: 'sport',
-      ancestors: ['root'],
-      general: {
-        title: 'root'
-      },
-      meta: {
-        title: 'sport one'
-      }
+      id: 'mau1',
+      type: 'match',
+      teams: [
+        { id: 'te1', title: 'team one' },
+        { id: 'te2', title: 'team two' }
+      ],
+      title: 'upcoming match 1'
+    }
+  ])
+  t.deepEqualIgnoreOrder(otherResult2.components[1].children.length, 10)
+  t.deepEqualIgnoreOrder(pick(otherResult3), {
+    id: 'sp1',
+    type: 'sport',
+    ancestors: ['root'],
+    general: {
+      title: 'root'
     },
-    'upcoming 5'
-  )
-  t.is(otherResult3.components[0].children.length, 100)
-  t.is(otherResult3.components[1].children.length, 1)
-  t.is(otherResult3.components[1].children[0].id, 'mau1')
+    meta: {
+      title: 'sport one'
+    }
+  })
+  t.deepEqualIgnoreOrder(otherResult3.components[0].children.length, 100)
+  t.deepEqualIgnoreOrder(otherResult3.components[1].children.length, 1)
+  t.deepEqualIgnoreOrder(otherResult3.components[1].children[0].id, 'mau1')
 
   await wait(3000)
 
-  t.deepEqualIgnoreOrder(
-    result,
+  console.log('should be past')
+  t.deepEqualIgnoreOrder(result, {
+    upcoming: upcomingPublishedIds.slice(0, 10),
+    past: [{ id: 'mau1' }].concat(pastPublishedIds.slice(0, 9)),
+    live: [{ id: 'mau2' }]
+  })
+  t.deepEqualIgnoreOrder(otherResult1.components[0].children, [
     {
-      upcoming: upcomingPublishedIds.slice(0, 10),
-      past: [{ id: 'mau1' }].concat(pastPublishedIds.slice(0, 9)),
-      live: [{ id: 'mau2' }]
+      id: 'mau2',
+      type: 'match',
+      teams: [
+        { id: 'te1', title: 'team one' },
+        { id: 'te2', title: 'team two' }
+      ],
+      title: 'upcoming match 2'
+    }
+  ])
+  t.deepEqualIgnoreOrder(otherResult1.components[1].children.length, 10)
+  t.deepEqualIgnoreOrder(otherResult2.components[0].children, [
+    {
+      id: 'mau2',
+      type: 'match',
+      teams: [
+        { id: 'te1', title: 'team one' },
+        { id: 'te2', title: 'team two' }
+      ],
+      title: 'upcoming match 2'
+    }
+  ])
+  t.deepEqualIgnoreOrder(otherResult2.components[1].children.length, 10)
+  t.deepEqualIgnoreOrder(pick(otherResult3), {
+    id: 'sp1',
+    type: 'sport',
+    ancestors: ['root'],
+    general: {
+      title: 'root'
     },
-    'upcoming 6'
-  )
-  t.deepEqualIgnoreOrder(
-    otherResult1.components[0].children,
-    [
-      {
-        id: 'mau2',
-        type: 'match',
-        teams: [
-          { id: 'te1', title: 'team one' },
-          { id: 'te2', title: 'team two' }
-        ],
-        title: 'upcoming match 2'
-      }
-    ],
-    'upcoming 7'
-  )
-  t.is(otherResult1.components[1].children.length, 10)
-  t.deepEqualIgnoreOrder(
-    otherResult2.components[0].children,
-    [
-      {
-        id: 'mau2',
-        type: 'match',
-        teams: [
-          { id: 'te1', title: 'team one' },
-          { id: 'te2', title: 'team two' }
-        ],
-        title: 'upcoming match 2'
-      }
-    ],
-    'upcoming 8'
-  )
+    meta: {
+      title: 'sport one'
+    }
+  })
+  t.deepEqualIgnoreOrder(otherResult3.components[0].children.length, 100)
+  t.deepEqualIgnoreOrder(otherResult3.components[1].children.length, 1)
+  t.deepEqualIgnoreOrder(otherResult3.components[1].children[0].id, 'mau2')
+
+  await wait(2000)
+
+  t.deepEqualIgnoreOrder(result, {
+    upcoming: upcomingPublishedIds.slice(0, 10),
+    past: [{ id: 'mau1' }, { id: 'mau2' }].concat(pastPublishedIds.slice(0, 8)),
+    live: []
+  })
+  t.deepEqualIgnoreOrder(otherResult1.components[0].children, [])
+  t.deepEqualIgnoreOrder(otherResult1.components[1].children.length, 10)
+  t.deepEqualIgnoreOrder(otherResult2.components[0].children, [])
   t.deepEqualIgnoreOrder(otherResult2.components[1].children.length, 10)
-  t.deepEqualIgnoreOrder(
-    pick(otherResult3),
-    {
-      id: 'sp1',
-      type: 'sport',
-      ancestors: ['root'],
-      general: {
-        title: 'root'
-      },
-      meta: {
-        title: 'sport one'
-      }
+  t.deepEqualIgnoreOrder(pick(otherResult3), {
+    id: 'sp1',
+    type: 'sport',
+    ancestors: ['root'],
+    general: {
+      title: 'root'
     },
-    'upcoming 9'
-  )
-  t.is(otherResult3.components[0].children.length, 100)
-  t.is(otherResult3.components[1].children.length, 1)
-  t.is(otherResult3.components[1].children[0].id, 'mau2')
-
-  await wait(2000)
-
-  t.deepEqualIgnoreOrder(
-    result,
-    {
-      upcoming: upcomingPublishedIds.slice(0, 10),
-      past: [{ id: 'mau1' }, { id: 'mau2' }].concat(
-        pastPublishedIds.slice(0, 8)
-      ),
-      live: []
-    },
-    'upcoming 10'
-  )
-  t.deepEqualIgnoreOrder(otherResult1.components[0].children, [])
-  t.is(otherResult1.components[1].children.length, 10)
-  t.deepEqualIgnoreOrder(otherResult2.components[0].children, [])
-  t.is(otherResult2.components[1].children.length, 10)
-  t.deepEqualIgnoreOrder(
-    pick(otherResult3),
-    {
-      id: 'sp1',
-      type: 'sport',
-      ancestors: ['root'],
-      general: {
-        title: 'root'
-      },
-      meta: {
-        title: 'sport one'
-      }
-    },
-    'upcoming 11'
-  )
-  t.is(otherResult3.components[0].children.length, 100)
-  t.is(otherResult3.components[1].children.length, 0)
+    meta: {
+      title: 'sport one'
+    }
+  })
+  t.deepEqualIgnoreOrder(otherResult3.components[0].children.length, 100)
+  t.deepEqualIgnoreOrder(otherResult3.components[1].children.length, 0)
 
   await client.delete('root')
-  await client.destroy()
-
-  await wait(3e3)
-
-  t.true(true)
 })
 
 test.serial('subs upcoming, live and past', async t => {
@@ -1172,28 +1114,27 @@
       },
       { immutable: true }
     )
-    .subscribe((r, checksum, diff) => {
+    .subscribe(r => {
       result = r
+      console.log('-->', result)
     })
 
   await wait(500)
-
+  console.log('should be upcoming')
   t.deepEqualIgnoreOrder(result, {
     upcoming: [{ id: 'ma1' }],
     past: [],
     live: []
   })
-
   await wait(3000)
-
+  console.log('should be live')
   t.deepEqualIgnoreOrder(result, {
     upcoming: [],
     past: [],
     live: [{ id: 'ma1' }]
   })
-
   await wait(3000)
-
+  console.log('should be past')
   t.deepEqualIgnoreOrder(result, {
     upcoming: [],
     past: [{ id: 'ma1' }],
@@ -1201,12 +1142,6 @@
   })
 
   await client.delete('root')
-  await client.destroy()
-
-  await wait(3e3)
-  await client.destroy()
-
-  t.true(true)
 })
 
 test.serial('find - already started', async t => {
@@ -1249,6 +1184,8 @@
     startTime: Date.now() + 2 * 60 * 60 * 1000, // starts in 1 hour
     endTime: Date.now() + 3 * 60 * 60 * 1000 // ends in 2 hours
   })
+
+  console.log(await client.redis.hgetall(match1))
 
   t.deepEqualIgnoreOrder(
     (
@@ -1276,7 +1213,6 @@
     ).$meta.___refreshAt,
     nextRefresh
   )
-<<<<<<< HEAD
 
   t.deepEqual(
     (
@@ -1305,12 +1241,8 @@
     ['started 2h ago', 'started 5m ago', 'started 2m ago']
   )
 
-=======
->>>>>>> 50c1467e
   await client.delete('root')
   await client.destroy()
-
-  t.true(true)
 })
 
 test.serial('find - already started subscription', async t => {
@@ -1342,26 +1274,31 @@
 
   // add another <============== THIS BREAKS IT
   client
-    .observe({
-      $id: 'rando',
-      items: {
-        name: true,
-        value: true,
-        $list: {
-          $find: {
-            $traverse: 'children',
-            $filter: [
-              {
-                $field: 'endTime',
-                $operator: '<',
-                $value: 'now'
-              }
-            ]
-          }
-        }
-      }
+    .observe(
+      {
+        $id: 'rando',
+        items: {
+          name: true,
+          value: true,
+          $list: {
+            $find: {
+              $traverse: 'children',
+              $filter: [
+                {
+                  $field: 'endTime',
+                  $operator: '<',
+                  $value: 'now'
+                }
+              ]
+            }
+          }
+        }
+      },
+      { immutable: true }
+    )
+    .subscribe(() => {
+      console.log('do nothing')
     })
-    .subscribe(() => {})
   // =======================
 
   await client.set({
@@ -1380,32 +1317,36 @@
     endTime: Date.now() + 3 * 60 * 60 * 1000 // ends in 2 hours
   })
 
-  const observable = client.observe({
-    $includeMeta: true,
-    $id: 'root',
-    items: {
-      name: true,
-      value: true,
-      $list: {
-        $sort: { $field: 'startTime', $order: 'asc' },
-        $find: {
-          $traverse: 'children',
-          $filter: [
-            {
-              $field: 'startTime',
-              $operator: '<',
-              $value: 'now'
-            }
-          ]
+  t.plan(5)
+
+  const observable = client.observe(
+    {
+      $includeMeta: true,
+      $id: 'root',
+      items: {
+        name: true,
+        value: true,
+        $list: {
+          $sort: { $field: 'startTime', $order: 'asc' },
+          $find: {
+            $traverse: 'children',
+            $filter: [
+              {
+                $field: 'startTime',
+                $operator: '<',
+                $value: 'now'
+              }
+            ]
+          }
         }
       }
-    }
-  })
-
-  await wait(100)
+    },
+    { immutable: true }
+  )
 
   let o1counter = 0
   const sub = observable.subscribe(d => {
+    console.log('odata', d)
     if (o1counter === 0) {
       // gets start event
       t.true(d.items.length === 3)
@@ -1426,15 +1367,7 @@
   await wait(10 * 1000)
 
   sub.unsubscribe()
-
-  await wait(100)
-
   await client.delete('root')
-  await client.destroy()
-
-  await wait(1000)
-
-  t.true(true)
 })
 
 test.serial('find - starting soon', async t => {
@@ -1477,6 +1410,8 @@
     startTime: Date.now() + 2 * 60 * 60 * 1000, // starts in 2 hour
     endTime: Date.now() + 3 * 60 * 60 * 1000 // ends in 3 hours
   })
+
+  console.log(await client.redis.hgetall(match1))
 
   t.deepEqualIgnoreOrder(
     (
@@ -1569,7 +1504,8 @@
     ['started 5m ago', 'started 2m ago']
   )
 
+  t.pass()
+
+  await client.delete('root')
   await client.destroy()
-
-  t.true(true)
 })