import test from 'ava'
import { connect } from '../src/index'
import { start } from '@saulx/selva-server'
import './assertions'
import getPort from 'get-port'

let srv
let port: number

test.before(async t => {
  port = await getPort()
  srv = await start({
    port
  })
  await new Promise((resolve, _reject) => {
    setTimeout(resolve, 100)
  })
})

<<<<<<< HEAD
test.beforeEach(async t => {
  const client = connect({ port }, { loglevel: 'info' })

  await client.redis.flushall()
=======
  const client = connect({ port })
>>>>>>> 50c1467e
  await client.updateSchema({
    languages: ['en', 'de', 'nl'],
    rootType: {
      fields: {
        value: { type: 'number' },
        nested: {
          type: 'object',
          properties: {
            fun: { type: 'string' }
          }
        }
      }
    },
    types: {
      lekkerType: {
        prefix: 'vi',
        fields: {
          strRec: {
            type: 'record',
            values: {
              type: 'string'
            }
          },
          objRec: {
            type: 'record',
            values: {
              type: 'object',
              properties: {
                hello: {
                  type: 'string'
                },
                value: {
                  type: 'number'
                }
              }
            }
          },
          thing: { type: 'set', items: { type: 'string' } },
          ding: {
            type: 'object',
            properties: {
              dong: { type: 'set', items: { type: 'string' } },
              dung: { type: 'number' },
              dang: {
                type: 'object',
                properties: {
                  dung: { type: 'number' },
                  dunk: { type: 'string' }
                }
              },
              dunk: {
                type: 'object',
                properties: {
                  ding: { type: 'number' },
                  dong: { type: 'number' }
                }
              }
            }
          },
          dong: { type: 'json' },
          dingdongs: { type: 'array', items: { type: 'string' } },
          refs: { type: 'references' },
          value: { type: 'number' },
          age: { type: 'number' },
          auth: {
            type: 'json'
          },
          title: { type: 'text' },
          description: { type: 'text' },
          image: {
            type: 'object',
            properties: {
              thumb: { type: 'string' },
              poster: { type: 'string' }
            }
          }
        }
      },
      custom: {
        prefix: 'cu',
        fields: {
          value: { type: 'number' },
          age: { type: 'number' },
          auth: {
            type: 'json'
          },
          title: { type: 'text' },
          description: { type: 'text' },
          image: {
            type: 'object',
            properties: {
              thumb: { type: 'string' },
              poster: { type: 'string' }
            }
          }
        }
      },
      club: {
        prefix: 'cl',
        fields: {
          value: { type: 'number' },
          age: { type: 'number' },
          auth: {
            type: 'json'
          },
          title: { type: 'text' },
          description: { type: 'text' },
          image: {
            type: 'object',
            properties: {
              thumb: { type: 'string' },
              poster: { type: 'string' }
            }
          }
        }
      },
      match: {
        prefix: 'ma',
        fields: {
          title: { type: 'text' },
          value: { type: 'number' },
          description: { type: 'text' }
        }
      },
      yesno: {
        prefix: 'yn',
        fields: {
          bolYes: { type: 'boolean' },
          bolNo: { type: 'boolean' }
        }
      }
    }
  })

  // A small delay is needed after setting the schema
  await new Promise(r => setTimeout(r, 100))

  await client.destroy()
})

test.after(async t => {
  const client = connect({ port })
  await client.delete('root')
  await client.destroy()
  await srv.destroy()
  await t.connectionsAreEmpty()
})

test.serial('get $value', async t => {
  const client = connect({ port })

  await client.set({
    $id: 'maTest',
    title: { en: 'hello' }
  })

  t.deepEqualIgnoreOrder(
    await client.get({
      $id: 'maTest',
      id: true,
      someField: { $value: 'some value' },
      title: { $value: 'overwrite title as string' },
      objectField: {
        $value: {
          something: {
            complex: true
          }
        }
      }
    }),
    {
      id: 'maTest',
      someField: 'some value',
      title: 'overwrite title as string',
      objectField: {
        something: {
          complex: true
        }
      }
    }
  )

  await client.delete('root')
  await client.destroy()
})

test.serial('get nested queries', async t => {
  const client = connect({ port })

  await client.set({
    $id: 'maTest',
    value: 11,
    title: { en: 'hello' }
  })

  await client.set({
    $id: 'maTest2',
    value: 12,
    title: { en: 'halloumi' }
  })

  t.deepEqualIgnoreOrder(
    await client.get({
      $id: 'maTest',
      id: true,
      someItem: {
        $id: 'maTest2',
        title: true,
        nestedThing: { $id: 'maTest', value: true }
      },
      values: [
        {
          $id: 'maTest',
          id: true,
          value: true
        },
        {
          $id: 'maTest2',
          id: true,
          value: true
        }
      ],
      title: true
    }),
    {
      id: 'maTest',
      title: { en: 'hello' },
      someItem: {
        title: {
          en: 'halloumi'
        },
        nestedThing: {
          value: 11
        }
      },
      values: [
        {
          id: 'maTest',
          value: 11
        },
        {
          id: 'maTest2',
          value: 12
        }
      ]
    }
  )

  await client.delete('root')
  await client.destroy()
})

test.serial('get boolean value', async t => {
  const client = connect({ port })

  await client.set({
    $id: 'ynTest',
    bolYes: true,
    bolNo: false
  })

  t.deepEqualIgnoreOrder(
    await client.get({
      $id: 'ynTest',
      id: true,
      bolYes: true,
      bolNo: true
    }),
    {
      id: 'ynTest',
      bolYes: true,
      bolNo: false
    }
  )

  await client.delete('root')
  await client.destroy()
})

test.serial('get complex with $value and array syntax', async t => {
  const client = connect({ port })

  await client.set({
    $id: 'maTest',
    title: { en: 'hello' },
    description: { en: 'yesh' }
  })

  t.deepEqualIgnoreOrder(
    await client.get({
      $id: 'maTest',
      allMyThings: [
        {
          id: true,
          parents: true,
          ancestors: true
        },
        {
          name: true,
          somethingNice: { $value: 'yesh' }
        },
        {
          title: true,
          description: true
        }
      ]
    }),
    {
      allMyThings: [
        {
          id: 'maTest',
          parents: ['root'],
          ancestors: ['root']
        },
        {
          name: '',
          somethingNice: 'yesh'
        },
        {
          title: { en: 'hello' },
          description: { en: 'yesh' }
        }
      ]
    }
  )

  await client.delete('root')
  await client.destroy()
})

test.serial('get - root', async t => {
  const client = connect({ port })

  const match = await client.set({
    $id: 'maTest'
  })

  await client.set({
    $id: 'root',
    value: 2555
  })

  t.deepEqual(
    await client.get({
      $id: 'root',
      id: true,
      value: true,
      children: true
    }),
    {
      id: 'root',
      value: 2555,
      children: [match]
    }
  )

  t.deepEqual(
    await client.get({
      id: true,
      value: true,
      children: true
    }),
    {
      id: 'root',
      value: 2555,
      children: [match]
    }
  )

  await client.set({
    $id: 'root',
    nested: { fun: 'yes fun' }
  })

  t.deepEqual(
    await client.get({
      $id: 'root',
      id: true,
      nested: { $all: true }
    }),
    {
      id: 'root',
      nested: { fun: 'yes fun' }
    }
  )

  await client.delete('root')

  await client.destroy()
})

test.serial('get - basic', async t => {
  const client = connect({ port })

  await client.set({
    $id: 'viA',
    title: {
      en: 'nice!'
    },
    value: 25,
    auth: {
      // role needs to be different , different roles per scope should be possible
      role: {
        id: ['root'],
        type: 'admin'
      }
    }
  })

  t.deepEqual(
    await client.get({
      $id: 'viA',
      id: true,
      title: true,
      value: true
    }),
    {
      id: 'viA',
      title: { en: 'nice!' },
      value: 25
    }
  )

  t.deepEqual(
    await client.get({
      $id: 'viA',
      auth: true
    }),
    {
      auth: { role: { id: ['root'], type: 'admin' } }
    },
    'get role'
  )

  // not supported without 'properties'
  // t.deepEqual(
  //   await client.get({
  //     $id: 'viA',
  //     auth: { role: { id: true } }
  //   }),
  //   {
  //     auth: { role: { id: ['root'] } }
  //   },
  //   'get role nested'
  // )

  await client.delete('root')

  await client.destroy()
})

test.serial('get - $all simple', async t => {
  const client = connect({ port })

  await client.set({
    $id: 'maA',
    title: {
      en: 'nice!'
    },
    description: {
      en: 'yesh'
    }
  })

  t.deepEqual(
    await client.get({
      $id: 'maA',
      $all: true,
      aliases: false
    }),
    {
      id: 'maA',
      type: 'match',
      name: '',
      title: {
        en: 'nice!'
      },
      description: {
        en: 'yesh'
      }
    }
  )

  await client.delete('root')

  await client.destroy()
})

test.serial('get - $all root level whitelist + $all', async t => {
  const client = connect({ port })

  await client.set({
    $id: 'clA',
    title: {
      en: 'nice!'
    },
    description: {
      en: 'yesh'
    },
    image: {
      thumb: 'thumb',
      poster: 'poster'
    }
  })

  t.deepEqual(
    await client.get({
      $id: 'clA',
      image: {
        thumb: true
      },
      $all: true,
      aliases: false
    }),
    {
      id: 'clA',
      type: 'club',
      name: '',
      title: {
        en: 'nice!'
      },
      description: {
        en: 'yesh'
      },
      image: {
        thumb: 'thumb'
      }
    }
  )

  await client.delete('root')

  await client.destroy()
})

test.serial('get - $all root level whitelist + blacklists + $all', async t => {
  const client = connect({ port })

  await client.set({
    $id: 'clA',
    title: {
      en: 'nice!'
    },
    description: {
      en: 'yesh'
    },
    image: {
      thumb: 'thumb',
      poster: 'poster'
    }
  })

  t.deepEqual(
    await client.get({
      $id: 'clA',
      image: {
        $all: true,
        thumb: true,
        poster: false
      },
      description: false,
      $all: true,
      aliases: false
    }),
    {
      id: 'clA',
      type: 'club',
      name: '',
      title: {
        en: 'nice!'
      },
      image: {
        thumb: 'thumb'
      }
    }
  )

  await client.delete('root')

  await client.destroy()
})

test.serial('get - $all nested', async t => {
  const client = connect({ port })

  await client.set({
    $id: 'maA',
    title: {
      en: 'nice!'
    },
    description: {
      en: 'yesh'
    }
  })

  t.deepEqual(
    await client.get({
      $id: 'maA',
      id: true,
      title: {
        $all: true
      },
      description: {
        $all: true
      }
    }),
    {
      id: 'maA',
      title: {
        en: 'nice!',
        de: '',
        nl: ''
      },
      description: {
        en: 'yesh',
        de: '',
        nl: ''
      }
    }
  )

  await client.delete('root')

  await client.destroy()
})

test.serial('get - $all deeply nested', async t => {
  const client = connect({ port })

  const entry = await client.set({
    type: 'lekkerType',
    title: {
      en: 'nice!'
    },
    ding: {
      dang: {
        dung: 115,
        dunk: ''
      }
    }
  })

  t.deepEqual(
    await client.get({
      $id: entry,
      id: true,
      title: {
        en: true
      },
      ding: { $all: true }
    }),
    {
      id: entry,
      title: {
        en: 'nice!'
      },
      ding: {
        dang: {
          dung: 115,
          dunk: ''
        },
        dong: []
      }
    }
  )

  t.deepEqual(
    await client.get({
      $id: entry,
      id: true,
      title: {
        en: true
      },
      ding: { dang: { $all: true } }
    }),
    {
      id: entry,
      title: {
        en: 'nice!'
      },
      ding: {
        dang: {
          dung: 115,
          dunk: ''
        }
      }
    }
  )

  await client.delete('root')

  await client.destroy()
})

test.serial('get - $default', async t => {
  const client = connect({ port })

  await client.set({
    $id: 'viflap',
    title: { en: 'flap' }
  })

  t.deepEqual(
    await client.get({
      $id: 'viflap',
      age: { $default: 100 }
    }),
    { age: 100 }
  )

  t.deepEqual(
    await client.get({
      $id: 'viflap',
      title: {
        en: { $default: 'untitled' },
        nl: { $default: 'naamloos' }
      }
    }),
    {
      title: { en: 'flap', nl: 'naamloos' }
    }
  )

  await client.delete('root')

  client.destroy()
})

test.serial('get - $language', async t => {
  const client = connect({ port })
  await client.set({
    $id: 'viflap',
    title: { en: 'flap', nl: 'flurp' },
    description: { en: 'yes', nl: 'ja' }
  })

  t.deepEqual(
    await client.get({
      $id: 'viflap',
      title: true,
      description: true,
      $language: 'nl'
    }),
    {
      title: 'flurp',
      description: 'ja'
    }
  )

  await client.set({
    $id: 'viflurx',
    title: { en: 'flap', nl: 'flurp' }
  })

  t.deepEqual(
    await client.get({
      $id: 'viflurx',
      $language: 'nl',
      description: { $default: 'flurpy' }
    }),
    { description: 'flurpy' }
  )

  await client.delete('root')

  client.destroy()
})

test.serial('get - field with empty array', async t => {
  const client = connect({ port })

  const id = await client.set({
    type: 'lekkerType',
    thing: [],
    dong: { dingdong: [] },
    ding: { dong: [] },
    dingdongs: [],
    refs: []
  })

  const result = await client.get({
    $id: id,
    thing: true,
    dong: true,
    ding: { dong: true },
    dingdongs: true,
    children: true,
    descendants: true,
    refs: true
  })

  t.deepEqual(result, {
    thing: [],
    children: [],
    descendants: [],
    dingdongs: [],
    refs: [],
    ding: { dong: [] },
    dong: { dingdong: [] }
  })

  t.deepEqualIgnoreOrder(
    await client.get({
      $id: id,
      $all: true
    }),
    {
      id,
      dong: { dingdong: [] },
      type: 'lekkerType',
      dingdongs: [],
      refs: [],
      name: '',
      thing: [],
      ding: { dong: [] },
      aliases: []
    }
  )

  client.destroy()
})

test.serial('get - set with some items', async t => {
  const client = connect({ port })

  const id = await client.set({
    type: 'lekkerType',
    thing: [ 'a', 'b' ],
  })

  const result = await client.get({
    $id: id,
    thing: true,
  })

  t.deepEqual(result, {
    thing: [ 'a', 'b' ],
  })

  client.destroy()
})

test.serial('get - hierarchy', async t => {
  const client = connect({ port })

  await Promise.all([
    await client.set({
      $id: 'viflo'
    }),
    await client.set({
      $id: 'maflux'
    })
  ])
  await client.set({
    $id: 'vifla',
    children: ['viflo', 'maflux']
  })
  await client.set({
    $id: 'viflapx',
    children: ['vifla', 'viflo']
  })

  t.deepEqualIgnoreOrder(
    await client.get({
      $id: 'viflapx',
      descendants: true,
      children: true,
      parents: true
    }),
    {
      descendants: ['viflo', 'vifla', 'maflux'],
      children: ['viflo', 'vifla'],
      parents: ['root']
    }
  )

  t.deepEqualIgnoreOrder(
    await client.get({
      $id: 'maflux',
      ancestors: true
    }),
    {
      ancestors: ['root', 'vifla', 'viflapx']
    }
  )

  await client.delete('root')

  await client.destroy()
})

<<<<<<< HEAD
test.serial.skip('get - $inherit', async t => {
  const client = connect({ port }, { loglevel: 'info' })
=======
test.serial('get - $inherit', async t => {
  const client = connect({ port })
>>>>>>> 50c1467e

  /*
    root
      |_ cuX
          |_cuC
      |_cuA
          |_cuC
          |_cuB
              |_cuD <---
                |_cuC

      |_cuFlap
        |_cuFlurp
          |_cuD <---


      |_clClub
        |_cuB
      |_cuDfp
        |_cuD
      |_cuMrsnurfels
        |_cuD


      root
      |_ leA
          |_seasonA
             |_matchA
             |_teamA //ignoe ancestor from cut of point outside of my hierarchy
                |_matchA

      |_ leB
          |_seasonB
             |_teamA
                |_matchA

  */

  // close ancestors [ cuMrsnurfels, cuDfp, cuB, clClub, root ]

  // close ancestors of cuD
  // dfp, cub, cuD

  await Promise.all([
    client.set({
      $id: 'cuA',
      image: {
        thumb: 'flurp.jpg'
      },
      title: { en: 'snurf' },
      children: ['cuB', 'cuC']
    }),
    client.set({
      $id: 'cuB',
      children: ['cuC', 'cuD']
    }),
    client.set({
      $id: 'cuX',
      children: ['cuC']
    }),
    client.set({
      $id: 'clClub',
      image: {
        thumb: 'bla.jpg'
      },
      children: ['cuB']
    }),
    client.set({
      $id: 'cuDfp',
      name: 'dfp',
      image: {
        thumb: 'dfp.jpg'
      },
      children: ['cuD']
    }),
    client.set({
      $id: 'cuMrsnurfels',
      name: 'MrSnurfels',
      image: {
        thumb: 'snurfels.jpg'
      },
      children: ['cuD']
    })
  ])

  t.deepEqualIgnoreOrder(
    await client.get({
      $id: 'cuD',
      title: { $inherit: true }
    }),
    {
      title: {
        en: 'snurf'
      }
    }
  )

  t.deepEqualIgnoreOrder(
    await client.get({
      $id: 'cuC',
      $language: 'nl',
      title: { $inherit: true }
    }),
    {
      title: 'snurf'
    }
  )

  t.deepEqualIgnoreOrder(
    await client.get({
      $id: 'cuC',
      club: {
        $inherit: { $item: 'club' },
        image: true,
        id: true
      }
    }),
    {
      club: {
        image: { thumb: 'bla.jpg' },
        id: 'clClub'
      }
    }
  )

  t.deepEqualIgnoreOrder(
    await client.get({
      $id: 'cuC',
      flapdrol: {
        $inherit: { $item: ['custom', 'club'] },
        image: true,
        id: true
      }
    }),
    {
      flapdrol: {
        // image: { thumb: 'flurp.jpg' }, // image is not required
        id: 'cuB'
      }
    }
  )

  t.deepEqualIgnoreOrder(
    await client.get({
      $id: 'cuC',
      flapdrol: {
        $inherit: { $item: ['custom', 'club'], $required: ['image'] },
        image: true,
        id: true
      }
    }),
    {
      flapdrol: {
        image: { thumb: 'flurp.jpg' },
        id: 'cuA'
      }
    }
  )

  t.deepEqualIgnoreOrder(
    await client.get({
      $id: 'cuC',
      flapdrol: {
        $inherit: { $item: ['region', 'federation'] },
        image: true,
        id: true
      }
    }),
    {
      flapdrol: {}
    }
  )

  t.deepEqualIgnoreOrder(
    await client.get({
      $id: 'cuC',
      image: {
        $inherit: { $type: ['custom', 'club'] }
      }
    }),
    {
      image: { thumb: 'flurp.jpg' }
    }
  )

  t.deepEqualIgnoreOrder(
    await client.get({
      $id: 'cuC',
      id: true,
      flapdrol: {
        $inherit: { $item: ['custom', 'club'], $required: ['image.icon'] },
        image: true,
        id: true
      }
    }),
    {
      id: 'cuC',
      flapdrol: {}
    }
  )

  // FIXME: is the order really specific here?
  // t.deepEqualIgnoreOrder(
  //   await client.get({
  //     $id: 'cuD',
  //     image: {
  //       $inherit: { $name: ['dfp', 'MrSnurfels'] }
  //     }
  //   }),
  //   {
  //     image: { thumb: 'dfp.jpg' }
  //   }
  // )

  await client.delete('root')

  await client.destroy()
})

<<<<<<< HEAD
test.serial.skip('get - $inherit with object types does shallow merge', async t => {
  const client = connect({ port }, { loglevel: 'info' })
=======
test.serial('get - $inherit with object types does shallow merge', async t => {
  const client = connect({ port })
>>>>>>> 50c1467e

  const parentOfParent = await client.set({
    type: 'lekkerType',
    title: {
      en: 'nice!',
      de: 'dont want to inherit this'
    },
    ding: {
      dang: {
        dung: 9000,
        dunk: 'helloooo should not be there'
      },
      dong: ['hello', 'yesh'],
      dung: 123
    }
  })

  const parentEntry = await client.set({
    type: 'lekkerType',
    title: {
      en: 'nice!',
      de: 'dont want to inherit this'
    },
    parents: {
      $add: [parentOfParent]
    },
    ding: {
      dang: {
        dung: 115
      }
    }
  })

  const entry = await client.set({
    type: 'lekkerType',
    parents: {
      $add: [parentEntry]
    },
    title: {
      en: 'nice!'
    }
  })

  t.deepEqualIgnoreOrder(
    await client.get({
      $id: entry,
      id: true,
      title: { $inherit: true },
      ding: { $inherit: true }
    }),
    {
      id: entry,
      title: {
        en: 'nice!'
      },
      ding: {
        dong: ['hello', 'yesh'],
        dang: {
          dung: 115
        },
        dung: 123
      }
    }
  )

  await client.delete('root')

  client.destroy()
})

test.serial.skip(
  'get - $inherit with object types shallow merge can be disabled',
  async t => {
    const client = connect({ port })

    const parentOfParent = await client.set({
      type: 'lekkerType',
      title: {
        en: 'nice!',
        de: 'dont want to inherit this'
      },
      ding: {
        dang: {
          dung: 9000,
          dunk: 'helloooo should not be there'
        },
        dong: ['hello', 'yesh'],
        dung: 123
      }
    })

    const parentEntry = await client.set({
      type: 'lekkerType',
      title: {
        en: 'nice!',
        de: 'dont want to inherit this'
      },
      parents: {
        $add: [parentOfParent]
      },
      ding: {
        dang: {
          dung: 115
        }
      }
    })

    const entry = await client.set({
      type: 'lekkerType',
      parents: {
        $add: [parentEntry]
      },
      title: {
        en: 'nice!'
      }
    })

    t.deepEqualIgnoreOrder(
      await client.get({
        $id: entry,
        id: true,
        title: { $inherit: true },
        ding: { $inherit: { $merge: false } }
      }),
      {
        id: entry,
        title: {
          en: 'nice!'
        },
        ding: {
          dang: {
            dung: 115
          }
        }
      }
    )

    await client.delete('root')

    await client.destroy()
  }
)

test.serial.skip(
  'get - $inherit with object types of nested objects, does shallow merge',
  async t => {
    const client = connect({ port })

    const parentOfParent = await client.set({
      type: 'lekkerType',
      title: {
        en: 'nice!',
        de: 'dont want to inherit this'
      },
      ding: {
        dang: {
          dung: 9000,
          dunk: 'yesh'
        },
        dunk: {
          ding: 9000,
          dong: 9000
        },
        dung: 123
      }
    })

    const parentEntry = await client.set({
      type: 'lekkerType',
      title: {
        en: 'nice!',
        de: 'dont want to inherit this'
      },
      parents: {
        $add: [parentOfParent]
      },
      ding: {
        dang: {
          dung: 115
        },
        dunk: {
          ding: 123
        }
      }
    })

    const entry = await client.set({
      type: 'lekkerType',
      parents: {
        $add: [parentEntry]
      },
      title: {
        en: 'nice!'
      },
      ding: {
        dung: 1
      }
    })

    t.deepEqualIgnoreOrder(
      await client.get({
        $id: entry,
        id: true,
        title: { $inherit: true },
        ding: {
          dang: { $inherit: true },
          dunk: { $inherit: true },
          dung: { $inherit: true }
        }
      }),
      {
        id: entry,
        title: {
          en: 'nice!'
        },
        ding: {
          dang: {
            dung: 115,
            dunk: 'yesh'
          },
          dunk: {
            ding: 123,
            dong: 9000
          },
          dung: 1
        }
      }
    )

    await client.delete('root')

    await client.destroy()
  }
)

test.serial('get - basic with many ids', async t => {
  const client = connect({ port })

  await client.set({
    $id: 'viA',
    title: {
      en: 'nice!'
    },
    value: 25,
    auth: {
      // role needs to be different , different roles per scope should be possible
      role: {
        id: ['root'],
        type: 'admin'
      }
    }
  })

  t.deepEqual(
    await client.get({
      $id: ['viZ', 'viA'],
      id: true,
      title: true,
      value: true
    }),
    {
      id: 'viA',
      title: { en: 'nice!' },
      value: 25
    }
  )

  t.deepEqual(
    await client.get({
      $id: ['viA', 'viZ'],
      value: true
    }),
    {
      value: 25
    }
  )

  t.deepEqual(
    await client.get({
      $alias: ['abba', 'viA'],
      value: true
    }),
    {
      value: 25
    }
  )

  await client.set({
    $id: 'viA',
    aliases: { $add: 'abba' }
  })

  t.deepEqual(
    await client.get({
      $alias: ['abba', 'viZ'],
      value: true
    }),
    {
      value: 25
    }
  )

  t.deepEqual(
    await client.get({
      $id: ['viZ', 'viY'],
      $language: 'en',
      id: true,
      title: true
    }),
    {
      $isNull: true,
      id: 'viZ',
      title: ''
    }
  )

  await client.delete('root')

  await client.destroy()
})

test.serial('get - basic with non-priority language', async t => {
  const client = connect({ port })

  await client.set({
    $id: 'viA',
    title: {
      de: 'nice de!'
    },
    value: 25,
    auth: {
      // role needs to be different , different roles per scope should be possible
      role: {
        id: ['root'],
        type: 'admin'
      }
    }
  })

  t.deepEqual(
    await client.get({
      $language: 'en',
      $id: ['viZ', 'viA'],
      id: true,
      title: true,
      value: true
    }),
    {
      id: 'viA',
      title: 'nice de!',
      value: 25
    }
  )

  t.deepEqual(
    await client.get({
      $language: 'nl',
      $id: ['viZ', 'viA'],
      id: true,
      title: true,
      value: true
    }),
    {
      id: 'viA',
      title: 'nice de!',
      value: 25
    }
  )

  await client.set({
    $id: 'viA',
    title: {
      nl: 'nice nl!'
    }
  })

  t.deepEqual(
    await client.get({
      $language: 'en',
      $id: ['viZ', 'viA'],
      id: true,
      title: true,
      value: true
    }),
    {
      id: 'viA',
      title: 'nice de!',
      value: 25
    }
  )

  t.deepEqual(
    await client.get({
      $language: 'nl',
      $id: ['viZ', 'viA'],
      id: true,
      title: true,
      value: true
    }),
    {
      id: 'viA',
      title: 'nice nl!',
      value: 25
    }
  )

  await client.delete('root')

  await client.destroy()
})

test.serial('get - record', async t => {
  const client = connect({ port })

  await client.set({
    $id: 'viA',
    title: {
      en: 'nice!'
    },
    strRec: {
      hello: 'hallo',
      world: 'hmm'
    },
    objRec: {
      myObj1: {
        hello: 'pff',
        value: 12
      },
      obj2: {
        hello: 'ffp',
        value: 12
      }
    }
  })

  t.deepEqual(
    await client.get({
      $id: 'viA',
      $language: 'en',
      id: true,
      title: true,
      strRec: true
    }),
    {
      id: 'viA',
      title: 'nice!',
      strRec: {
        hello: 'hallo',
        world: 'hmm'
      }
    }
  )

  t.deepEqual(
    await client.get({
      $id: 'viA',
      $language: 'en',
      id: true,
      title: true,
      strRec: {
        world: true
      }
    }),
    {
      id: 'viA',
      title: 'nice!',
      strRec: {
        world: 'hmm'
      }
    }
  )

  t.deepEqual(
    await client.get({
      $id: 'viA',
      $language: 'en',
      id: true,
      title: true,
      objRec: true
    }),
    {
      id: 'viA',
      title: 'nice!',
      objRec: {
        myObj1: {
          hello: 'pff',
          value: 12
        },
        obj2: {
          hello: 'ffp',
          value: 12
        }
      }
    }
  )

  t.deepEqual(
    await client.get({
      $id: 'viA',
      $language: 'en',
      id: true,
      title: true,
      objRec: {
        myObj1: {
          value: true
        },
        obj2: {
          hello: true
        }
      }
    }),
    {
      id: 'viA',
      title: 'nice!',
      objRec: {
        myObj1: {
          value: 12
        },
        obj2: {
          hello: 'ffp'
        }
      }
    }
  )

  await client.delete('root')

  await client.destroy()
})<|MERGE_RESOLUTION|>--- conflicted
+++ resolved
@@ -17,14 +17,8 @@
   })
 })
 
-<<<<<<< HEAD
 test.beforeEach(async t => {
-  const client = connect({ port }, { loglevel: 'info' })
-
-  await client.redis.flushall()
-=======
-  const client = connect({ port })
->>>>>>> 50c1467e
+  const client = connect({ port })
   await client.updateSchema({
     languages: ['en', 'de', 'nl'],
     rootType: {
@@ -852,16 +846,16 @@
 
   const id = await client.set({
     type: 'lekkerType',
-    thing: [ 'a', 'b' ],
+    thing: ['a', 'b']
   })
 
   const result = await client.get({
     $id: id,
-    thing: true,
+    thing: true
   })
 
   t.deepEqual(result, {
-    thing: [ 'a', 'b' ],
+    thing: ['a', 'b']
   })
 
   client.destroy()
@@ -916,14 +910,8 @@
   await client.destroy()
 })
 
-<<<<<<< HEAD
 test.serial.skip('get - $inherit', async t => {
-  const client = connect({ port }, { loglevel: 'info' })
-=======
-test.serial('get - $inherit', async t => {
-  const client = connect({ port })
->>>>>>> 50c1467e
-
+  const client = connect({ port })
   /*
     root
       |_ cuX
@@ -1142,82 +1130,80 @@
   await client.destroy()
 })
 
-<<<<<<< HEAD
-test.serial.skip('get - $inherit with object types does shallow merge', async t => {
-  const client = connect({ port }, { loglevel: 'info' })
-=======
-test.serial('get - $inherit with object types does shallow merge', async t => {
-  const client = connect({ port })
->>>>>>> 50c1467e
-
-  const parentOfParent = await client.set({
-    type: 'lekkerType',
-    title: {
-      en: 'nice!',
-      de: 'dont want to inherit this'
-    },
-    ding: {
-      dang: {
-        dung: 9000,
-        dunk: 'helloooo should not be there'
-      },
-      dong: ['hello', 'yesh'],
-      dung: 123
-    }
-  })
-
-  const parentEntry = await client.set({
-    type: 'lekkerType',
-    title: {
-      en: 'nice!',
-      de: 'dont want to inherit this'
-    },
-    parents: {
-      $add: [parentOfParent]
-    },
-    ding: {
-      dang: {
-        dung: 115
-      }
-    }
-  })
-
-  const entry = await client.set({
-    type: 'lekkerType',
-    parents: {
-      $add: [parentEntry]
-    },
-    title: {
-      en: 'nice!'
-    }
-  })
-
-  t.deepEqualIgnoreOrder(
-    await client.get({
-      $id: entry,
-      id: true,
-      title: { $inherit: true },
-      ding: { $inherit: true }
-    }),
-    {
-      id: entry,
-      title: {
-        en: 'nice!'
+test.serial.skip(
+  'get - $inherit with object types does shallow merge',
+  async t => {
+    const client = connect({ port })
+
+    const parentOfParent = await client.set({
+      type: 'lekkerType',
+      title: {
+        en: 'nice!',
+        de: 'dont want to inherit this'
       },
       ding: {
+        dang: {
+          dung: 9000,
+          dunk: 'helloooo should not be there'
+        },
         dong: ['hello', 'yesh'],
+        dung: 123
+      }
+    })
+
+    const parentEntry = await client.set({
+      type: 'lekkerType',
+      title: {
+        en: 'nice!',
+        de: 'dont want to inherit this'
+      },
+      parents: {
+        $add: [parentOfParent]
+      },
+      ding: {
         dang: {
           dung: 115
-        },
-        dung: 123
-      }
-    }
-  )
-
-  await client.delete('root')
-
-  client.destroy()
-})
+        }
+      }
+    })
+
+    const entry = await client.set({
+      type: 'lekkerType',
+      parents: {
+        $add: [parentEntry]
+      },
+      title: {
+        en: 'nice!'
+      }
+    })
+
+    t.deepEqualIgnoreOrder(
+      await client.get({
+        $id: entry,
+        id: true,
+        title: { $inherit: true },
+        ding: { $inherit: true }
+      }),
+      {
+        id: entry,
+        title: {
+          en: 'nice!'
+        },
+        ding: {
+          dong: ['hello', 'yesh'],
+          dang: {
+            dung: 115
+          },
+          dung: 123
+        }
+      }
+    )
+
+    await client.delete('root')
+
+    client.destroy()
+  }
+)
 
 test.serial.skip(
   'get - $inherit with object types shallow merge can be disabled',
