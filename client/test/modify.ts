--- conflicted
+++ resolved
@@ -129,14 +129,6 @@
     }
   })
 
-<<<<<<< HEAD
-  console.log('SCHEMA SET')
-
-  // A small delay is needed after setting the schema
-  await new Promise(r => setTimeout(r, 100))
-
-=======
->>>>>>> 50c1467e
   await client.destroy()
 })
 
@@ -600,13 +592,8 @@
 
   // delete root
   await client.delete('root')
-<<<<<<< HEAD
-  console.log(await dumpDb(client))
-  t.deepEqual(await dumpDb(client), [])
-=======
   const d = await dumpDb(client)
   t.deepEqual(d, [])
->>>>>>> 50c1467e
 
   await client.destroy()
 })
@@ -709,33 +696,17 @@
     ['root']
   )
 
-<<<<<<< HEAD
-  console.log(
-    '!!!',
+  t.deepEqualIgnoreOrder(
     await client.redis.selva_hierarchy_find(
       '___selva_hierarchy',
       'bfs',
       'ancestors',
       'cuE'
-    )
-  )
-  t.deepEqualIgnoreOrder(
-    await client.redis.selva_hierarchy_find(
-      '___selva_hierarchy',
-      'bfs',
-      'ancestors',
-      'cuE'
     ),
     ['root', 'cuD']
   )
-=======
-  t.deepEqualIgnoreOrder(await client.redis.zrange('cuE.ancestors', 0, -1), [
-    'root',
-    'cuD'
-  ])
-
-  await client.destroy()
->>>>>>> 50c1467e
+
+  await client.destroy()
 })
 
 test.serial('array, json and set', async t => {
