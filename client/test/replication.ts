import { promisify } from 'util'
import { join } from 'path'
import test from 'ava'
import { connect } from '../src/index'
import { createRecord } from 'data-record'
import { start, startReplica } from '@saulx/selva-server'
import redis, { RedisClient, ReplyError } from '@saulx/redis-client'
import './assertions'
import { wait, removeDump } from './assertions'
import getPort from 'get-port'
import {
  doubleDef,
  incrementDef,
  incrementDoubleDef,
  longLongDef,
  OPT_SET_TYPE,
  setRecordDefCstring,
  setRecordDefDouble,
  setRecordDefInt64,
} from '../src/set/modifyDataRecords'

const SELVA_MODIFY_ARG_DEFAULT_STRING = '2' // Set a string value if unset.
const SELVA_MODIFY_ARG_STRING = '0' // Value is a string.
const SELVA_MODIFY_ARG_STRING_ARRAY = '6' // Array of C-strings.
const SELVA_MODIFY_ARG_DEFAULT_LONGLONG = '8'
const SELVA_MODIFY_ARG_LONGLONG = '3' // Value is a long long.
const SELVA_MODIFY_ARG_DEFAULT_DOUBLE = '9'
const SELVA_MODIFY_ARG_DOUBLE = 'A' // Value is a double.
const SELVA_MODIFY_ARG_OP_INCREMENT = '4' // Increment a long long value.
const SELVA_MODIFY_ARG_OP_INCREMENT_DOUBLE = 'B' // Increment a double value.
const SELVA_MODIFY_ARG_OP_SET = '5' // Value is a struct SelvaModify_OpSet.
const SELVA_MODIFY_ARG_OP_DEL = '7' // Delete field; value is a modifier.
const SELVA_MODIFY_ARG_OP_OBJ_META = 'C' // Set object user metadata.

let srv
let port: number
let replica
let rclientOrigin: RedisClient | null = null
let rclientReplica: RedisClient | null = null

const dir = join(process.cwd(), 'tmp', 'replication')

test.before(async (t) => {
  await removeDump(dir)()

  port = await getPort()
  srv = await start({
    port,
    dir: join(dir, 'srv'),
  })

  replica = await startReplica({
    registry: { port },
    default: true,
    dir: join(dir, 'replica'),
  })
  replica.on('stderr', (b) => console.log(b.toString()))
  replica.on('stdout', (b) => console.log(b.toString()))
  await new Promise((resolve, _reject) => {
    setTimeout(resolve, 100)
  })
})

test.beforeEach(async (t) => {
  const client = connect({ port }, { loglevel: 'info' })

  await client.redis.flushall({ type: 'origin' })
  await client.updateSchema({
    languages: ['en', 'de', 'nl'],
    rootType: {
      fields: {
        value: { type: 'number' },
        value1: { type: 'number' },
        nested: {
          type: 'object',
          properties: {
            fun: { type: 'string' },
          },
        },
      },
    },
    types: {
      match: {
        prefix: 'ma',
        fields: {
          title: { type: 'text' },
          value: { type: 'number' },
          description: { type: 'text' },
        },
      },
    },
  })

  // A small delay is needed after setting the schema
  await new Promise((r) => setTimeout(r, 100))

  await client.destroy()

  rclientOrigin = redis.createClient(replica.origin.port)
  rclientReplica = redis.createClient(replica.port)
})

test.after(async (t) => {
  const client = connect({ port })
  await client.destroy()
  await replica.destroy()
  await srv.destroy()
  await removeDump(dir)()
  await t.connectionsAreEmpty()
})

test.afterEach(async () => {
  if (rclientOrigin) {
    rclientOrigin.end(true)
    rclientOrigin = null
    rclientReplica.end(true)
    rclientReplica = null
  }
})

test.serial('verify basic replication', async (t) => {
  const infoOrigin = await new Promise((resolve, reject) =>
    rclientOrigin.info((err, res) => (err ? reject(err) : resolve(res)))
  )
  const infoReplica = await new Promise((resolve, reject) =>
    rclientReplica.info((err, res) => (err ? reject(err) : resolve(res)))
  )

  t.assert(
    // @ts-ignore
    infoOrigin.includes('role:master'),
    'Origin has the correct Redis role'
  )
  t.assert(
    // @ts-ignore
    infoReplica.includes('role:slave'),
    'Replica has the correct Redis role'
  )

  await new Promise((resolve, reject) =>
    rclientOrigin.set('xyz', '1', (err, res) =>
      err ? reject(err) : resolve(res)
    )
  )
  await wait(20)
  t.deepEqual(
    await new Promise((resolve, reject) =>
      rclientReplica.get('xyz', (err, res) =>
        err ? reject(err) : resolve(res)
      )
    ),
    '1'
  )
})

test.serial('hierarchy replication', async (t) => {
  //await new Promise((resolve, _reject) => {
  //  setTimeout(resolve, 30000)
  //})
  t.deepEqual(
    await Promise.all([
      new Promise((resolve, reject) =>
        rclientOrigin.send_command(
          'selva.modify',
          ['grphnode_a', '', '0', 'title.en', 'lol'],
          (err, res) => (err ? reject(err) : resolve(res))
        )
      ),
      new Promise((resolve, reject) =>
        rclientOrigin.send_command(
          'selva.modify',
          ['grphnode_b', '', '0', 'title.en', 'lol'],
          (err, res) => (err ? reject(err) : resolve(res))
        )
      ),
    ]),
    [
      ['grphnode_a', 'UPDATED'],
      ['grphnode_b', 'UPDATED'],
    ]
  )
  await wait(20)
  t.deepEqual(
    await new Promise((resolve, reject) =>
      rclientReplica.send_command(
        'selva.hierarchy.find',
        ['', '___selva_hierarchy', 'descendants', 'root'],
        (err, res) => (err ? reject(err) : resolve(res))
      )
    ),
    ['grphnode_a', 'grphnode_b']
  )

  await new Promise((resolve, reject) =>
    rclientOrigin.send_command(
      'selva.hierarchy.del',
      ['___selva_hierarchy', 0, 'grphnode_a'],
      (err, res) => (err ? reject(err) : resolve(res))
    )
  )
  await wait(20)
  t.deepEqual(
    await new Promise((resolve, reject) =>
      rclientReplica.send_command(
        'selva.hierarchy.find',
        ['', '___selva_hierarchy', 'descendants', 'root'],
        (err, res) => (err ? reject(err) : resolve(res))
      )
    ),
    ['grphnode_b']
  )
})

test.serial('modify command is replicated', async (t) => {
  const res1 = await new Promise((resolve, reject) =>
    rclientOrigin.send_command(
      'selva.modify',
      ['grphnode_a', '', '0', 'value', '5', '0', 'value1', '100'],
      (err, res) => (err ? reject(err) : resolve(res))
    )
  )
  t.deepEqual(res1, ['grphnode_a', 'UPDATED', 'UPDATED'])
  await wait(200)
  t.deepEqual(
    await new Promise((resolve, reject) =>
      rclientOrigin.send_command(
        'selva.object.get',
        ['', 'grphnode_a'],
        (err, res) => (err ? reject(err) : resolve(res))
      )
    ),
    ['id', 'grphnode_a', 'value', '5', 'value1', '100']
  )
  t.deepEqual(
    await new Promise((resolve, reject) =>
      rclientReplica.send_command(
        'selva.object.get',
        ['', 'grphnode_a'],
        (err, res) => (err ? reject(err) : resolve(res))
      )
    ),
    ['id', 'grphnode_a', 'value', '5', 'value1', '100']
  )

  // Only one update
  const res2 = await new Promise((resolve, reject) =>
    rclientOrigin.send_command(
      'selva.modify',
      ['grphnode_a', '', '0', 'value', '5', '0', 'value1', '2'],
      (err, res) => (err ? reject(err) : resolve(res))
    )
  )
  t.deepEqual(res2, ['grphnode_a', 'OK', 'UPDATED'])
  await wait(200)
  t.deepEqual(
    await new Promise((resolve, reject) =>
      rclientOrigin.send_command(
        'selva.object.get',
        ['', 'grphnode_a'],
        (err, res) => (err ? reject(err) : resolve(res))
      )
    ),
    ['id', 'grphnode_a', 'value', '5', 'value1', '2']
  )
  t.deepEqual(
    await new Promise((resolve, reject) =>
      rclientReplica.send_command(
        'selva.object.get',
        ['', 'grphnode_a'],
        (err, res) => (err ? reject(err) : resolve(res))
      )
    ),
    ['id', 'grphnode_a', 'value', '5', 'value1', '2']
  )
})

test.serial('modify command is replicated ignoring errors', async (t) => {
  const res1 = await new Promise((resolve, reject) =>
    rclientOrigin.send_command(
      'selva.modify',
      ['grphnode_a', '', '0', 'value', '5', '127', 'value1', '100'],
      (err, res) => (err ? reject(err) : resolve(res))
    )
  )
  t.deepEqual(res1[1], 'UPDATED')
  t.assert(res1[2] instanceof ReplyError)

  await wait(200)

  t.deepEqual(
    await new Promise((resolve, reject) =>
      rclientOrigin.send_command(
        'selva.object.get',
        ['', 'grphnode_a'],
        (err, res) => (err ? reject(err) : resolve(res))
      )
    ),
    ['id', 'grphnode_a', 'value', '5']
  )
  t.deepEqual(
    await new Promise((resolve, reject) =>
      rclientReplica.send_command(
        'selva.object.get',
        ['', 'grphnode_a'],
        (err, res) => (err ? reject(err) : resolve(res))
      )
    ),
    ['id', 'grphnode_a', 'value', '5']
  )
})

test.serial('modify all cases are replicated', async (t) => {
  t.deepEqual(
    await new Promise((resolve, reject) =>
      rclientOrigin.send_command(
        'selva.modify',
        [
          'grphnode_a',
          '',
          ...[SELVA_MODIFY_ARG_DEFAULT_STRING, 'f02', 'abc'],
          ...[SELVA_MODIFY_ARG_STRING, 'f04', 'def'],
          ...[
            SELVA_MODIFY_ARG_DEFAULT_LONGLONG,
            'f07',
            createRecord(longLongDef, { d: BigInt(42) }),
          ],
          ...[
            SELVA_MODIFY_ARG_DEFAULT_DOUBLE,
            'f10',
            createRecord(doubleDef, { d: 13.37 }),
          ],
          ...[
            SELVA_MODIFY_ARG_OP_INCREMENT,
            'f13',
            createRecord(incrementDef, {
              $default: BigInt(1),
              $increment: BigInt(1),
            }),
          ],
          ...[
            SELVA_MODIFY_ARG_OP_INCREMENT_DOUBLE,
            'f15',
            createRecord(incrementDoubleDef, {
              $default: 3.14,
              $increment: 1.1,
            }),
          ],
          ...[SELVA_MODIFY_ARG_STRING, 'f17', 'to be deleted'],
        ],
        (err, res) => (err ? reject(err) : resolve(res))
      )
    ),
    [
      'grphnode_a',
      'UPDATED',
      'UPDATED',
      'UPDATED',
      'UPDATED',
      'UPDATED',
      'UPDATED',
      'UPDATED',
    ]
  )
  t.deepEqual(
    await new Promise((resolve, reject) =>
      rclientOrigin.send_command(
        'selva.modify',
        [
          'grphnode_a',
          '',
          ...[SELVA_MODIFY_ARG_DEFAULT_STRING, 'f01', 'abc'], // set
          ...[SELVA_MODIFY_ARG_OP_OBJ_META, 'f01', '1234'],
          ...[SELVA_MODIFY_ARG_DEFAULT_STRING, 'f02', 'abc'], // already set, not replicated
          ...[SELVA_MODIFY_ARG_OP_OBJ_META, 'f02', '1234'],
          ...[SELVA_MODIFY_ARG_STRING, 'f03', 'def'],
          ...[SELVA_MODIFY_ARG_OP_OBJ_META, 'f03', '1234'],
          ...[SELVA_MODIFY_ARG_STRING, 'f04', 'def'], // existing
          ...[SELVA_MODIFY_ARG_OP_OBJ_META, 'f04', '1234'],
          //...[SELVA_MODIFY_ARG_STRING_ARRAY, 'f05', 'abc\0def'], // Only supported for alias
          //...[SELVA_MODIFY_ARG_OP_OBJ_META, 'f05', '1234'],
          ...[
            SELVA_MODIFY_ARG_DEFAULT_LONGLONG,
            'f06',
            createRecord(longLongDef, { d: BigInt(13) }),
          ], // set
          ...[SELVA_MODIFY_ARG_OP_OBJ_META, 'f06', '1234'],
          ...[
            SELVA_MODIFY_ARG_DEFAULT_LONGLONG,
            'f07',
            createRecord(longLongDef, { d: BigInt(43) }),
          ], // already set, not replicated
          ...[SELVA_MODIFY_ARG_OP_OBJ_META, 'f07', '1234'],
          ...[
            SELVA_MODIFY_ARG_LONGLONG,
            'f08',
            createRecord(longLongDef, { d: BigInt(15) }),
          ],
          ...[SELVA_MODIFY_ARG_OP_OBJ_META, 'f08', '1234'],
          ...[
            SELVA_MODIFY_ARG_DEFAULT_DOUBLE,
            'f09',
            createRecord(doubleDef, { d: 1.414213562 }),
          ], // set
          ...[SELVA_MODIFY_ARG_OP_OBJ_META, 'f09', '1234'],
          ...[
            SELVA_MODIFY_ARG_DEFAULT_DOUBLE,
            'f10',
            createRecord(doubleDef, { d: 1.414213562 }),
          ], // already set, not replicated
          ...[SELVA_MODIFY_ARG_OP_OBJ_META, 'f10', '1234'],
          ...[
            SELVA_MODIFY_ARG_DOUBLE,
            'f11',
            createRecord(doubleDef, { d: 2.718281828 }),
          ],
          ...[SELVA_MODIFY_ARG_OP_OBJ_META, 'f11', '1234'],
          ...[
            SELVA_MODIFY_ARG_OP_INCREMENT,
            'f12',
            createRecord(incrementDef, {
              $default: BigInt(10),
              $increment: BigInt(10),
            }),
          ], // new value
          ...[SELVA_MODIFY_ARG_OP_OBJ_META, 'f12', '1234'],
          ...[
            SELVA_MODIFY_ARG_OP_INCREMENT,
            'f13',
            createRecord(incrementDef, {
              $default: BigInt(11),
              $increment: BigInt(5),
            }),
          ], // existing value incremented
          ...[SELVA_MODIFY_ARG_OP_OBJ_META, 'f13', '1234'],
          ...[
            SELVA_MODIFY_ARG_OP_INCREMENT_DOUBLE,
            'f14',
            createRecord(incrementDoubleDef, {
              $default: 0.99,
              $increment: 1.01,
            }),
          ], // new value
          ...[SELVA_MODIFY_ARG_OP_OBJ_META, 'f14', '1234'],
          ...[
            SELVA_MODIFY_ARG_OP_INCREMENT_DOUBLE,
            'f15',
            createRecord(incrementDoubleDef, {
              $default: 900.01,
              $increment: 1.01,
            }),
          ], // existing value incremented
          ...[SELVA_MODIFY_ARG_OP_OBJ_META, 'f15', '1234'],
          ...[
            SELVA_MODIFY_ARG_OP_SET,
            'f16',
            createRecord(setRecordDefCstring, {
              op_set_type: OPT_SET_TYPE.char,
              delete_all: 0,
              $add: '',
              $delete: '',
              $value: 'lol\0lal',
            }),
          ],
          ...[SELVA_MODIFY_ARG_OP_OBJ_META, 'f16', '1234'],
          ...[SELVA_MODIFY_ARG_OP_DEL, 'f17', ''],
        ],
        (err, res) => (err ? reject(err) : resolve(res))
      )
    ),
    [
      'grphnode_a',
      'UPDATED', // f01
      'UPDATED', // f01
      'OK', // f02
      'UPDATED', // f02
      'UPDATED', // f03
      'UPDATED', // f03
      'OK', // f04
      'UPDATED', // f04
      //'UPDATED',    // f05
      //'UPDATED',    // f05
      'UPDATED', // f06
      'UPDATED', // f06
      'OK', // f07
      'UPDATED', // f07
      'UPDATED', // f08
      'UPDATED', // f08
      'UPDATED', // f09
      'UPDATED', // f09
      'OK', // f10
      'UPDATED', // f10
      'UPDATED', // f11
      'UPDATED', // f11
      'UPDATED', // f12
      'UPDATED', // f12
      'UPDATED', // f13
      'UPDATED', // f13
      'UPDATED', // f14
      'UPDATED', // f14
      'UPDATED', // f15
      'UPDATED', // f15
      'UPDATED', // f16
      'UPDATED', // f16
      'UPDATED', // f17
    ]
  )

  await wait(200)

<<<<<<< HEAD
  const keys = (await new Promise((resolve, reject) =>
    rclientReplica.keys('*', (err, res) => (err ? reject(err) : resolve(res)))
  )) as string[]
  t.assert(keys.includes('grphnode_a'))

  await Promise.all(
    [rclientOrigin, rclientReplica].map(async (r) => {
      t.deepEqual(
        await new Promise((resolve, reject) =>
          r.send_command('selva.object.get', ['', 'grphnode_a'], (err, res) =>
            err ? reject(err) : resolve(res)
          )
        ),
        [
          ...['f01', 'abc'],
          ...['f02', 'abc'],
          ...['f03', 'def'],
          ...['f04', 'def'],
          ...['f06', 13],
          ...['f07', 42],
          ...['f08', 15],
          ...['f09', '1.414213562'],
          ...['f10', '13.369999999999999'],
          ...['f11', '2.7182818279999998'],
          ...['f12', 10],
          ...['f13', 6],
          ...['f14', '0.98999999999999999'],
          ...['f15', '4.1500000000000004'],
          ...['f16', ['lal', 'lol']],
          ...['id', 'grphnode_a'],
        ]
      )
    })
  )
=======
  await Promise.all([rclientOrigin, rclientReplica].map(async (r) => {
    t.deepEqual(
      await new Promise((resolve, reject) =>
        r.send_command(
          'selva.object.get',
          ['', 'grphnode_a'],
          (err, res) => (err ? reject(err) : resolve(res))
        )
      ),
      [
        ...['f01', 'abc'],
        ...['f02', 'abc'],
        ...['f03', 'def'],
        ...['f04', 'def'],
        ...['f06', createRecord(longLongDef, { d: BigInt(13) })],
        ...['f07', createRecord(longLongDef, { d: BigInt(42) })],
        ...['f08', createRecord(longLongDef, { d: BigInt(15) })],
        ...['f09', createRecord(doubleDef, { d: 1.414213562 })],
        ...['f10', createRecord(doubleDef, { d: 13.369999999999999 })],
        ...['f11', createRecord(doubleDef, { d: 2.7182818279999998 })],
        ...['f12', createRecord(longLongDef, { d: BigInt(10) })],
        ...['f13', createRecord(longLongDef, { d: BigInt(6) })],
        ...['f14', createRecord(doubleDef, { d: 0.98999999999999999 })],
        ...['f15', createRecord(doubleDef, { d: 4.1500000000000004 })],
        ...['f16', ['lal', 'lol']],
        ...['id', 'grphnode_a'],
      ]
    )
  }))
>>>>>>> 95b25d9b

  t.deepEqual(
    await new Promise((resolve, reject) =>
      rclientOrigin.send_command(
        'selva.modify',
        [
          'grphnode_a',
          '',
          ...[SELVA_MODIFY_ARG_DEFAULT_STRING, 'f01', 'abc'],
          ...[SELVA_MODIFY_ARG_OP_OBJ_META, 'f01', '1234'],
          ...[SELVA_MODIFY_ARG_DEFAULT_STRING, 'f02', 'abc'],
          ...[SELVA_MODIFY_ARG_OP_OBJ_META, 'f02', '1234'],
          ...[SELVA_MODIFY_ARG_STRING, 'f03', 'def'],
          ...[SELVA_MODIFY_ARG_OP_OBJ_META, 'f03', '1234'],
          ...[SELVA_MODIFY_ARG_STRING, 'f04', 'def'],
          ...[SELVA_MODIFY_ARG_OP_OBJ_META, 'f04', '1234'],
          //...[SELVA_MODIFY_ARG_STRING_ARRAY, 'f05', 'abc\0def'], // Only supported for alias
          //...[SELVA_MODIFY_ARG_OP_OBJ_META, 'f05', '1234'],
          ...[
            SELVA_MODIFY_ARG_DEFAULT_LONGLONG,
            'f06',
            createRecord(longLongDef, { d: BigInt(13) }),
          ],
          ...[SELVA_MODIFY_ARG_OP_OBJ_META, 'f06', '1234'],
          ...[
            SELVA_MODIFY_ARG_DEFAULT_LONGLONG,
            'f07',
            createRecord(longLongDef, { d: BigInt(43) }),
          ],
          ...[SELVA_MODIFY_ARG_OP_OBJ_META, 'f07', '1234'],
          ...[
            SELVA_MODIFY_ARG_LONGLONG,
            'f08',
            createRecord(longLongDef, { d: BigInt(15) }),
          ],
          ...[SELVA_MODIFY_ARG_OP_OBJ_META, 'f08', '1234'],
          ...[
            SELVA_MODIFY_ARG_DEFAULT_DOUBLE,
            'f09',
            createRecord(doubleDef, { d: 1.414213562 }),
          ],
          ...[SELVA_MODIFY_ARG_OP_OBJ_META, 'f09', '1234'],
          ...[
            SELVA_MODIFY_ARG_DEFAULT_DOUBLE,
            'f10',
            createRecord(doubleDef, { d: 1.414213562 }),
          ],
          ...[SELVA_MODIFY_ARG_OP_OBJ_META, 'f10', '1234'],
          ...[
            SELVA_MODIFY_ARG_DOUBLE,
            'f11',
            createRecord(doubleDef, { d: 2.718281828 }),
          ],
          ...[SELVA_MODIFY_ARG_OP_OBJ_META, 'f11', '1234'],
          ...[
            SELVA_MODIFY_ARG_OP_INCREMENT,
            'f12',
            createRecord(incrementDef, {
              $default: BigInt(10),
              $increment: BigInt(10),
            }),
          ],
          ...[SELVA_MODIFY_ARG_OP_OBJ_META, 'f12', '1234'],
          ...[
            SELVA_MODIFY_ARG_OP_INCREMENT,
            'f13',
            createRecord(incrementDef, {
              $default: BigInt(11),
              $increment: BigInt(5),
            }),
          ],
          ...[SELVA_MODIFY_ARG_OP_OBJ_META, 'f13', '1234'],
          ...[
            SELVA_MODIFY_ARG_OP_INCREMENT_DOUBLE,
            'f14',
            createRecord(incrementDoubleDef, {
              $default: 0.99,
              $increment: 1.01,
            }),
          ],
          ...[SELVA_MODIFY_ARG_OP_OBJ_META, 'f14', '1234'],
          ...[
            SELVA_MODIFY_ARG_OP_INCREMENT_DOUBLE,
            'f15',
            createRecord(incrementDoubleDef, {
              $default: 900.01,
              $increment: 1.01,
            }),
          ],
          ...[SELVA_MODIFY_ARG_OP_OBJ_META, 'f15', '1234'],
          ...[
            SELVA_MODIFY_ARG_OP_SET,
            'f16',
            createRecord(setRecordDefCstring, {
              op_set_type: OPT_SET_TYPE.char,
              delete_all: 0,
              $add: '',
              $delete: '',
              $value: 'lol\0lal',
            }),
          ],
          ...[SELVA_MODIFY_ARG_OP_OBJ_META, 'f16', '1234'],
          ...[SELVA_MODIFY_ARG_OP_DEL, 'f17', ''],
        ],
        (err, res) => (err ? reject(err) : resolve(res))
      )
    ),
    [
      'grphnode_a',
      'OK', // f01
      'OK', // f01
      'OK', // f02
      'OK', // f02
      'OK', // f03
      'OK', // f03
      'OK', // f04
      'OK', // f04
      //'UPDATED',    // f05
      //'UPDATED',    // f05
      'OK', // f06
      'OK', // f06
      'OK', // f07
      'OK', // f07
      'OK', // f08
      'OK', // f08
      'OK', // f09
      'OK', // f09
      'OK', // f10
      'OK', // f10
      'OK', // f11
      'OK', // f11
      'UPDATED', // f12
      'OK', // f12
      'UPDATED', // f13
      'OK', // f13
      'UPDATED', // f14
      'OK', // f14
      'UPDATED', // f15
      'OK', // f15
      'OK', // f16
      'OK', // f16
      'OK', // f17
    ]
  )

  await wait(200)
<<<<<<< HEAD
  await Promise.all(
    [rclientOrigin, rclientReplica].map(async (r) => {
      t.deepEqual(
        await new Promise((resolve, reject) =>
          r.send_command('selva.object.get', ['', 'grphnode_a'], (err, res) =>
            err ? reject(err) : resolve(res)
          )
        ),
        [
          ...['f01', 'abc'],
          ...['f02', 'abc'],
          ...['f03', 'def'],
          ...['f04', 'def'],
          ...['f06', 13],
          ...['f07', 42],
          ...['f08', 15],
          ...['f09', '1.414213562'],
          ...['f10', '13.369999999999999'],
          ...['f11', '2.7182818279999998'],
          ...['f12', 20],
          ...['f13', 11],
          ...['f14', '2'],
          ...['f15', '5.1600000000000001'],
          ...['f16', ['lal', 'lol']],
          ...['id', 'grphnode_a'],
        ]
      )
    })
  )
=======
  await Promise.all([rclientOrigin, rclientReplica].map(async (r) => {
    t.deepEqual(
      await new Promise((resolve, reject) =>
        r.send_command(
          'selva.object.get',
          ['', 'grphnode_a'],
          (err, res) => (err ? reject(err) : resolve(res))
        )
      ),
      [
        ...['f01', 'abc'],
        ...['f02', 'abc'],
        ...['f03', 'def'],
        ...['f04', 'def'],
        ...['f06', createRecord(longLongDef, { d: BigInt(13) })],
        ...['f07', createRecord(longLongDef, { d: BigInt(42) })],
        ...['f08', createRecord(longLongDef, { d: BigInt(15) })],
        ...['f09', createRecord(doubleDef, { d: 1.414213562 })],
        ...['f10', createRecord(doubleDef, { d: 13.369999999999999 })],
        ...['f11', createRecord(doubleDef, { d: 2.7182818279999998 })],
        ...['f12', createRecord(longLongDef, { d: BigInt(20) })],
        ...['f13', createRecord(longLongDef, { d: BigInt(11) })],
        ...['f14', createRecord(doubleDef, { d: 2 })],
        ...['f15', createRecord(doubleDef, { d: 5.1600000000000001 })],
        ...['f16', ['lal', 'lol']],
        ...['id', 'grphnode_a'],
      ]
    )
  }))
>>>>>>> 95b25d9b
})

test.serial('modify set ops are replicated (cstring)', async (t) => {
  // Create a new set
  t.deepEqual(
    await new Promise((resolve, reject) =>
      rclientOrigin.send_command(
        'selva.modify',
        [
          'grphnode_a',
          '',
          ...[
            SELVA_MODIFY_ARG_OP_SET,
            'f01',
            createRecord(setRecordDefCstring, {
              op_set_type: OPT_SET_TYPE.char,
              delete_all: 0,
              $add: '',
              $delete: '',
              $value: 'abc\0def\0ghi',
            }),
          ],
        ],
        (err, res) => (err ? reject(err) : resolve(res))
      )
    ),
    ['grphnode_a', 'UPDATED']
  )
  t.deepEqual(
    await new Promise((resolve, reject) =>
      rclientOrigin.send_command(
        'selva.modify',
        [
          'grphnode_a',
          '',
          ...[
            SELVA_MODIFY_ARG_OP_SET,
            'f01',
            createRecord(setRecordDefCstring, {
              op_set_type: OPT_SET_TYPE.char,
              delete_all: 0,
              $add: null,
              $delete: null,
              $value: 'abc\0def\0ghi',
            }),
          ],
        ],
        (err, res) => (err ? reject(err) : resolve(res))
      )
    ),
    ['grphnode_a', 'OK']
  )
  await wait(200)
  await Promise.all(
    [rclientOrigin, rclientReplica].map(async (r) => {
      t.deepEqual(
        await new Promise((resolve, reject) =>
          r.send_command('selva.object.get', ['', 'grphnode_a'], (err, res) =>
            err ? reject(err) : resolve(res)
          )
        ),
        [...['f01', ['abc', 'def', 'ghi']], ...['id', 'grphnode_a']]
      )
    })
  )

  // Add to an existing set
  t.deepEqual(
    await new Promise((resolve, reject) =>
      rclientOrigin.send_command(
        'selva.modify',
        [
          'grphnode_a',
          '',
          ...[
            SELVA_MODIFY_ARG_OP_SET,
            'f01',
            createRecord(setRecordDefCstring, {
              op_set_type: OPT_SET_TYPE.char,
              delete_all: 0,
              $add: 'xyz',
              $delete: null,
              $value: null,
            }),
          ],
        ],
        (err, res) => (err ? reject(err) : resolve(res))
      )
    ),
    ['grphnode_a', 'UPDATED']
  )
  t.deepEqual(
    await new Promise((resolve, reject) =>
      rclientOrigin.send_command(
        'selva.modify',
        [
          'grphnode_a',
          '',
          ...[
            SELVA_MODIFY_ARG_OP_SET,
            'f01',
            createRecord(setRecordDefCstring, {
              op_set_type: OPT_SET_TYPE.char,
              delete_all: 0,
              $add: 'xyz',
              $delete: null,
              $value: null,
            }),
          ],
        ],
        (err, res) => (err ? reject(err) : resolve(res))
      )
    ),
    ['grphnode_a', 'OK']
  )
  await wait(200)
  await Promise.all(
    [rclientOrigin, rclientReplica].map(async (r) => {
      t.deepEqual(
        await new Promise((resolve, reject) =>
          r.send_command('selva.object.get', ['', 'grphnode_a'], (err, res) =>
            err ? reject(err) : resolve(res)
          )
        ),
        [...['f01', ['abc', 'def', 'ghi', 'xyz']], ...['id', 'grphnode_a']]
      )
    })
  )

  // Delete from a set
  t.deepEqual(
    await new Promise((resolve, reject) =>
      rclientOrigin.send_command(
        'selva.modify',
        [
          'grphnode_a',
          '',
          ...[
            SELVA_MODIFY_ARG_OP_SET,
            'f01',
            createRecord(setRecordDefCstring, {
              op_set_type: OPT_SET_TYPE.char,
              delete_all: 0,
              $add: null,
              $delete: 'def',
              $value: null,
            }),
          ],
        ],
        (err, res) => (err ? reject(err) : resolve(res))
      )
    ),
    ['grphnode_a', 'UPDATED']
  )
  t.deepEqual(
    await new Promise((resolve, reject) =>
      rclientOrigin.send_command(
        'selva.modify',
        [
          'grphnode_a',
          '',
          ...[
            SELVA_MODIFY_ARG_OP_SET,
            'f01',
            createRecord(setRecordDefCstring, {
              op_set_type: OPT_SET_TYPE.char,
              delete_all: 0,
              $add: null,
              $delete: 'def',
              $value: null,
            }),
          ],
        ],
        (err, res) => (err ? reject(err) : resolve(res))
      )
    ),
    ['grphnode_a', 'OK']
  )
  await wait(200)
  await Promise.all(
    [rclientOrigin, rclientReplica].map(async (r) => {
      t.deepEqual(
        await new Promise((resolve, reject) =>
          r.send_command('selva.object.get', ['', 'grphnode_a'], (err, res) =>
            err ? reject(err) : resolve(res)
          )
        ),
        [...['f01', ['abc', 'ghi', 'xyz']], ...['id', 'grphnode_a']]
      )
    })
  )

  // Replace values
  t.deepEqual(
    await new Promise((resolve, reject) =>
      rclientOrigin.send_command(
        'selva.modify',
        [
          'grphnode_a',
          '',
          ...[
            SELVA_MODIFY_ARG_OP_SET,
            'f01',
            createRecord(setRecordDefCstring, {
              op_set_type: OPT_SET_TYPE.char,
              delete_all: 0,
              $add: null,
              $delete: null,
              $value: 'hallo',
            }),
          ],
        ],
        (err, res) => (err ? reject(err) : resolve(res))
      )
    ),
    ['grphnode_a', 'UPDATED']
  )
  await wait(200)
  await Promise.all(
    [rclientOrigin, rclientReplica].map(async (r) => {
      t.deepEqual(
        await new Promise((resolve, reject) =>
          r.send_command('selva.object.get', ['', 'grphnode_a'], (err, res) =>
            err ? reject(err) : resolve(res)
          )
        ),
        [...['f01', ['hallo']], ...['id', 'grphnode_a']]
      )
    })
  )

  // delete_all
  t.deepEqual(
    await new Promise((resolve, reject) =>
      rclientOrigin.send_command(
        'selva.modify',
        [
          'grphnode_a',
          '',
          ...[
            SELVA_MODIFY_ARG_OP_SET,
            'f01',
            createRecord(setRecordDefCstring, {
              op_set_type: OPT_SET_TYPE.char,
              delete_all: 1,
              $add: null,
              $delete: null,
              $value: null,
            }),
          ],
        ],
        (err, res) => (err ? reject(err) : resolve(res))
      )
    ),
    ['grphnode_a', 'UPDATED']
  )
  t.deepEqual(
    await new Promise((resolve, reject) =>
      rclientOrigin.send_command(
        'selva.modify',
        [
          'grphnode_a',
          '',
          ...[
            SELVA_MODIFY_ARG_OP_SET,
            'f01',
            createRecord(setRecordDefCstring, {
              op_set_type: OPT_SET_TYPE.char,
              delete_all: 1,
              $add: null,
              $delete: null,
              $value: null,
            }),
          ],
        ],
        (err, res) => (err ? reject(err) : resolve(res))
      )
    ),
    ['grphnode_a', 'OK']
  )
  await wait(200)
  await Promise.all(
    [rclientOrigin, rclientReplica].map(async (r) => {
      t.deepEqual(
        await new Promise((resolve, reject) =>
          r.send_command('selva.object.get', ['', 'grphnode_a'], (err, res) =>
            err ? reject(err) : resolve(res)
          )
        ),
        [...['id', 'grphnode_a']]
      )
    })
  )

  // Delete from a non-existing set
  t.deepEqual(
    await new Promise((resolve, reject) =>
      rclientOrigin.send_command(
        'selva.modify',
        [
          'grphnode_a',
          '',
          ...[
            SELVA_MODIFY_ARG_OP_SET,
            'f01',
            createRecord(setRecordDefCstring, {
              op_set_type: OPT_SET_TYPE.char,
              delete_all: 0,
              $add: null,
              $delete: 'def',
              $value: null,
            }),
          ],
        ],
        (err, res) => (err ? reject(err) : resolve(res))
      )
    ),
    ['grphnode_a', 'OK']
  )
  await wait(200)
  await Promise.all(
    [rclientOrigin, rclientReplica].map(async (r) => {
      t.deepEqual(
        await new Promise((resolve, reject) =>
          r.send_command('selva.object.get', ['', 'grphnode_a'], (err, res) =>
            err ? reject(err) : resolve(res)
          )
        ),
        [...['id', 'grphnode_a']]
      )
    })
  )

  // Add to a new set
  t.deepEqual(
    await new Promise((resolve, reject) =>
      rclientOrigin.send_command(
        'selva.modify',
        [
          'grphnode_a',
          '',
          ...[
            SELVA_MODIFY_ARG_OP_SET,
            'f01',
            createRecord(setRecordDefCstring, {
              op_set_type: OPT_SET_TYPE.char,
              delete_all: 0,
              $add: 'xyz',
              $delete: null,
              $value: null,
            }),
          ],
        ],
        (err, res) => (err ? reject(err) : resolve(res))
      )
    ),
    ['grphnode_a', 'UPDATED']
  )
  await wait(200)
  await Promise.all(
    [rclientOrigin, rclientReplica].map(async (r) => {
      t.deepEqual(
        await new Promise((resolve, reject) =>
          r.send_command('selva.object.get', ['', 'grphnode_a'], (err, res) =>
            err ? reject(err) : resolve(res)
          )
        ),
        [...['f01', ['xyz']], ...['id', 'grphnode_a']]
      )
    })
  )
})

test.serial('modify set ops are replicated (reference)', async (t) => {
  // Create a new set
  t.deepEqual(
    await new Promise((resolve, reject) =>
      rclientOrigin.send_command(
        'selva.modify',
        [
          'grphnode_a',
          '',
          ...[
            SELVA_MODIFY_ARG_OP_SET,
            'f01',
            createRecord(setRecordDefCstring, {
              op_set_type: OPT_SET_TYPE.reference,
              delete_all: 0,
              $add: null,
              $delete: null,
              $value: 'grphnode_bgrphnode_c',
            }),
          ],
        ],
        (err, res) => (err ? reject(err) : resolve(res))
      )
    ),
    ['grphnode_a', 'UPDATED']
  )
  t.deepEqual(
    await new Promise((resolve, reject) =>
      rclientOrigin.send_command(
        'selva.modify',
        [
          'grphnode_a',
          '',
          ...[
            SELVA_MODIFY_ARG_OP_SET,
            'f01',
            createRecord(setRecordDefCstring, {
              op_set_type: OPT_SET_TYPE.reference,
              delete_all: 0,
              $add: null,
              $delete: null,
              $value: 'grphnode_bgrphnode_c',
            }),
          ],
        ],
        (err, res) => (err ? reject(err) : resolve(res))
      )
    ),
    ['grphnode_a', 'OK']
  )
  await wait(200)
  await Promise.all(
    [rclientOrigin, rclientReplica].map(async (r) => {
      t.deepEqual(
        await new Promise((resolve, reject) =>
          r.send_command(
            'selva.hierarchy.find',
            [
              '',
              '___selva_hierarchy',
              'node',
              'fields',
              'id\nf01',
              'grphnode_a',
            ],
            (err, res) => (err ? reject(err) : resolve(res))
          )
        ),
        [
          [
            'grphnode_a',
            ['id', 'grphnode_a', 'f01', ['grphnode_b', 'grphnode_c']],
          ],
        ]
      )
    })
  )

  // Add to an existing set
  t.deepEqual(
    await new Promise((resolve, reject) =>
      rclientOrigin.send_command(
        'selva.modify',
        [
          'grphnode_a',
          '',
          ...[
            SELVA_MODIFY_ARG_OP_SET,
            'f01',
            createRecord(setRecordDefCstring, {
              op_set_type: OPT_SET_TYPE.reference,
              delete_all: 0,
              $add: 'grphnode_d',
              $delete: null,
              $value: null,
            }),
          ],
        ],
        (err, res) => (err ? reject(err) : resolve(res))
      )
    ),
    ['grphnode_a', 'UPDATED']
  )
  t.deepEqual(
    await new Promise((resolve, reject) =>
      rclientOrigin.send_command(
        'selva.modify',
        [
          'grphnode_a',
          '',
          ...[
            SELVA_MODIFY_ARG_OP_SET,
            'f01',
            createRecord(setRecordDefCstring, {
              op_set_type: OPT_SET_TYPE.reference,
              delete_all: 0,
              $add: 'grphnode_d',
              $delete: null,
              $value: null,
            }),
          ],
        ],
        (err, res) => (err ? reject(err) : resolve(res))
      )
    ),
    ['grphnode_a', 'OK']
  )
  await wait(200)
  await Promise.all(
    [rclientOrigin, rclientReplica].map(async (r) => {
      t.deepEqual(
        await new Promise((resolve, reject) =>
          r.send_command(
            'selva.hierarchy.find',
            [
              '',
              '___selva_hierarchy',
              'node',
              'fields',
              'id\nf01',
              'grphnode_a',
            ],
            (err, res) => (err ? reject(err) : resolve(res))
          )
        ),
        [
          [
            'grphnode_a',
            [
              'id',
              'grphnode_a',
              'f01',
              ['grphnode_b', 'grphnode_c', 'grphnode_d'],
            ],
          ],
        ]
      )
    })
  )

  // Delete from a set
  t.deepEqual(
    await new Promise((resolve, reject) =>
      rclientOrigin.send_command(
        'selva.modify',
        [
          'grphnode_a',
          '',
          ...[
            SELVA_MODIFY_ARG_OP_SET,
            'f01',
            createRecord(setRecordDefCstring, {
              op_set_type: OPT_SET_TYPE.reference,
              delete_all: 0,
              $add: null,
              $delete: 'grphnode_c',
              $value: null,
            }),
          ],
        ],
        (err, res) => (err ? reject(err) : resolve(res))
      )
    ),
    ['grphnode_a', 'UPDATED']
  )
  t.deepEqual(
    await new Promise((resolve, reject) =>
      rclientOrigin.send_command(
        'selva.modify',
        [
          'grphnode_a',
          '',
          ...[
            SELVA_MODIFY_ARG_OP_SET,
            'f01',
            createRecord(setRecordDefCstring, {
              op_set_type: OPT_SET_TYPE.reference,
              delete_all: 0,
              $add: null,
              $delete: 'grphnode_c',
              $value: null,
            }),
          ],
        ],
        (err, res) => (err ? reject(err) : resolve(res))
      )
    ),
    ['grphnode_a', 'OK']
  )
  await wait(200)
  await Promise.all(
    [rclientOrigin, rclientReplica].map(async (r) => {
      t.deepEqual(
        await new Promise((resolve, reject) =>
          r.send_command(
            'selva.hierarchy.find',
            [
              '',
              '___selva_hierarchy',
              'node',
              'fields',
              'id\nf01',
              'grphnode_a',
            ],
            (err, res) => (err ? reject(err) : resolve(res))
          )
        ),
        [
          [
            'grphnode_a',
            ['id', 'grphnode_a', 'f01', ['grphnode_b', 'grphnode_d']],
          ],
        ]
      )
    })
  )

  // Replace values
  t.deepEqual(
    await new Promise((resolve, reject) =>
      rclientOrigin.send_command(
        'selva.modify',
        [
          'grphnode_a',
          '',
          ...[
            SELVA_MODIFY_ARG_OP_SET,
            'f01',
            createRecord(setRecordDefCstring, {
              op_set_type: OPT_SET_TYPE.reference,
              delete_all: 0,
              $add: null,
              $delete: null,
              $value: 'grphnode_xgrphnode_ygrphnode_z',
            }),
          ],
        ],
        (err, res) => (err ? reject(err) : resolve(res))
      )
    ),
    ['grphnode_a', 'UPDATED']
  )
  await wait(200)
  await Promise.all(
    [rclientOrigin, rclientReplica].map(async (r) => {
      t.deepEqual(
        await new Promise((resolve, reject) =>
          r.send_command(
            'selva.hierarchy.find',
            [
              '',
              '___selva_hierarchy',
              'node',
              'fields',
              'id\nf01',
              'grphnode_a',
            ],
            (err, res) => (err ? reject(err) : resolve(res))
          )
        ),
        [
          [
            'grphnode_a',
            [
              'id',
              'grphnode_a',
              'f01',
              ['grphnode_x', 'grphnode_y', 'grphnode_z'],
            ],
          ],
        ]
      )
    })
  )

  // delete_all
  t.deepEqual(
    await new Promise((resolve, reject) =>
      rclientOrigin.send_command(
        'selva.modify',
        [
          'grphnode_a',
          '',
          ...[
            SELVA_MODIFY_ARG_OP_SET,
            'f01',
            createRecord(setRecordDefCstring, {
              op_set_type: OPT_SET_TYPE.reference,
              delete_all: 1,
              $add: null,
              $delete: null,
              $value: null,
            }),
          ],
        ],
        (err, res) => (err ? reject(err) : resolve(res))
      )
    ),
    ['grphnode_a', 'UPDATED']
  )
  t.deepEqual(
    await new Promise((resolve, reject) =>
      rclientOrigin.send_command(
        'selva.modify',
        [
          'grphnode_a',
          '',
          ...[
            SELVA_MODIFY_ARG_OP_SET,
            'f01',
            createRecord(setRecordDefCstring, {
              op_set_type: OPT_SET_TYPE.reference,
              delete_all: 1,
              $add: null,
              $delete: null,
              $value: null,
            }),
          ],
        ],
        (err, res) => (err ? reject(err) : resolve(res))
      )
    ),
    ['grphnode_a', 'OK']
  )
  await wait(200)
  await Promise.all(
    [rclientOrigin, rclientReplica].map(async (r) => {
      t.deepEqual(
        await new Promise((resolve, reject) =>
          r.send_command(
            'selva.hierarchy.find',
            [
              '',
              '___selva_hierarchy',
              'node',
              'fields',
              'id\nf01',
              'grphnode_a',
            ],
            (err, res) => (err ? reject(err) : resolve(res))
          )
        ),
        [['grphnode_a', ['id', 'grphnode_a', 'f01', []]]]
      )
    })
  )

  // Delete from a non-existing set
  t.deepEqual(
    await new Promise((resolve, reject) =>
      rclientOrigin.send_command(
        'selva.modify',
        [
          'grphnode_a',
          '',
          ...[
            SELVA_MODIFY_ARG_OP_SET,
            'f01',
            createRecord(setRecordDefCstring, {
              op_set_type: OPT_SET_TYPE.reference,
              delete_all: 0,
              $add: null,
              $delete: 'grphnode_y',
              $value: null,
            }),
          ],
        ],
        (err, res) => (err ? reject(err) : resolve(res))
      )
    ),
    ['grphnode_a', 'OK']
  )
  await wait(200)
  await Promise.all(
    [rclientOrigin, rclientReplica].map(async (r) => {
      t.deepEqual(
        await new Promise((resolve, reject) =>
          r.send_command(
            'selva.hierarchy.find',
            [
              '',
              '___selva_hierarchy',
              'node',
              'fields',
              'id\nf01',
              'grphnode_a',
            ],
            (err, res) => (err ? reject(err) : resolve(res))
          )
        ),
        [['grphnode_a', ['id', 'grphnode_a', 'f01', []]]]
      )
    })
  )

  // Add to a new set
  t.deepEqual(
    await new Promise((resolve, reject) =>
      rclientOrigin.send_command(
        'selva.modify',
        [
          'grphnode_a',
          '',
          ...[
            SELVA_MODIFY_ARG_OP_SET,
            'f01',
            createRecord(setRecordDefCstring, {
              op_set_type: OPT_SET_TYPE.reference,
              delete_all: 0,
              $add: 'grphnode_o',
              $delete: null,
              $value: null,
            }),
          ],
        ],
        (err, res) => (err ? reject(err) : resolve(res))
      )
    ),
    ['grphnode_a', 'UPDATED']
  )
  await wait(200)
  await Promise.all(
    [rclientOrigin, rclientReplica].map(async (r) => {
      t.deepEqual(
        await new Promise((resolve, reject) =>
          r.send_command(
            'selva.hierarchy.find',
            [
              '',
              '___selva_hierarchy',
              'node',
              'fields',
              'id\nf01',
              'grphnode_a',
            ],
            (err, res) => (err ? reject(err) : resolve(res))
          )
        ),
        [['grphnode_a', ['id', 'grphnode_a', 'f01', ['grphnode_o']]]]
      )
    })
  )
})

test.serial('modify set ops are replicated (double)', async (t) => {
  // Create a new set
  t.deepEqual(
    await new Promise((resolve, reject) =>
      rclientOrigin.send_command(
        'selva.modify',
        [
          'grphnode_a',
          '',
          ...[
            SELVA_MODIFY_ARG_OP_SET,
            'f01',
            createRecord(setRecordDefDouble, {
              op_set_type: OPT_SET_TYPE.double,
              delete_all: 0,
              $add: null,
              $delete: null,
              $value: [1.0, 2.0, 3.0],
            }),
          ],
        ],
        (err, res) => (err ? reject(err) : resolve(res))
      )
    ),
    ['grphnode_a', 'UPDATED']
  )
  t.deepEqual(
    await new Promise((resolve, reject) =>
      rclientOrigin.send_command(
        'selva.modify',
        [
          'grphnode_a',
          '',
          ...[
            SELVA_MODIFY_ARG_OP_SET,
            'f01',
            createRecord(setRecordDefDouble, {
              op_set_type: OPT_SET_TYPE.double,
              delete_all: 0,
              $add: null,
              $delete: null,
              $value: [1.0, 2.0, 3.0],
            }),
          ],
        ],
        (err, res) => (err ? reject(err) : resolve(res))
      )
    ),
    ['grphnode_a', 'OK']
  )
  await wait(200)
<<<<<<< HEAD
  await Promise.all(
    [rclientOrigin, rclientReplica].map(async (r) => {
      t.deepEqual(
        await new Promise((resolve, reject) =>
          r.send_command('selva.object.get', ['', 'grphnode_a'], (err, res) =>
            err ? reject(err) : resolve(res)
          )
        ),
        [...['f01', ['1', '2', '3']], ...['id', 'grphnode_a']]
      )
    })
  )
=======
  await Promise.all([rclientOrigin, rclientReplica].map(async (r) => {
    t.deepEqual(
      await new Promise((resolve, reject) =>
        r.send_command(
          'selva.object.get',
          ['', 'grphnode_a'],
          (err, res) => (err ? reject(err) : resolve(res))
        )
      ),
      [
        ...['f01', ['1', '2', '3'].map((d) => createRecord(doubleDef, { d }))],
        ...['id', 'grphnode_a'],
      ]
    )
  }))
>>>>>>> 95b25d9b

  // Add to an existing set
  t.deepEqual(
    await new Promise((resolve, reject) =>
      rclientOrigin.send_command(
        'selva.modify',
        [
          'grphnode_a',
          '',
          ...[
            SELVA_MODIFY_ARG_OP_SET,
            'f01',
            createRecord(setRecordDefDouble, {
              op_set_type: OPT_SET_TYPE.double,
              delete_all: 0,
              $add: [4.0],
              $delete: null,
              $value: null,
            }),
          ],
        ],
        (err, res) => (err ? reject(err) : resolve(res))
      )
    ),
    ['grphnode_a', 'UPDATED']
  )
  t.deepEqual(
    await new Promise((resolve, reject) =>
      rclientOrigin.send_command(
        'selva.modify',
        [
          'grphnode_a',
          '',
          ...[
            SELVA_MODIFY_ARG_OP_SET,
            'f01',
            createRecord(setRecordDefDouble, {
              op_set_type: OPT_SET_TYPE.double,
              delete_all: 0,
              $add: [4.0],
              $delete: null,
              $value: null,
            }),
          ],
        ],
        (err, res) => (err ? reject(err) : resolve(res))
      )
    ),
    ['grphnode_a', 'OK']
  )
  await wait(200)
<<<<<<< HEAD
  await Promise.all(
    [rclientOrigin, rclientReplica].map(async (r) => {
      t.deepEqual(
        await new Promise((resolve, reject) =>
          r.send_command('selva.object.get', ['', 'grphnode_a'], (err, res) =>
            err ? reject(err) : resolve(res)
          )
        ),
        [...['f01', ['1', '2', '3', '4']], ...['id', 'grphnode_a']]
      )
    })
  )
=======
  await Promise.all([rclientOrigin, rclientReplica].map(async (r) => {
    t.deepEqual(
      await new Promise((resolve, reject) =>
        r.send_command(
          'selva.object.get',
          ['', 'grphnode_a'],
          (err, res) => (err ? reject(err) : resolve(res))
        )
      ),
      [
        ...['f01', ['1', '2', '3', '4'].map((d) => createRecord(doubleDef, { d }))],
        ...['id', 'grphnode_a'],
      ]
    )
  }))
>>>>>>> 95b25d9b

  // Delete from a set
  t.deepEqual(
    await new Promise((resolve, reject) =>
      rclientOrigin.send_command(
        'selva.modify',
        [
          'grphnode_a',
          '',
          ...[
            SELVA_MODIFY_ARG_OP_SET,
            'f01',
            createRecord(setRecordDefDouble, {
              op_set_type: OPT_SET_TYPE.double,
              delete_all: 0,
              $add: null,
              $delete: [2.0],
              $value: null,
            }),
          ],
        ],
        (err, res) => (err ? reject(err) : resolve(res))
      )
    ),
    ['grphnode_a', 'UPDATED']
  )
  t.deepEqual(
    await new Promise((resolve, reject) =>
      rclientOrigin.send_command(
        'selva.modify',
        [
          'grphnode_a',
          '',
          ...[
            SELVA_MODIFY_ARG_OP_SET,
            'f01',
            createRecord(setRecordDefDouble, {
              op_set_type: OPT_SET_TYPE.double,
              delete_all: 0,
              $add: null,
              $delete: [2.0],
              $value: null,
            }),
          ],
        ],
        (err, res) => (err ? reject(err) : resolve(res))
      )
    ),
    ['grphnode_a', 'OK']
  )
  await wait(200)
<<<<<<< HEAD
  await Promise.all(
    [rclientOrigin, rclientReplica].map(async (r) => {
      t.deepEqual(
        await new Promise((resolve, reject) =>
          r.send_command('selva.object.get', ['', 'grphnode_a'], (err, res) =>
            err ? reject(err) : resolve(res)
          )
        ),
        [...['f01', ['1', '3', '4']], ...['id', 'grphnode_a']]
      )
    })
  )
=======
  await Promise.all([rclientOrigin, rclientReplica].map(async (r) => {
    t.deepEqual(
      await new Promise((resolve, reject) =>
        r.send_command(
          'selva.object.get',
          ['', 'grphnode_a'],
          (err, res) => (err ? reject(err) : resolve(res))
        )
      ),
      [
        ...['f01', ['1', '3', '4'].map((d) => createRecord(doubleDef, { d }))],
        ...['id', 'grphnode_a'],
      ]
    )
  }))
>>>>>>> 95b25d9b

  // Replace values
  t.deepEqual(
    await new Promise((resolve, reject) =>
      rclientOrigin.send_command(
        'selva.modify',
        [
          'grphnode_a',
          '',
          ...[
            SELVA_MODIFY_ARG_OP_SET,
            'f01',
            createRecord(setRecordDefDouble, {
              op_set_type: OPT_SET_TYPE.double,
              delete_all: 0,
              $add: null,
              $delete: null,
              $value: [5.0, 6.0],
            }),
          ],
        ],
        (err, res) => (err ? reject(err) : resolve(res))
      )
    ),
    ['grphnode_a', 'UPDATED']
  )
  await wait(200)
<<<<<<< HEAD
  await Promise.all(
    [rclientOrigin, rclientReplica].map(async (r) => {
      t.deepEqual(
        await new Promise((resolve, reject) =>
          r.send_command('selva.object.get', ['', 'grphnode_a'], (err, res) =>
            err ? reject(err) : resolve(res)
          )
        ),
        [...['f01', ['5', '6']], ...['id', 'grphnode_a']]
      )
    })
  )
=======
  await Promise.all([rclientOrigin, rclientReplica].map(async (r) => {
    t.deepEqual(
      await new Promise((resolve, reject) =>
        r.send_command(
          'selva.object.get',
          ['', 'grphnode_a'],
          (err, res) => (err ? reject(err) : resolve(res))
        )
      ),
      [
        ...['f01', ['5', '6'].map((d) => createRecord(doubleDef, { d }))],
        ...['id', 'grphnode_a'],
      ]
    )
  }))
>>>>>>> 95b25d9b

  // delete_all
  t.deepEqual(
    await new Promise((resolve, reject) =>
      rclientOrigin.send_command(
        'selva.modify',
        [
          'grphnode_a',
          '',
          ...[
            SELVA_MODIFY_ARG_OP_SET,
            'f01',
            createRecord(setRecordDefDouble, {
              op_set_type: OPT_SET_TYPE.double,
              delete_all: 1,
              $add: null,
              $delete: null,
              $value: null,
            }),
          ],
        ],
        (err, res) => (err ? reject(err) : resolve(res))
      )
    ),
    ['grphnode_a', 'UPDATED']
  )
  t.deepEqual(
    await new Promise((resolve, reject) =>
      rclientOrigin.send_command(
        'selva.modify',
        [
          'grphnode_a',
          '',
          ...[
            SELVA_MODIFY_ARG_OP_SET,
            'f01',
            createRecord(setRecordDefDouble, {
              op_set_type: OPT_SET_TYPE.double,
              delete_all: 1,
              $add: null,
              $delete: null,
              $value: null,
            }),
          ],
        ],
        (err, res) => (err ? reject(err) : resolve(res))
      )
    ),
    ['grphnode_a', 'OK']
  )
  await wait(200)
  await Promise.all(
    [rclientOrigin, rclientReplica].map(async (r) => {
      t.deepEqual(
        await new Promise((resolve, reject) =>
          r.send_command('selva.object.get', ['', 'grphnode_a'], (err, res) =>
            err ? reject(err) : resolve(res)
          )
        ),
        [...['id', 'grphnode_a']]
      )
    })
  )

  // Delete from a non-existing set
  t.deepEqual(
    await new Promise((resolve, reject) =>
      rclientOrigin.send_command(
        'selva.modify',
        [
          'grphnode_a',
          '',
          ...[
            SELVA_MODIFY_ARG_OP_SET,
            'f01',
            createRecord(setRecordDefDouble, {
              op_set_type: OPT_SET_TYPE.double,
              delete_all: 0,
              $add: null,
              $delete: [1.0],
              $value: null,
            }),
          ],
        ],
        (err, res) => (err ? reject(err) : resolve(res))
      )
    ),
    ['grphnode_a', 'OK']
  )
  await wait(200)
  await Promise.all(
    [rclientOrigin, rclientReplica].map(async (r) => {
      t.deepEqual(
        await new Promise((resolve, reject) =>
          r.send_command('selva.object.get', ['', 'grphnode_a'], (err, res) =>
            err ? reject(err) : resolve(res)
          )
        ),
        [...['id', 'grphnode_a']]
      )
    })
  )

  // Add to a new set
  t.deepEqual(
    await new Promise((resolve, reject) =>
      rclientOrigin.send_command(
        'selva.modify',
        [
          'grphnode_a',
          '',
          ...[
            SELVA_MODIFY_ARG_OP_SET,
            'f01',
            createRecord(setRecordDefDouble, {
              op_set_type: OPT_SET_TYPE.double,
              delete_all: 0,
              $add: [13.37],
              $delete: null,
              $value: null,
            }),
          ],
        ],
        (err, res) => (err ? reject(err) : resolve(res))
      )
    ),
    ['grphnode_a', 'UPDATED']
  )
  await wait(200)
<<<<<<< HEAD
  await Promise.all(
    [rclientOrigin, rclientReplica].map(async (r) => {
      t.deepEqual(
        await new Promise((resolve, reject) =>
          r.send_command('selva.object.get', ['', 'grphnode_a'], (err, res) =>
            err ? reject(err) : resolve(res)
          )
        ),
        [...['f01', ['13.369999999999999']], ...['id', 'grphnode_a']]
      )
    })
  )
=======
  await Promise.all([rclientOrigin, rclientReplica].map(async (r) => {
    t.deepEqual(
      await new Promise((resolve, reject) =>
        r.send_command(
          'selva.object.get',
          ['', 'grphnode_a'],
          (err, res) => (err ? reject(err) : resolve(res))
        )
      ),
      [
        ...['f01', ['13.369999999999999'].map ((d) => createRecord(doubleDef, { d }))],
        ...['id', 'grphnode_a'],
      ]
    )
  }))
>>>>>>> 95b25d9b
})

test.serial('modify set ops are replicated (long long)', async (t) => {
  // Create a new set
  t.deepEqual(
    await new Promise((resolve, reject) =>
      rclientOrigin.send_command(
        'selva.modify',
        [
          'grphnode_a',
          '',
          ...[
            SELVA_MODIFY_ARG_OP_SET,
            'f01',
            createRecord(setRecordDefInt64, {
              op_set_type: OPT_SET_TYPE.long_long,
              delete_all: 0,
              $add: null,
              $delete: null,
              $value: [1, 2, 3].map(BigInt),
            }),
          ],
        ],
        (err, res) => (err ? reject(err) : resolve(res))
      )
    ),
    ['grphnode_a', 'UPDATED']
  )
  t.deepEqual(
    await new Promise((resolve, reject) =>
      rclientOrigin.send_command(
        'selva.modify',
        [
          'grphnode_a',
          '',
          ...[
            SELVA_MODIFY_ARG_OP_SET,
            'f01',
            createRecord(setRecordDefInt64, {
              op_set_type: OPT_SET_TYPE.long_long,
              delete_all: 0,
              $add: null,
              $delete: null,
              $value: [1, 2, 3].map(BigInt),
            }),
          ],
        ],
        (err, res) => (err ? reject(err) : resolve(res))
      )
    ),
    ['grphnode_a', 'OK']
  )
  await wait(200)
<<<<<<< HEAD
  await Promise.all(
    [rclientOrigin, rclientReplica].map(async (r) => {
      t.deepEqual(
        await new Promise((resolve, reject) =>
          r.send_command('selva.object.get', ['', 'grphnode_a'], (err, res) =>
            err ? reject(err) : resolve(res)
          )
        ),
        [...['f01', [1, 2, 3]], ...['id', 'grphnode_a']]
      )
    })
  )
=======
  await Promise.all([rclientOrigin, rclientReplica].map(async (r) => {
    t.deepEqual(
      await new Promise((resolve, reject) =>
        r.send_command(
          'selva.object.get',
          ['', 'grphnode_a'],
          (err, res) => (err ? reject(err) : resolve(res))
        )
      ),
      [
        ...['f01', [1, 2, 3].map((d) => createRecord(longLongDef, { d: BigInt(d) }))],
        ...['id', 'grphnode_a'],
      ]
    )
  }))
>>>>>>> 95b25d9b

  // Add to an existing set
  t.deepEqual(
    await new Promise((resolve, reject) =>
      rclientOrigin.send_command(
        'selva.modify',
        [
          'grphnode_a',
          '',
          ...[
            SELVA_MODIFY_ARG_OP_SET,
            'f01',
            createRecord(setRecordDefInt64, {
              op_set_type: OPT_SET_TYPE.long_long,
              delete_all: 0,
              $add: [4].map(BigInt),
              $delete: null,
              $value: null,
            }),
          ],
        ],
        (err, res) => (err ? reject(err) : resolve(res))
      )
    ),
    ['grphnode_a', 'UPDATED']
  )
  t.deepEqual(
    await new Promise((resolve, reject) =>
      rclientOrigin.send_command(
        'selva.modify',
        [
          'grphnode_a',
          '',
          ...[
            SELVA_MODIFY_ARG_OP_SET,
            'f01',
            createRecord(setRecordDefInt64, {
              op_set_type: OPT_SET_TYPE.long_long,
              delete_all: 0,
              $add: [4].map(BigInt),
              $delete: null,
              $value: null,
            }),
          ],
        ],
        (err, res) => (err ? reject(err) : resolve(res))
      )
    ),
    ['grphnode_a', 'OK']
  )
  await wait(200)
<<<<<<< HEAD
  await Promise.all(
    [rclientOrigin, rclientReplica].map(async (r) => {
      t.deepEqual(
        await new Promise((resolve, reject) =>
          r.send_command('selva.object.get', ['', 'grphnode_a'], (err, res) =>
            err ? reject(err) : resolve(res)
          )
        ),
        [...['f01', [1, 2, 3, 4]], ...['id', 'grphnode_a']]
      )
    })
  )
=======
  await Promise.all([rclientOrigin, rclientReplica].map(async (r) => {
    t.deepEqual(
      await new Promise((resolve, reject) =>
        r.send_command(
          'selva.object.get',
          ['', 'grphnode_a'],
          (err, res) => (err ? reject(err) : resolve(res))
        )
      ),
      [
        ...['f01', [1, 2, 3, 4].map((d) => createRecord(longLongDef, { d: BigInt(d) }))],
        ...['id', 'grphnode_a'],
      ]
    )
  }))
>>>>>>> 95b25d9b

  // Delete from a set
  t.deepEqual(
    await new Promise((resolve, reject) =>
      rclientOrigin.send_command(
        'selva.modify',
        [
          'grphnode_a',
          '',
          ...[
            SELVA_MODIFY_ARG_OP_SET,
            'f01',
            createRecord(setRecordDefInt64, {
              op_set_type: OPT_SET_TYPE.long_long,
              delete_all: 0,
              $add: null,
              $delete: [2].map(BigInt),
              $value: null,
            }),
          ],
        ],
        (err, res) => (err ? reject(err) : resolve(res))
      )
    ),
    ['grphnode_a', 'UPDATED']
  )
  t.deepEqual(
    await new Promise((resolve, reject) =>
      rclientOrigin.send_command(
        'selva.modify',
        [
          'grphnode_a',
          '',
          ...[
            SELVA_MODIFY_ARG_OP_SET,
            'f01',
            createRecord(setRecordDefInt64, {
              op_set_type: OPT_SET_TYPE.long_long,
              delete_all: 0,
              $add: null,
              $delete: [2].map(BigInt),
              $value: null,
            }),
          ],
        ],
        (err, res) => (err ? reject(err) : resolve(res))
      )
    ),
    ['grphnode_a', 'OK']
  )
  await wait(200)
<<<<<<< HEAD
  await Promise.all(
    [rclientOrigin, rclientReplica].map(async (r) => {
      t.deepEqual(
        await new Promise((resolve, reject) =>
          r.send_command('selva.object.get', ['', 'grphnode_a'], (err, res) =>
            err ? reject(err) : resolve(res)
          )
        ),
        [...['f01', [1, 3, 4]], ...['id', 'grphnode_a']]
      )
    })
  )
=======
  await Promise.all([rclientOrigin, rclientReplica].map(async (r) => {
    t.deepEqual(
      await new Promise((resolve, reject) =>
        r.send_command(
          'selva.object.get',
          ['', 'grphnode_a'],
          (err, res) => (err ? reject(err) : resolve(res))
        )
      ),
      [
        ...['f01', [1, 3, 4].map((d) => createRecord(longLongDef, { d: BigInt(d) }))],
        ...['id', 'grphnode_a'],
      ]
    )
  }))
>>>>>>> 95b25d9b

  // Replace values
  t.deepEqual(
    await new Promise((resolve, reject) =>
      rclientOrigin.send_command(
        'selva.modify',
        [
          'grphnode_a',
          '',
          ...[
            SELVA_MODIFY_ARG_OP_SET,
            'f01',
            createRecord(setRecordDefInt64, {
              op_set_type: OPT_SET_TYPE.long_long,
              delete_all: 0,
              $add: null,
              $delete: null,
              $value: [5, 6].map(BigInt),
            }),
          ],
        ],
        (err, res) => (err ? reject(err) : resolve(res))
      )
    ),
    ['grphnode_a', 'UPDATED']
  )
  await wait(200)
<<<<<<< HEAD
  await Promise.all(
    [rclientOrigin, rclientReplica].map(async (r) => {
      t.deepEqual(
        await new Promise((resolve, reject) =>
          r.send_command('selva.object.get', ['', 'grphnode_a'], (err, res) =>
            err ? reject(err) : resolve(res)
          )
        ),
        [...['f01', [5, 6]], ...['id', 'grphnode_a']]
      )
    })
  )
=======
  await Promise.all([rclientOrigin, rclientReplica].map(async (r) => {
    t.deepEqual(
      await new Promise((resolve, reject) =>
        r.send_command(
          'selva.object.get',
          ['', 'grphnode_a'],
          (err, res) => (err ? reject(err) : resolve(res))
        )
      ),
      [
        ...['f01', [5, 6].map ((d) => createRecord(longLongDef, { d: BigInt(d) }))],
        ...['id', 'grphnode_a'],
      ]
    )
  }))
>>>>>>> 95b25d9b

  // delete_all
  t.deepEqual(
    await new Promise((resolve, reject) =>
      rclientOrigin.send_command(
        'selva.modify',
        [
          'grphnode_a',
          '',
          ...[
            SELVA_MODIFY_ARG_OP_SET,
            'f01',
            createRecord(setRecordDefInt64, {
              op_set_type: OPT_SET_TYPE.long_long,
              delete_all: 1,
              $add: null,
              $delete: null,
              $value: null,
            }),
          ],
        ],
        (err, res) => (err ? reject(err) : resolve(res))
      )
    ),
    ['grphnode_a', 'UPDATED']
  )
  t.deepEqual(
    await new Promise((resolve, reject) =>
      rclientOrigin.send_command(
        'selva.modify',
        [
          'grphnode_a',
          '',
          ...[
            SELVA_MODIFY_ARG_OP_SET,
            'f01',
            createRecord(setRecordDefInt64, {
              op_set_type: OPT_SET_TYPE.long_long,
              delete_all: 1,
              $add: null,
              $delete: null,
              $value: null,
            }),
          ],
        ],
        (err, res) => (err ? reject(err) : resolve(res))
      )
    ),
    ['grphnode_a', 'OK']
  )
  await wait(200)
  await Promise.all(
    [rclientOrigin, rclientReplica].map(async (r) => {
      t.deepEqual(
        await new Promise((resolve, reject) =>
          r.send_command('selva.object.get', ['', 'grphnode_a'], (err, res) =>
            err ? reject(err) : resolve(res)
          )
        ),
        [...['id', 'grphnode_a']]
      )
    })
  )

  // Delete from a non-existing set
  t.deepEqual(
    await new Promise((resolve, reject) =>
      rclientOrigin.send_command(
        'selva.modify',
        [
          'grphnode_a',
          '',
          ...[
            SELVA_MODIFY_ARG_OP_SET,
            'f01',
            createRecord(setRecordDefInt64, {
              op_set_type: OPT_SET_TYPE.long_long,
              delete_all: 0,
              $add: null,
              $delete: [1].map(BigInt),
              $value: null,
            }),
          ],
        ],
        (err, res) => (err ? reject(err) : resolve(res))
      )
    ),
    ['grphnode_a', 'OK']
  )
  await wait(200)
  await Promise.all(
    [rclientOrigin, rclientReplica].map(async (r) => {
      t.deepEqual(
        await new Promise((resolve, reject) =>
          r.send_command('selva.object.get', ['', 'grphnode_a'], (err, res) =>
            err ? reject(err) : resolve(res)
          )
        ),
        [...['id', 'grphnode_a']]
      )
    })
  )

  // Add to a new set
  t.deepEqual(
    await new Promise((resolve, reject) =>
      rclientOrigin.send_command(
        'selva.modify',
        [
          'grphnode_a',
          '',
          ...[
            SELVA_MODIFY_ARG_OP_SET,
            'f01',
            createRecord(setRecordDefInt64, {
              op_set_type: OPT_SET_TYPE.long_long,
              delete_all: 0,
              $add: [13].map(BigInt),
              $delete: null,
              $value: null,
            }),
          ],
        ],
        (err, res) => (err ? reject(err) : resolve(res))
      )
    ),
    ['grphnode_a', 'UPDATED']
  )
  await wait(200)
<<<<<<< HEAD
  await Promise.all(
    [rclientOrigin, rclientReplica].map(async (r) => {
      t.deepEqual(
        await new Promise((resolve, reject) =>
          r.send_command('selva.object.get', ['', 'grphnode_a'], (err, res) =>
            err ? reject(err) : resolve(res)
          )
        ),
        [...['f01', [13]], ...['id', 'grphnode_a']]
      )
    })
  )
=======
  await Promise.all([rclientOrigin, rclientReplica].map(async (r) => {
    t.deepEqual(
      await new Promise((resolve, reject) =>
        r.send_command(
          'selva.object.get',
          ['', 'grphnode_a'],
          (err, res) => (err ? reject(err) : resolve(res))
        )
      ),
      [
        ...['f01', [13].map ((d) => createRecord(longLongDef, { d: BigInt(d) }))],
        ...['id', 'grphnode_a'],
      ]
    )
  }))
>>>>>>> 95b25d9b
})

test.serial('modify aliases is replicated', async (t) => {
  t.deepEqual(
    await new Promise((resolve, reject) =>
      rclientOrigin.send_command(
        'selva.modify',
        [
          'grphnode_a',
          '',
          ...[
            SELVA_MODIFY_ARG_OP_SET,
            'aliases',
            createRecord(setRecordDefCstring, {
              op_set_type: OPT_SET_TYPE.char,
              delete_all: 0,
              $add: 'ali1\0ali2',
              $delete: null,
              $value: null,
            }),
          ],
        ],
        (err, res) => (err ? reject(err) : resolve(res))
      )
    ),
    ['grphnode_a', 'UPDATED']
  )
  t.deepEqual(
    await new Promise((resolve, reject) =>
      rclientOrigin.send_command(
        'selva.modify',
        [
          'grphnode_a',
          '',
          ...[
            SELVA_MODIFY_ARG_OP_SET,
            'aliases',
            createRecord(setRecordDefCstring, {
              op_set_type: OPT_SET_TYPE.char,
              delete_all: 0,
              $add: 'ali1\0ali2',
              $delete: null,
              $value: null,
            }),
          ],
        ],
        (err, res) => (err ? reject(err) : resolve(res))
      )
    ),
    ['grphnode_a', 'OK']
  )
  await wait(200)
  await Promise.all(
    [rclientOrigin, rclientReplica].map(async (r) => {
      t.deepEqual(
        await new Promise((resolve, reject) =>
          r.send_command('selva.object.get', ['', 'grphnode_a'], (err, res) =>
            err ? reject(err) : resolve(res)
          )
        ),
        [...['aliases', ['ali1', 'ali2']], ...['id', 'grphnode_a']]
      )
    })
  )
  await Promise.all(
    [rclientOrigin, rclientReplica].map(async (r) => {
      t.deepEqual(
        await new Promise((resolve, reject) =>
          r.send_command('hgetall', ['___selva_aliases'], (err, res) =>
            err ? reject(err) : resolve(res)
          )
        ),
        {
          ali1: 'grphnode_a',
          ali2: 'grphnode_a',
        }
      )
    })
  )

  // Delete one alias
  t.deepEqual(
    await new Promise((resolve, reject) =>
      rclientOrigin.send_command(
        'selva.modify',
        [
          'grphnode_a',
          '',
          ...[
            SELVA_MODIFY_ARG_OP_SET,
            'aliases',
            createRecord(setRecordDefCstring, {
              op_set_type: OPT_SET_TYPE.char,
              delete_all: 0,
              $add: null,
              $delete: 'ali1',
              $value: null,
            }),
          ],
        ],
        (err, res) => (err ? reject(err) : resolve(res))
      )
    ),
    ['grphnode_a', 'UPDATED']
  )
  await wait(200)
  await Promise.all(
    [rclientOrigin, rclientReplica].map(async (r) => {
      t.deepEqual(
        await new Promise((resolve, reject) =>
          r.send_command('selva.object.get', ['', 'grphnode_a'], (err, res) =>
            err ? reject(err) : resolve(res)
          )
        ),
        [...['aliases', ['ali2']], ...['id', 'grphnode_a']]
      )
    })
  )
  await Promise.all(
    [rclientOrigin, rclientReplica].map(async (r) => {
      t.deepEqual(
        await new Promise((resolve, reject) =>
          r.send_command('hgetall', ['___selva_aliases'], (err, res) =>
            err ? reject(err) : resolve(res)
          )
        ),
        {
          ali2: 'grphnode_a',
        }
      )
    })
  )
})

test.serial('modify $alias query is replicated', async (t) => {
  t.deepEqual(
    await new Promise((resolve, reject) =>
      rclientOrigin.send_command(
        'selva.modify',
        [
          'grphnode_a',
          '',
          ...[SELVA_MODIFY_ARG_STRING_ARRAY, '$alias', 'ali1\0ali2'],
        ],
        (err, res) => (err ? reject(err) : resolve(res))
      )
    ),
    ['grphnode_a', 'UPDATED']
  )
  t.deepEqual(
    await new Promise((resolve, reject) =>
      rclientOrigin.send_command(
        'selva.modify',
        [
          'grphnode_a',
          '',
          ...[SELVA_MODIFY_ARG_STRING_ARRAY, '$alias', 'ali1\0ali2'],
        ],
        (err, res) => (err ? reject(err) : resolve(res))
      )
    ),
    ['grphnode_a', 'OK']
  )
  await wait(200)
  await Promise.all(
    [rclientOrigin, rclientReplica].map(async (r) => {
      t.deepEqual(
        await new Promise((resolve, reject) =>
          r.send_command('selva.object.get', ['', 'grphnode_a'], (err, res) =>
            err ? reject(err) : resolve(res)
          )
        ),
        [...['aliases', ['ali1', 'ali2']], ...['id', 'grphnode_a']]
      )
    })
  )
  await Promise.all(
    [rclientOrigin, rclientReplica].map(async (r) => {
      t.deepEqual(
        await new Promise((resolve, reject) =>
          r.send_command('hgetall', ['___selva_aliases'], (err, res) =>
            err ? reject(err) : resolve(res)
          )
        ),
        {
          ali1: 'grphnode_a',
          ali2: 'grphnode_a',
        }
      )
    })
  )

  // Use alias again
  t.deepEqual(
    await new Promise((resolve, reject) =>
      rclientOrigin.send_command(
        'selva.modify',
        [
          'grphnode_a',
          '',
          ...[SELVA_MODIFY_ARG_STRING_ARRAY, '$alias', 'ali1'],
          ...[SELVA_MODIFY_ARG_DEFAULT_STRING, 'f01', 'hallo'],
        ],
        (err, res) => (err ? reject(err) : resolve(res))
      )
    ),
    ['grphnode_a', 'OK', 'UPDATED']
  )
  await wait(200)
  await Promise.all(
    [rclientOrigin, rclientReplica].map(async (r) => {
      t.deepEqual(
        await new Promise((resolve, reject) =>
          r.send_command('selva.object.get', ['', 'grphnode_a'], (err, res) =>
            err ? reject(err) : resolve(res)
          )
        ),
        [
          ...['aliases', ['ali1', 'ali2']],
          ...['f01', 'hallo'],
          ...['id', 'grphnode_a'],
        ]
      )
    })
  )
  await Promise.all(
    [rclientOrigin, rclientReplica].map(async (r) => {
      t.deepEqual(
        await new Promise((resolve, reject) =>
          r.send_command('hgetall', ['___selva_aliases'], (err, res) =>
            err ? reject(err) : resolve(res)
          )
        ),
        {
          ali1: 'grphnode_a',
          ali2: 'grphnode_a',
        }
      )
    })
  )
})

test.serial('replicate hierarchy parents with modify', async (t) => {
  await wait(5000)
  const client = connect({ port }, { loglevel: 'info' })
  await client.set({
    $language: 'en',
    $id: 'ma1',
    title: 'match 1',
  })

  //client.observe({
  //  $language: 'en',
  //  children: { title: true, $list: true }
  //}).subscribe((s) => console.log('s1', s))
  //client.observe({
  //  $id: 'ma1',
  //  $language: 'en',
  //  children: { title: true, $list: true }
  //}).subscribe((s) => console.log('s2', s))
  //await wait(100)

  await client.set({
    $language: 'en',
    $id: 'ma2',
    title: 'match 2',
    parents: ['ma1'],
  })
  await client.set({
    $language: 'en',
    $id: 'ma3',
    title: 'match 3',
    parents: ['ma1'],
  })
  await client.set({
    $language: 'en',
    $id: 'ma3',
    title: 'match 3',
    parents: ['ma1'],
  })

  client.destroy()
  await wait(500)

  t.deepEqual(
    await new Promise((resolve, reject) =>
      rclientOrigin.send_command(
        'selva.hierarchy.children',
        ['___selva_hierarchy', 'root'],
        (err, res) => (err ? reject(err) : resolve(res))
      )
    ),
    ['ma1']
  )
  t.deepEqual(
    await new Promise((resolve, reject) =>
      rclientReplica.send_command(
        'selva.hierarchy.children',
        ['___selva_hierarchy', 'root'],
        (err, res) => (err ? reject(err) : resolve(res))
      )
    ),
    ['ma1']
  )
})<|MERGE_RESOLUTION|>--- conflicted
+++ resolved
@@ -507,42 +507,6 @@
 
   await wait(200)
 
-<<<<<<< HEAD
-  const keys = (await new Promise((resolve, reject) =>
-    rclientReplica.keys('*', (err, res) => (err ? reject(err) : resolve(res)))
-  )) as string[]
-  t.assert(keys.includes('grphnode_a'))
-
-  await Promise.all(
-    [rclientOrigin, rclientReplica].map(async (r) => {
-      t.deepEqual(
-        await new Promise((resolve, reject) =>
-          r.send_command('selva.object.get', ['', 'grphnode_a'], (err, res) =>
-            err ? reject(err) : resolve(res)
-          )
-        ),
-        [
-          ...['f01', 'abc'],
-          ...['f02', 'abc'],
-          ...['f03', 'def'],
-          ...['f04', 'def'],
-          ...['f06', 13],
-          ...['f07', 42],
-          ...['f08', 15],
-          ...['f09', '1.414213562'],
-          ...['f10', '13.369999999999999'],
-          ...['f11', '2.7182818279999998'],
-          ...['f12', 10],
-          ...['f13', 6],
-          ...['f14', '0.98999999999999999'],
-          ...['f15', '4.1500000000000004'],
-          ...['f16', ['lal', 'lol']],
-          ...['id', 'grphnode_a'],
-        ]
-      )
-    })
-  )
-=======
   await Promise.all([rclientOrigin, rclientReplica].map(async (r) => {
     t.deepEqual(
       await new Promise((resolve, reject) =>
@@ -572,7 +536,6 @@
       ]
     )
   }))
->>>>>>> 95b25d9b
 
   t.deepEqual(
     await new Promise((resolve, reject) =>
@@ -719,37 +682,6 @@
   )
 
   await wait(200)
-<<<<<<< HEAD
-  await Promise.all(
-    [rclientOrigin, rclientReplica].map(async (r) => {
-      t.deepEqual(
-        await new Promise((resolve, reject) =>
-          r.send_command('selva.object.get', ['', 'grphnode_a'], (err, res) =>
-            err ? reject(err) : resolve(res)
-          )
-        ),
-        [
-          ...['f01', 'abc'],
-          ...['f02', 'abc'],
-          ...['f03', 'def'],
-          ...['f04', 'def'],
-          ...['f06', 13],
-          ...['f07', 42],
-          ...['f08', 15],
-          ...['f09', '1.414213562'],
-          ...['f10', '13.369999999999999'],
-          ...['f11', '2.7182818279999998'],
-          ...['f12', 20],
-          ...['f13', 11],
-          ...['f14', '2'],
-          ...['f15', '5.1600000000000001'],
-          ...['f16', ['lal', 'lol']],
-          ...['id', 'grphnode_a'],
-        ]
-      )
-    })
-  )
-=======
   await Promise.all([rclientOrigin, rclientReplica].map(async (r) => {
     t.deepEqual(
       await new Promise((resolve, reject) =>
@@ -779,7 +711,6 @@
       ]
     )
   }))
->>>>>>> 95b25d9b
 })
 
 test.serial('modify set ops are replicated (cstring)', async (t) => {
@@ -1668,20 +1599,7 @@
     ['grphnode_a', 'OK']
   )
   await wait(200)
-<<<<<<< HEAD
-  await Promise.all(
-    [rclientOrigin, rclientReplica].map(async (r) => {
-      t.deepEqual(
-        await new Promise((resolve, reject) =>
-          r.send_command('selva.object.get', ['', 'grphnode_a'], (err, res) =>
-            err ? reject(err) : resolve(res)
-          )
-        ),
-        [...['f01', ['1', '2', '3']], ...['id', 'grphnode_a']]
-      )
-    })
-  )
-=======
+
   await Promise.all([rclientOrigin, rclientReplica].map(async (r) => {
     t.deepEqual(
       await new Promise((resolve, reject) =>
@@ -1697,7 +1615,6 @@
       ]
     )
   }))
->>>>>>> 95b25d9b
 
   // Add to an existing set
   t.deepEqual(
@@ -1749,20 +1666,6 @@
     ['grphnode_a', 'OK']
   )
   await wait(200)
-<<<<<<< HEAD
-  await Promise.all(
-    [rclientOrigin, rclientReplica].map(async (r) => {
-      t.deepEqual(
-        await new Promise((resolve, reject) =>
-          r.send_command('selva.object.get', ['', 'grphnode_a'], (err, res) =>
-            err ? reject(err) : resolve(res)
-          )
-        ),
-        [...['f01', ['1', '2', '3', '4']], ...['id', 'grphnode_a']]
-      )
-    })
-  )
-=======
   await Promise.all([rclientOrigin, rclientReplica].map(async (r) => {
     t.deepEqual(
       await new Promise((resolve, reject) =>
@@ -1778,7 +1681,6 @@
       ]
     )
   }))
->>>>>>> 95b25d9b
 
   // Delete from a set
   t.deepEqual(
@@ -1830,20 +1732,6 @@
     ['grphnode_a', 'OK']
   )
   await wait(200)
-<<<<<<< HEAD
-  await Promise.all(
-    [rclientOrigin, rclientReplica].map(async (r) => {
-      t.deepEqual(
-        await new Promise((resolve, reject) =>
-          r.send_command('selva.object.get', ['', 'grphnode_a'], (err, res) =>
-            err ? reject(err) : resolve(res)
-          )
-        ),
-        [...['f01', ['1', '3', '4']], ...['id', 'grphnode_a']]
-      )
-    })
-  )
-=======
   await Promise.all([rclientOrigin, rclientReplica].map(async (r) => {
     t.deepEqual(
       await new Promise((resolve, reject) =>
@@ -1859,7 +1747,6 @@
       ]
     )
   }))
->>>>>>> 95b25d9b
 
   // Replace values
   t.deepEqual(
@@ -1887,20 +1774,6 @@
     ['grphnode_a', 'UPDATED']
   )
   await wait(200)
-<<<<<<< HEAD
-  await Promise.all(
-    [rclientOrigin, rclientReplica].map(async (r) => {
-      t.deepEqual(
-        await new Promise((resolve, reject) =>
-          r.send_command('selva.object.get', ['', 'grphnode_a'], (err, res) =>
-            err ? reject(err) : resolve(res)
-          )
-        ),
-        [...['f01', ['5', '6']], ...['id', 'grphnode_a']]
-      )
-    })
-  )
-=======
   await Promise.all([rclientOrigin, rclientReplica].map(async (r) => {
     t.deepEqual(
       await new Promise((resolve, reject) =>
@@ -1916,7 +1789,6 @@
       ]
     )
   }))
->>>>>>> 95b25d9b
 
   // delete_all
   t.deepEqual(
@@ -2046,20 +1918,6 @@
     ['grphnode_a', 'UPDATED']
   )
   await wait(200)
-<<<<<<< HEAD
-  await Promise.all(
-    [rclientOrigin, rclientReplica].map(async (r) => {
-      t.deepEqual(
-        await new Promise((resolve, reject) =>
-          r.send_command('selva.object.get', ['', 'grphnode_a'], (err, res) =>
-            err ? reject(err) : resolve(res)
-          )
-        ),
-        [...['f01', ['13.369999999999999']], ...['id', 'grphnode_a']]
-      )
-    })
-  )
-=======
   await Promise.all([rclientOrigin, rclientReplica].map(async (r) => {
     t.deepEqual(
       await new Promise((resolve, reject) =>
@@ -2075,7 +1933,6 @@
       ]
     )
   }))
->>>>>>> 95b25d9b
 })
 
 test.serial('modify set ops are replicated (long long)', async (t) => {
@@ -2129,20 +1986,431 @@
     ['grphnode_a', 'OK']
   )
   await wait(200)
-<<<<<<< HEAD
-  await Promise.all(
-    [rclientOrigin, rclientReplica].map(async (r) => {
-      t.deepEqual(
-        await new Promise((resolve, reject) =>
-          r.send_command('selva.object.get', ['', 'grphnode_a'], (err, res) =>
-            err ? reject(err) : resolve(res)
-          )
-        ),
-        [...['f01', [1, 2, 3]], ...['id', 'grphnode_a']]
-      )
-    })
-  )
-=======
+import { promisify } from 'util'
+import { join } from 'path'
+import test from 'ava'
+import { connect } from '../src/index'
+import { createRecord } from 'data-record'
+import { start, startReplica } from '@saulx/selva-server'
+import redis, { RedisClient, ReplyError } from '@saulx/redis-client'
+import './assertions'
+import { wait, removeDump } from './assertions'
+import getPort from 'get-port'
+import {
+  doubleDef,
+  incrementDef,
+  incrementDoubleDef,
+  longLongDef,
+  OPT_SET_TYPE,
+  setRecordDefCstring,
+  setRecordDefDouble,
+  setRecordDefInt64
+} from '../src/set/modifyDataRecords'
+
+const SELVA_MODIFY_ARG_DEFAULT_STRING = '2'; // Set a string value if unset.
+const SELVA_MODIFY_ARG_STRING = '0'; // Value is a string.
+const SELVA_MODIFY_ARG_STRING_ARRAY = '6'; // Array of C-strings.
+const SELVA_MODIFY_ARG_DEFAULT_LONGLONG = '8';
+const SELVA_MODIFY_ARG_LONGLONG = '3'; // Value is a long long.
+const SELVA_MODIFY_ARG_DEFAULT_DOUBLE = '9';
+const SELVA_MODIFY_ARG_DOUBLE = 'A'; // Value is a double.
+const SELVA_MODIFY_ARG_OP_INCREMENT = '4'; // Increment a long long value.
+const SELVA_MODIFY_ARG_OP_INCREMENT_DOUBLE = 'B'; // Increment a double value.
+const SELVA_MODIFY_ARG_OP_SET = '5'; // Value is a struct SelvaModify_OpSet.
+const SELVA_MODIFY_ARG_OP_DEL = '7'; // Delete field; value is a modifier.
+const SELVA_MODIFY_ARG_OP_OBJ_META = 'C'; // Set object user metadata.
+
+let srv
+let port: number
+let replica
+let rclientOrigin: RedisClient | null = null
+let rclientReplica: RedisClient | null = null
+
+const dir = join(process.cwd(), 'tmp', 'replication')
+
+test.before(async (t) => {
+  await removeDump(dir)()
+
+  port = await getPort()
+  srv = await start({
+    port,
+    dir: join(dir, 'srv'),
+  })
+
+  replica = await startReplica({
+    registry: { port },
+    default: true,
+    dir: join(dir, 'replica'),
+  })
+  replica.on('stderr', (b) => console.log(b.toString()))
+  replica.on('stdout', (b) => console.log(b.toString()))
+  await new Promise((resolve, _reject) => {
+    setTimeout(resolve, 100)
+  })
+})
+
+test.beforeEach(async (t) => {
+  const client = connect({ port }, { loglevel: 'info' })
+
+  await client.redis.flushall({ type: 'origin' })
+  await client.updateSchema({
+    languages: ['en', 'de', 'nl'],
+    rootType: {
+      fields: {
+        value: { type: 'number' },
+        value1: { type: 'number' },
+        nested: {
+          type: 'object',
+          properties: {
+            fun: { type: 'string' },
+          },
+        },
+      },
+    },
+    types: {
+      match: {
+        prefix: 'ma',
+        fields: {
+          title: { type: 'text' },
+          value: { type: 'number' },
+          description: { type: 'text' },
+        },
+      },
+    },
+  })
+
+  // A small delay is needed after setting the schema
+  await new Promise((r) => setTimeout(r, 100))
+
+  await client.destroy()
+
+  rclientOrigin = redis.createClient(replica.origin.port)
+  rclientReplica = redis.createClient(replica.port)
+})
+
+test.after(async (t) => {
+  const client = connect({ port })
+  await client.destroy()
+  await replica.destroy()
+  await srv.destroy()
+  await removeDump(dir)()
+  await t.connectionsAreEmpty()
+})
+
+test.afterEach(async () => {
+  if (rclientOrigin) {
+    rclientOrigin.end(true)
+    rclientOrigin = null
+    rclientReplica.end(true)
+    rclientReplica = null
+  }
+})
+
+test.serial('verify basic replication', async (t) => {
+  const infoOrigin = await new Promise((resolve, reject) =>
+    rclientOrigin.info((err, res) => (err ? reject(err) : resolve(res)))
+  )
+  const infoReplica = await new Promise((resolve, reject) =>
+    rclientReplica.info((err, res) => (err ? reject(err) : resolve(res)))
+  )
+
+  t.assert(
+  // @ts-ignore
+    infoOrigin.includes('role:master'),
+    'Origin has the correct Redis role'
+  )
+  t.assert(
+  // @ts-ignore
+    infoReplica.includes('role:slave'),
+    'Replica has the correct Redis role'
+  )
+
+  await new Promise((resolve, reject) =>
+    rclientOrigin.set('xyz', '1', (err, res) =>
+      err ? reject(err) : resolve(res)
+    )
+  )
+  await wait(20)
+  t.deepEqual(
+    await new Promise((resolve, reject) =>
+      rclientReplica.get('xyz', (err, res) =>
+        err ? reject(err) : resolve(res)
+      )
+    ),
+    '1'
+  )
+})
+
+test.serial('hierarchy replication', async (t) => {
+  //await new Promise((resolve, _reject) => {
+  //  setTimeout(resolve, 30000)
+  //})
+  t.deepEqual(await Promise.all([
+      new Promise((resolve, reject) =>
+        rclientOrigin.send_command(
+          'selva.modify',
+          ['grphnode_a', '', '0', 'title.en', 'lol'],
+          (err, res) => (err ? reject(err) : resolve(res))
+        )
+      ),
+      new Promise((resolve, reject) =>
+        rclientOrigin.send_command(
+          'selva.modify',
+          ['grphnode_b', '', '0', 'title.en', 'lol'],
+          (err, res) => (err ? reject(err) : resolve(res))
+        )
+      ),
+    ]),
+    [['grphnode_a', 'UPDATED'], ['grphnode_b', 'UPDATED']])
+  await wait(20)
+  t.deepEqual(
+    await new Promise((resolve, reject) =>
+      rclientReplica.send_command(
+        'selva.hierarchy.find',
+        ['', '___selva_hierarchy', 'descendants', 'root'],
+        (err, res) => (err ? reject(err) : resolve(res))
+      )
+    ),
+    ['grphnode_a', 'grphnode_b']
+  )
+
+  await new Promise((resolve, reject) =>
+    rclientOrigin.send_command(
+      'selva.hierarchy.del',
+      ['___selva_hierarchy', 0, 'grphnode_a'],
+      (err, res) => (err ? reject(err) : resolve(res))
+    )
+  )
+  await wait(20)
+  t.deepEqual(
+    await new Promise((resolve, reject) =>
+      rclientReplica.send_command(
+        'selva.hierarchy.find',
+        ['', '___selva_hierarchy', 'descendants', 'root'],
+        (err, res) => (err ? reject(err) : resolve(res))
+      )
+    ),
+    ['grphnode_b']
+  )
+})
+
+test.serial('modify command is replicated', async (t) => {
+  const res1 = await new Promise((resolve, reject) =>
+    rclientOrigin.send_command(
+      'selva.modify',
+      ['grphnode_a', '', '0', 'value', '5', '0', 'value1', '100'],
+      (err, res) => (err ? reject(err) : resolve(res))
+    )
+  )
+  t.deepEqual(res1, ['grphnode_a', 'UPDATED', 'UPDATED'])
+  await wait(200)
+  t.deepEqual(
+    await new Promise((resolve, reject) =>
+      rclientOrigin.send_command(
+        'selva.object.get',
+        ['', 'grphnode_a'],
+        (err, res) => (err ? reject(err) : resolve(res))
+      )
+    ),
+    ['id', 'grphnode_a', 'value', '5', 'value1', '100']
+  )
+  t.deepEqual(
+    await new Promise((resolve, reject) =>
+      rclientReplica.send_command(
+        'selva.object.get',
+        ['', 'grphnode_a'],
+        (err, res) => (err ? reject(err) : resolve(res))
+      )
+    ),
+    ['id', 'grphnode_a', 'value', '5', 'value1', '100']
+  )
+
+  // Only one update
+  const res2 = await new Promise((resolve, reject) =>
+    rclientOrigin.send_command(
+      'selva.modify',
+      ['grphnode_a', '', '0', 'value', '5', '0', 'value1', '2'],
+      (err, res) => (err ? reject(err) : resolve(res))
+    )
+  )
+  t.deepEqual(res2, ['grphnode_a', 'OK', 'UPDATED'])
+  await wait(200)
+  t.deepEqual(
+    await new Promise((resolve, reject) =>
+      rclientOrigin.send_command(
+        'selva.object.get',
+        ['', 'grphnode_a'],
+        (err, res) => (err ? reject(err) : resolve(res))
+      )
+    ),
+    ['id', 'grphnode_a', 'value', '5', 'value1', '2']
+  )
+  t.deepEqual(
+    await new Promise((resolve, reject) =>
+      rclientReplica.send_command(
+        'selva.object.get',
+        ['', 'grphnode_a'],
+        (err, res) => (err ? reject(err) : resolve(res))
+      )
+    ),
+    ['id', 'grphnode_a', 'value', '5', 'value1', '2']
+  )
+})
+
+test.serial('modify command is replicated ignoring errors', async (t) => {
+  const res1 = await new Promise((resolve, reject) =>
+    rclientOrigin.send_command(
+      'selva.modify',
+      ['grphnode_a', '', '0', 'value', '5', '127', 'value1', '100'],
+      (err, res) => (err ? reject(err) : resolve(res))
+    )
+  )
+  t.deepEqual(res1[1], 'UPDATED')
+  t.assert(res1[2] instanceof ReplyError)
+
+  await wait(200)
+
+  t.deepEqual(
+    await new Promise((resolve, reject) =>
+      rclientOrigin.send_command(
+        'selva.object.get',
+        ['', 'grphnode_a'],
+        (err, res) => (err ? reject(err) : resolve(res))
+      )
+    ),
+    ['id', 'grphnode_a', 'value', '5']
+  )
+  t.deepEqual(
+    await new Promise((resolve, reject) =>
+      rclientReplica.send_command(
+        'selva.object.get',
+        ['', 'grphnode_a'],
+        (err, res) => (err ? reject(err) : resolve(res))
+      )
+    ),
+    ['id', 'grphnode_a', 'value', '5']
+  )
+})
+
+test.serial('modify all cases are replicated', async (t) => {
+  t.deepEqual(
+    await new Promise((resolve, reject) =>
+      rclientOrigin.send_command(
+        'selva.modify',
+        [
+          'grphnode_a', '',
+          ...[SELVA_MODIFY_ARG_DEFAULT_STRING, 'f02', 'abc'],
+          ...[SELVA_MODIFY_ARG_STRING, 'f04', 'def'],
+          ...[SELVA_MODIFY_ARG_DEFAULT_LONGLONG, 'f07', createRecord(longLongDef, { d: BigInt(42) })],
+          ...[SELVA_MODIFY_ARG_DEFAULT_DOUBLE, 'f10', createRecord(doubleDef, { d: 13.37 })],
+          ...[SELVA_MODIFY_ARG_OP_INCREMENT, 'f13', createRecord(incrementDef, { $default: BigInt(1), $increment: BigInt(1), })],
+          ...[SELVA_MODIFY_ARG_OP_INCREMENT_DOUBLE, 'f15', createRecord(incrementDoubleDef, { $default: 3.14, $increment: 1.1, })],
+          ...[SELVA_MODIFY_ARG_STRING, 'f17', 'to be deleted'],
+        ],
+        (err, res) => (err ? reject(err) : resolve(res))
+      )
+    ),
+    [
+      'grphnode_a',
+      'UPDATED',
+      'UPDATED',
+      'UPDATED',
+      'UPDATED',
+      'UPDATED',
+      'UPDATED',
+      'UPDATED',
+    ]
+  )
+  t.deepEqual(
+    await new Promise((resolve, reject) =>
+      rclientOrigin.send_command(
+        'selva.modify',
+        [
+          'grphnode_a', '',
+          ...[SELVA_MODIFY_ARG_DEFAULT_STRING, 'f01', 'abc'], // set
+          ...[SELVA_MODIFY_ARG_OP_OBJ_META, 'f01', '1234'],
+          ...[SELVA_MODIFY_ARG_DEFAULT_STRING, 'f02', 'abc'], // already set, not replicated
+          ...[SELVA_MODIFY_ARG_OP_OBJ_META, 'f02', '1234'],
+          ...[SELVA_MODIFY_ARG_STRING, 'f03', 'def'],
+          ...[SELVA_MODIFY_ARG_OP_OBJ_META, 'f03', '1234'],
+          ...[SELVA_MODIFY_ARG_STRING, 'f04', 'def'], // existing
+          ...[SELVA_MODIFY_ARG_OP_OBJ_META, 'f04', '1234'],
+          //...[SELVA_MODIFY_ARG_STRING_ARRAY, 'f05', 'abc\0def'], // Only supported for alias
+          //...[SELVA_MODIFY_ARG_OP_OBJ_META, 'f05', '1234'],
+          ...[SELVA_MODIFY_ARG_DEFAULT_LONGLONG, 'f06', createRecord(longLongDef, { d: BigInt(13) })], // set
+          ...[SELVA_MODIFY_ARG_OP_OBJ_META, 'f06', '1234'],
+          ...[SELVA_MODIFY_ARG_DEFAULT_LONGLONG, 'f07', createRecord(longLongDef, { d: BigInt(43) })], // already set, not replicated
+          ...[SELVA_MODIFY_ARG_OP_OBJ_META, 'f07', '1234'],
+          ...[SELVA_MODIFY_ARG_LONGLONG, 'f08', createRecord(longLongDef, { d: BigInt(15) })],
+          ...[SELVA_MODIFY_ARG_OP_OBJ_META, 'f08', '1234'],
+          ...[SELVA_MODIFY_ARG_DEFAULT_DOUBLE, 'f09', createRecord(doubleDef, { d: 1.414213562 })], // set
+          ...[SELVA_MODIFY_ARG_OP_OBJ_META, 'f09', '1234'],
+          ...[SELVA_MODIFY_ARG_DEFAULT_DOUBLE, 'f10', createRecord(doubleDef, { d: 1.414213562 })], // already set, not replicated
+          ...[SELVA_MODIFY_ARG_OP_OBJ_META, 'f10', '1234'],
+          ...[SELVA_MODIFY_ARG_DOUBLE, 'f11', createRecord(doubleDef, { d: 2.718281828 })],
+          ...[SELVA_MODIFY_ARG_OP_OBJ_META, 'f11', '1234'],
+          ...[SELVA_MODIFY_ARG_OP_INCREMENT, 'f12', createRecord(incrementDef, { $default: BigInt(10), $increment: BigInt(10) })], // new value
+          ...[SELVA_MODIFY_ARG_OP_OBJ_META, 'f12', '1234'],
+          ...[SELVA_MODIFY_ARG_OP_INCREMENT, 'f13', createRecord(incrementDef, { $default: BigInt(11), $increment: BigInt(5) })], // existing value incremented
+          ...[SELVA_MODIFY_ARG_OP_OBJ_META, 'f13', '1234'],
+          ...[SELVA_MODIFY_ARG_OP_INCREMENT_DOUBLE, 'f14', createRecord(incrementDoubleDef, { $default: 0.99, $increment: 1.01, })], // new value
+          ...[SELVA_MODIFY_ARG_OP_OBJ_META, 'f14', '1234'],
+          ...[SELVA_MODIFY_ARG_OP_INCREMENT_DOUBLE, 'f15', createRecord(incrementDoubleDef, { $default: 900.01, $increment: 1.01, })], // existing value incremented
+          ...[SELVA_MODIFY_ARG_OP_OBJ_META, 'f15', '1234'],
+          ...[SELVA_MODIFY_ARG_OP_SET, 'f16', createRecord(setRecordDefCstring, {
+              op_set_type: OPT_SET_TYPE.char,
+              delete_all: 0,
+              $add: '',
+              $delete: '',
+              $value: 'lol\0lal',
+          })],
+          ...[SELVA_MODIFY_ARG_OP_OBJ_META, 'f16', '1234'],
+          ...[SELVA_MODIFY_ARG_OP_DEL, 'f17', ''],
+        ],
+        (err, res) => (err ? reject(err) : resolve(res))
+      )
+    ),
+    [
+      'grphnode_a',
+      'UPDATED',    // f01
+      'UPDATED',    // f01
+      'OK',         // f02
+      'UPDATED',    // f02
+      'UPDATED',    // f03
+      'UPDATED',    // f03
+      'OK',         // f04
+      'UPDATED',    // f04
+      //'UPDATED',    // f05
+      //'UPDATED',    // f05
+      'UPDATED',    // f06
+      'UPDATED',    // f06
+      'OK',         // f07
+      'UPDATED',    // f07
+      'UPDATED',    // f08
+      'UPDATED',    // f08
+      'UPDATED',    // f09
+      'UPDATED',    // f09
+      'OK',         // f10
+      'UPDATED',    // f10
+      'UPDATED',    // f11
+      'UPDATED',    // f11
+      'UPDATED',    // f12
+      'UPDATED',    // f12
+      'UPDATED',    // f13
+      'UPDATED',    // f13
+      'UPDATED',    // f14
+      'UPDATED',    // f14
+      'UPDATED',    // f15
+      'UPDATED',    // f15
+      'UPDATED',    // f16
+      'UPDATED',    // f16
+      'UPDATED',    // f17
+    ]
+  )
+
+
+  await wait(200)
+
   await Promise.all([rclientOrigin, rclientReplica].map(async (r) => {
     t.deepEqual(
       await new Promise((resolve, reject) =>
@@ -2153,77 +2421,114 @@
         )
       ),
       [
-        ...['f01', [1, 2, 3].map((d) => createRecord(longLongDef, { d: BigInt(d) }))],
+        ...['f01', 'abc'],
+        ...['f02', 'abc'],
+        ...['f03', 'def'],
+        ...['f04', 'def'],
+        ...['f06', createRecord(longLongDef, { d: BigInt(13) })],
+        ...['f07', createRecord(longLongDef, { d: BigInt(42) })],
+        ...['f08', createRecord(longLongDef, { d: BigInt(15) })],
+        ...['f09', createRecord(doubleDef, { d: 1.414213562 })],
+        ...['f10', createRecord(doubleDef, { d: 13.369999999999999 })],
+        ...['f11', createRecord(doubleDef, { d: 2.7182818279999998 })],
+        ...['f12', createRecord(longLongDef, { d: BigInt(10) })],
+        ...['f13', createRecord(longLongDef, { d: BigInt(6) })],
+        ...['f14', createRecord(doubleDef, { d: 0.98999999999999999 })],
+        ...['f15', createRecord(doubleDef, { d: 4.1500000000000004 })],
+        ...['f16', ['lal', 'lol']],
         ...['id', 'grphnode_a'],
       ]
     )
   }))
->>>>>>> 95b25d9b
-
-  // Add to an existing set
-  t.deepEqual(
-    await new Promise((resolve, reject) =>
-      rclientOrigin.send_command(
-        'selva.modify',
-        [
-          'grphnode_a',
-          '',
-          ...[
-            SELVA_MODIFY_ARG_OP_SET,
-            'f01',
-            createRecord(setRecordDefInt64, {
-              op_set_type: OPT_SET_TYPE.long_long,
+
+  t.deepEqual(
+    await new Promise((resolve, reject) =>
+      rclientOrigin.send_command(
+        'selva.modify',
+        [
+          'grphnode_a', '',
+          ...[SELVA_MODIFY_ARG_DEFAULT_STRING, 'f01', 'abc'],
+          ...[SELVA_MODIFY_ARG_OP_OBJ_META, 'f01', '1234'],
+          ...[SELVA_MODIFY_ARG_DEFAULT_STRING, 'f02', 'abc'],
+          ...[SELVA_MODIFY_ARG_OP_OBJ_META, 'f02', '1234'],
+          ...[SELVA_MODIFY_ARG_STRING, 'f03', 'def'],
+          ...[SELVA_MODIFY_ARG_OP_OBJ_META, 'f03', '1234'],
+          ...[SELVA_MODIFY_ARG_STRING, 'f04', 'def'],
+          ...[SELVA_MODIFY_ARG_OP_OBJ_META, 'f04', '1234'],
+          //...[SELVA_MODIFY_ARG_STRING_ARRAY, 'f05', 'abc\0def'], // Only supported for alias
+          //...[SELVA_MODIFY_ARG_OP_OBJ_META, 'f05', '1234'],
+          ...[SELVA_MODIFY_ARG_DEFAULT_LONGLONG, 'f06', createRecord(longLongDef, { d: BigInt(13) })],
+          ...[SELVA_MODIFY_ARG_OP_OBJ_META, 'f06', '1234'],
+          ...[SELVA_MODIFY_ARG_DEFAULT_LONGLONG, 'f07', createRecord(longLongDef, { d: BigInt(43) })],
+          ...[SELVA_MODIFY_ARG_OP_OBJ_META, 'f07', '1234'],
+          ...[SELVA_MODIFY_ARG_LONGLONG, 'f08', createRecord(longLongDef, { d: BigInt(15) })],
+          ...[SELVA_MODIFY_ARG_OP_OBJ_META, 'f08', '1234'],
+          ...[SELVA_MODIFY_ARG_DEFAULT_DOUBLE, 'f09', createRecord(doubleDef, { d: 1.414213562 })],
+          ...[SELVA_MODIFY_ARG_OP_OBJ_META, 'f09', '1234'],
+          ...[SELVA_MODIFY_ARG_DEFAULT_DOUBLE, 'f10', createRecord(doubleDef, { d: 1.414213562 })],
+          ...[SELVA_MODIFY_ARG_OP_OBJ_META, 'f10', '1234'],
+          ...[SELVA_MODIFY_ARG_DOUBLE, 'f11', createRecord(doubleDef, { d: 2.718281828 })],
+          ...[SELVA_MODIFY_ARG_OP_OBJ_META, 'f11', '1234'],
+          ...[SELVA_MODIFY_ARG_OP_INCREMENT, 'f12', createRecord(incrementDef, { $default: BigInt(10), $increment: BigInt(10) })],
+          ...[SELVA_MODIFY_ARG_OP_OBJ_META, 'f12', '1234'],
+          ...[SELVA_MODIFY_ARG_OP_INCREMENT, 'f13', createRecord(incrementDef, { $default: BigInt(11), $increment: BigInt(5) })],
+          ...[SELVA_MODIFY_ARG_OP_OBJ_META, 'f13', '1234'],
+          ...[SELVA_MODIFY_ARG_OP_INCREMENT_DOUBLE, 'f14', createRecord(incrementDoubleDef, { $default: 0.99, $increment: 1.01, })],
+          ...[SELVA_MODIFY_ARG_OP_OBJ_META, 'f14', '1234'],
+          ...[SELVA_MODIFY_ARG_OP_INCREMENT_DOUBLE, 'f15', createRecord(incrementDoubleDef, { $default: 900.01, $increment: 1.01, })],
+          ...[SELVA_MODIFY_ARG_OP_OBJ_META, 'f15', '1234'],
+          ...[SELVA_MODIFY_ARG_OP_SET, 'f16', createRecord(setRecordDefCstring, {
+              op_set_type: OPT_SET_TYPE.char,
               delete_all: 0,
-              $add: [4].map(BigInt),
-              $delete: null,
-              $value: null,
-            }),
-          ],
-        ],
-        (err, res) => (err ? reject(err) : resolve(res))
-      )
-    ),
-    ['grphnode_a', 'UPDATED']
-  )
-  t.deepEqual(
-    await new Promise((resolve, reject) =>
-      rclientOrigin.send_command(
-        'selva.modify',
-        [
-          'grphnode_a',
-          '',
-          ...[
-            SELVA_MODIFY_ARG_OP_SET,
-            'f01',
-            createRecord(setRecordDefInt64, {
-              op_set_type: OPT_SET_TYPE.long_long,
-              delete_all: 0,
-              $add: [4].map(BigInt),
-              $delete: null,
-              $value: null,
-            }),
-          ],
-        ],
-        (err, res) => (err ? reject(err) : resolve(res))
-      )
-    ),
-    ['grphnode_a', 'OK']
-  )
-  await wait(200)
-<<<<<<< HEAD
-  await Promise.all(
-    [rclientOrigin, rclientReplica].map(async (r) => {
-      t.deepEqual(
-        await new Promise((resolve, reject) =>
-          r.send_command('selva.object.get', ['', 'grphnode_a'], (err, res) =>
-            err ? reject(err) : resolve(res)
-          )
-        ),
-        [...['f01', [1, 2, 3, 4]], ...['id', 'grphnode_a']]
-      )
-    })
-  )
-=======
+              $add: '',
+              $delete: '',
+              $value: 'lol\0lal',
+          })],
+          ...[SELVA_MODIFY_ARG_OP_OBJ_META, 'f16', '1234'],
+          ...[SELVA_MODIFY_ARG_OP_DEL, 'f17', ''],
+        ],
+        (err, res) => (err ? reject(err) : resolve(res))
+      )
+    ),
+    [
+      'grphnode_a',
+      'OK',         // f01
+      'OK',         // f01
+      'OK',         // f02
+      'OK',         // f02
+      'OK',         // f03
+      'OK',         // f03
+      'OK',         // f04
+      'OK',         // f04
+      //'UPDATED',    // f05
+      //'UPDATED',    // f05
+      'OK',         // f06
+      'OK',         // f06
+      'OK',         // f07
+      'OK',         // f07
+      'OK',         // f08
+      'OK',         // f08
+      'OK',         // f09
+      'OK',         // f09
+      'OK',         // f10
+      'OK',         // f10
+      'OK',         // f11
+      'OK',         // f11
+      'UPDATED',    // f12
+      'OK',         // f12
+      'UPDATED',    // f13
+      'OK',         // f13
+      'UPDATED',    // f14
+      'OK',         // f14
+      'UPDATED',    // f15
+      'OK',         // f15
+      'OK',         // f16
+      'OK',         // f16
+      'OK',         // f17
+    ]
+  )
+
+  await wait(200)
   await Promise.all([rclientOrigin, rclientReplica].map(async (r) => {
     t.deepEqual(
       await new Promise((resolve, reject) =>
@@ -2234,77 +2539,74 @@
         )
       ),
       [
-        ...['f01', [1, 2, 3, 4].map((d) => createRecord(longLongDef, { d: BigInt(d) }))],
+        ...['f01', 'abc'],
+        ...['f02', 'abc'],
+        ...['f03', 'def'],
+        ...['f04', 'def'],
+        ...['f06', createRecord(longLongDef, { d: BigInt(13) })],
+        ...['f07', createRecord(longLongDef, { d: BigInt(42) })],
+        ...['f08', createRecord(longLongDef, { d: BigInt(15) })],
+        ...['f09', createRecord(doubleDef, { d: 1.414213562 })],
+        ...['f10', createRecord(doubleDef, { d: 13.369999999999999 })],
+        ...['f11', createRecord(doubleDef, { d: 2.7182818279999998 })],
+        ...['f12', createRecord(longLongDef, { d: BigInt(20) })],
+        ...['f13', createRecord(longLongDef, { d: BigInt(11) })],
+        ...['f14', createRecord(doubleDef, { d: 2 })],
+        ...['f15', createRecord(doubleDef, { d: 5.1600000000000001 })],
+        ...['f16', ['lal', 'lol']],
         ...['id', 'grphnode_a'],
       ]
     )
   }))
->>>>>>> 95b25d9b
-
-  // Delete from a set
-  t.deepEqual(
-    await new Promise((resolve, reject) =>
-      rclientOrigin.send_command(
-        'selva.modify',
-        [
-          'grphnode_a',
-          '',
-          ...[
-            SELVA_MODIFY_ARG_OP_SET,
-            'f01',
-            createRecord(setRecordDefInt64, {
-              op_set_type: OPT_SET_TYPE.long_long,
-              delete_all: 0,
-              $add: null,
-              $delete: [2].map(BigInt),
-              $value: null,
-            }),
-          ],
-        ],
-        (err, res) => (err ? reject(err) : resolve(res))
-      )
-    ),
-    ['grphnode_a', 'UPDATED']
-  )
-  t.deepEqual(
-    await new Promise((resolve, reject) =>
-      rclientOrigin.send_command(
-        'selva.modify',
-        [
-          'grphnode_a',
-          '',
-          ...[
-            SELVA_MODIFY_ARG_OP_SET,
-            'f01',
-            createRecord(setRecordDefInt64, {
-              op_set_type: OPT_SET_TYPE.long_long,
-              delete_all: 0,
-              $add: null,
-              $delete: [2].map(BigInt),
-              $value: null,
-            }),
-          ],
-        ],
-        (err, res) => (err ? reject(err) : resolve(res))
-      )
-    ),
-    ['grphnode_a', 'OK']
-  )
-  await wait(200)
-<<<<<<< HEAD
-  await Promise.all(
-    [rclientOrigin, rclientReplica].map(async (r) => {
-      t.deepEqual(
-        await new Promise((resolve, reject) =>
-          r.send_command('selva.object.get', ['', 'grphnode_a'], (err, res) =>
-            err ? reject(err) : resolve(res)
-          )
-        ),
-        [...['f01', [1, 3, 4]], ...['id', 'grphnode_a']]
-      )
-    })
-  )
-=======
+})
+
+test.serial('modify set ops are replicated (cstring)', async (t) => {
+  // Create a new set
+  t.deepEqual(
+    await new Promise((resolve, reject) =>
+      rclientOrigin.send_command(
+        'selva.modify',
+        [
+          'grphnode_a', '',
+          ...[SELVA_MODIFY_ARG_OP_SET, 'f01', createRecord(setRecordDefCstring, {
+            op_set_type: OPT_SET_TYPE.char,
+            delete_all: 0,
+            $add: '',
+            $delete: '',
+            $value: 'abc\0def\0ghi',
+          })],
+        ],
+        (err, res) => (err ? reject(err) : resolve(res))
+      )
+    ),
+    [
+      'grphnode_a',
+      'UPDATED',
+    ]
+  )
+  t.deepEqual(
+    await new Promise((resolve, reject) =>
+      rclientOrigin.send_command(
+        'selva.modify',
+        [
+          'grphnode_a', '',
+          ...[SELVA_MODIFY_ARG_OP_SET, 'f01', createRecord(setRecordDefCstring, {
+            op_set_type: OPT_SET_TYPE.char,
+            delete_all: 0,
+            $add: null,
+            $delete: null,
+            $value: 'abc\0def\0ghi',
+          })],
+        ],
+        (err, res) => (err ? reject(err) : resolve(res))
+      )
+    ),
+    [
+      'grphnode_a',
+      'OK',
+    ]
+  )
+  await wait(200)
   await Promise.all([rclientOrigin, rclientReplica].map(async (r) => {
     t.deepEqual(
       await new Promise((resolve, reject) =>
@@ -2315,53 +2617,58 @@
         )
       ),
       [
-        ...['f01', [1, 3, 4].map((d) => createRecord(longLongDef, { d: BigInt(d) }))],
+        ...['f01', ['abc', 'def', 'ghi']],
         ...['id', 'grphnode_a'],
       ]
     )
   }))
->>>>>>> 95b25d9b
-
-  // Replace values
-  t.deepEqual(
-    await new Promise((resolve, reject) =>
-      rclientOrigin.send_command(
-        'selva.modify',
-        [
-          'grphnode_a',
-          '',
-          ...[
-            SELVA_MODIFY_ARG_OP_SET,
-            'f01',
-            createRecord(setRecordDefInt64, {
-              op_set_type: OPT_SET_TYPE.long_long,
-              delete_all: 0,
-              $add: null,
-              $delete: null,
-              $value: [5, 6].map(BigInt),
-            }),
-          ],
-        ],
-        (err, res) => (err ? reject(err) : resolve(res))
-      )
-    ),
-    ['grphnode_a', 'UPDATED']
-  )
-  await wait(200)
-<<<<<<< HEAD
-  await Promise.all(
-    [rclientOrigin, rclientReplica].map(async (r) => {
-      t.deepEqual(
-        await new Promise((resolve, reject) =>
-          r.send_command('selva.object.get', ['', 'grphnode_a'], (err, res) =>
-            err ? reject(err) : resolve(res)
-          )
-        ),
-        [...['f01', [5, 6]], ...['id', 'grphnode_a']]
-      )
-    })
-  )
-=======
+
+  // Add to an existing set
+  t.deepEqual(
+    await new Promise((resolve, reject) =>
+      rclientOrigin.send_command(
+        'selva.modify',
+        [
+          'grphnode_a', '',
+          ...[SELVA_MODIFY_ARG_OP_SET, 'f01', createRecord(setRecordDefCstring, {
+            op_set_type: OPT_SET_TYPE.char,
+            delete_all: 0,
+            $add: 'xyz',
+            $delete: null,
+            $value: null,
+          })],
+        ],
+        (err, res) => (err ? reject(err) : resolve(res))
+      )
+    ),
+    [
+      'grphnode_a',
+      'UPDATED',
+    ]
+  )
+  t.deepEqual(
+    await new Promise((resolve, reject) =>
+      rclientOrigin.send_command(
+        'selva.modify',
+        [
+          'grphnode_a', '',
+          ...[SELVA_MODIFY_ARG_OP_SET, 'f01', createRecord(setRecordDefCstring, {
+            op_set_type: OPT_SET_TYPE.char,
+            delete_all: 0,
+            $add: 'xyz',
+            $delete: null,
+            $value: null,
+          })],
+        ],
+        (err, res) => (err ? reject(err) : resolve(res))
+      )
+    ),
+    [
+      'grphnode_a',
+      'OK',
+    ]
+  )
+  await wait(200)
   await Promise.all([rclientOrigin, rclientReplica].map(async (r) => {
     t.deepEqual(
       await new Promise((resolve, reject) =>
@@ -2372,155 +2679,58 @@
         )
       ),
       [
-        ...['f01', [5, 6].map ((d) => createRecord(longLongDef, { d: BigInt(d) }))],
+        ...['f01', ['abc', 'def', 'ghi', 'xyz']],
         ...['id', 'grphnode_a'],
       ]
     )
   }))
->>>>>>> 95b25d9b
-
-  // delete_all
-  t.deepEqual(
-    await new Promise((resolve, reject) =>
-      rclientOrigin.send_command(
-        'selva.modify',
-        [
-          'grphnode_a',
-          '',
-          ...[
-            SELVA_MODIFY_ARG_OP_SET,
-            'f01',
-            createRecord(setRecordDefInt64, {
-              op_set_type: OPT_SET_TYPE.long_long,
-              delete_all: 1,
-              $add: null,
-              $delete: null,
-              $value: null,
-            }),
-          ],
-        ],
-        (err, res) => (err ? reject(err) : resolve(res))
-      )
-    ),
-    ['grphnode_a', 'UPDATED']
-  )
-  t.deepEqual(
-    await new Promise((resolve, reject) =>
-      rclientOrigin.send_command(
-        'selva.modify',
-        [
-          'grphnode_a',
-          '',
-          ...[
-            SELVA_MODIFY_ARG_OP_SET,
-            'f01',
-            createRecord(setRecordDefInt64, {
-              op_set_type: OPT_SET_TYPE.long_long,
-              delete_all: 1,
-              $add: null,
-              $delete: null,
-              $value: null,
-            }),
-          ],
-        ],
-        (err, res) => (err ? reject(err) : resolve(res))
-      )
-    ),
-    ['grphnode_a', 'OK']
-  )
-  await wait(200)
-  await Promise.all(
-    [rclientOrigin, rclientReplica].map(async (r) => {
-      t.deepEqual(
-        await new Promise((resolve, reject) =>
-          r.send_command('selva.object.get', ['', 'grphnode_a'], (err, res) =>
-            err ? reject(err) : resolve(res)
-          )
-        ),
-        [...['id', 'grphnode_a']]
-      )
-    })
-  )
-
-  // Delete from a non-existing set
-  t.deepEqual(
-    await new Promise((resolve, reject) =>
-      rclientOrigin.send_command(
-        'selva.modify',
-        [
-          'grphnode_a',
-          '',
-          ...[
-            SELVA_MODIFY_ARG_OP_SET,
-            'f01',
-            createRecord(setRecordDefInt64, {
-              op_set_type: OPT_SET_TYPE.long_long,
-              delete_all: 0,
-              $add: null,
-              $delete: [1].map(BigInt),
-              $value: null,
-            }),
-          ],
-        ],
-        (err, res) => (err ? reject(err) : resolve(res))
-      )
-    ),
-    ['grphnode_a', 'OK']
-  )
-  await wait(200)
-  await Promise.all(
-    [rclientOrigin, rclientReplica].map(async (r) => {
-      t.deepEqual(
-        await new Promise((resolve, reject) =>
-          r.send_command('selva.object.get', ['', 'grphnode_a'], (err, res) =>
-            err ? reject(err) : resolve(res)
-          )
-        ),
-        [...['id', 'grphnode_a']]
-      )
-    })
-  )
-
-  // Add to a new set
-  t.deepEqual(
-    await new Promise((resolve, reject) =>
-      rclientOrigin.send_command(
-        'selva.modify',
-        [
-          'grphnode_a',
-          '',
-          ...[
-            SELVA_MODIFY_ARG_OP_SET,
-            'f01',
-            createRecord(setRecordDefInt64, {
-              op_set_type: OPT_SET_TYPE.long_long,
-              delete_all: 0,
-              $add: [13].map(BigInt),
-              $delete: null,
-              $value: null,
-            }),
-          ],
-        ],
-        (err, res) => (err ? reject(err) : resolve(res))
-      )
-    ),
-    ['grphnode_a', 'UPDATED']
-  )
-  await wait(200)
-<<<<<<< HEAD
-  await Promise.all(
-    [rclientOrigin, rclientReplica].map(async (r) => {
-      t.deepEqual(
-        await new Promise((resolve, reject) =>
-          r.send_command('selva.object.get', ['', 'grphnode_a'], (err, res) =>
-            err ? reject(err) : resolve(res)
-          )
-        ),
-        [...['f01', [13]], ...['id', 'grphnode_a']]
-      )
-    })
-  )
-=======
+
+  // Delete from a set
+  t.deepEqual(
+    await new Promise((resolve, reject) =>
+      rclientOrigin.send_command(
+        'selva.modify',
+        [
+          'grphnode_a', '',
+          ...[SELVA_MODIFY_ARG_OP_SET, 'f01', createRecord(setRecordDefCstring, {
+            op_set_type: OPT_SET_TYPE.char,
+            delete_all: 0,
+            $add: null,
+            $delete: 'def',
+            $value: null,
+          })],
+        ],
+        (err, res) => (err ? reject(err) : resolve(res))
+      )
+    ),
+    [
+      'grphnode_a',
+      'UPDATED',
+    ]
+  )
+  t.deepEqual(
+    await new Promise((resolve, reject) =>
+      rclientOrigin.send_command(
+        'selva.modify',
+        [
+          'grphnode_a', '',
+          ...[SELVA_MODIFY_ARG_OP_SET, 'f01', createRecord(setRecordDefCstring, {
+            op_set_type: OPT_SET_TYPE.char,
+            delete_all: 0,
+            $add: null,
+            $delete: 'def',
+            $value: null,
+          })],
+        ],
+        (err, res) => (err ? reject(err) : resolve(res))
+      )
+    ),
+    [
+      'grphnode_a',
+      'OK',
+    ]
+  )
+  await wait(200)
   await Promise.all([rclientOrigin, rclientReplica].map(async (r) => {
     t.deepEqual(
       await new Promise((resolve, reject) =>
@@ -2531,12 +2741,1364 @@
         )
       ),
       [
+        ...['f01', ['abc', 'ghi', 'xyz']],
+        ...['id', 'grphnode_a'],
+      ]
+    )
+  }))
+
+  // Replace values
+  t.deepEqual(
+    await new Promise((resolve, reject) =>
+      rclientOrigin.send_command(
+        'selva.modify',
+        [
+          'grphnode_a', '',
+          ...[SELVA_MODIFY_ARG_OP_SET, 'f01', createRecord(setRecordDefCstring, {
+            op_set_type: OPT_SET_TYPE.char,
+            delete_all: 0,
+            $add: null,
+            $delete: null,
+            $value: 'hallo',
+          })],
+        ],
+        (err, res) => (err ? reject(err) : resolve(res))
+      )
+    ),
+    [
+      'grphnode_a',
+      'UPDATED',
+    ]
+  )
+  await wait(200)
+  await Promise.all([rclientOrigin, rclientReplica].map(async (r) => {
+    t.deepEqual(
+      await new Promise((resolve, reject) =>
+        r.send_command(
+          'selva.object.get',
+          ['', 'grphnode_a'],
+          (err, res) => (err ? reject(err) : resolve(res))
+        )
+      ),
+      [
+        ...['f01', ['hallo']],
+        ...['id', 'grphnode_a'],
+      ]
+    )
+  }))
+
+  // delete_all
+  t.deepEqual(
+    await new Promise((resolve, reject) =>
+      rclientOrigin.send_command(
+        'selva.modify',
+        [
+          'grphnode_a', '',
+          ...[SELVA_MODIFY_ARG_OP_SET, 'f01', createRecord(setRecordDefCstring, {
+            op_set_type: OPT_SET_TYPE.char,
+            delete_all: 1,
+            $add: null,
+            $delete: null,
+            $value: null,
+          })],
+        ],
+        (err, res) => (err ? reject(err) : resolve(res))
+      )
+    ),
+    [
+      'grphnode_a',
+      'UPDATED',
+    ]
+  )
+  t.deepEqual(
+    await new Promise((resolve, reject) =>
+      rclientOrigin.send_command(
+        'selva.modify',
+        [
+          'grphnode_a', '',
+          ...[SELVA_MODIFY_ARG_OP_SET, 'f01', createRecord(setRecordDefCstring, {
+            op_set_type: OPT_SET_TYPE.char,
+            delete_all: 1,
+            $add: null,
+            $delete: null,
+            $value: null,
+          })],
+        ],
+        (err, res) => (err ? reject(err) : resolve(res))
+      )
+    ),
+    [
+      'grphnode_a',
+      'OK',
+    ]
+  )
+  await wait(200)
+  await Promise.all([rclientOrigin, rclientReplica].map(async (r) => {
+    t.deepEqual(
+      await new Promise((resolve, reject) =>
+        r.send_command(
+          'selva.object.get',
+          ['', 'grphnode_a'],
+          (err, res) => (err ? reject(err) : resolve(res))
+        )
+      ),
+      [
+        ...['id', 'grphnode_a'],
+      ]
+    )
+  }))
+
+  // Delete from a non-existing set
+  t.deepEqual(
+    await new Promise((resolve, reject) =>
+      rclientOrigin.send_command(
+        'selva.modify',
+        [
+          'grphnode_a', '',
+          ...[SELVA_MODIFY_ARG_OP_SET, 'f01', createRecord(setRecordDefCstring, {
+            op_set_type: OPT_SET_TYPE.char,
+            delete_all: 0,
+            $add: null,
+            $delete: 'def',
+            $value: null,
+          })],
+        ],
+        (err, res) => (err ? reject(err) : resolve(res))
+      )
+    ),
+    [
+      'grphnode_a',
+      'OK',
+    ]
+  )
+  await wait(200)
+  await Promise.all([rclientOrigin, rclientReplica].map(async (r) => {
+    t.deepEqual(
+      await new Promise((resolve, reject) =>
+        r.send_command(
+          'selva.object.get',
+          ['', 'grphnode_a'],
+          (err, res) => (err ? reject(err) : resolve(res))
+        )
+      ),
+      [
+        ...['id', 'grphnode_a'],
+      ]
+    )
+  }))
+
+  // Add to a new set
+  t.deepEqual(
+    await new Promise((resolve, reject) =>
+      rclientOrigin.send_command(
+        'selva.modify',
+        [
+          'grphnode_a', '',
+          ...[SELVA_MODIFY_ARG_OP_SET, 'f01', createRecord(setRecordDefCstring, {
+            op_set_type: OPT_SET_TYPE.char,
+            delete_all: 0,
+            $add: 'xyz',
+            $delete: null,
+            $value: null,
+          })],
+        ],
+        (err, res) => (err ? reject(err) : resolve(res))
+      )
+    ),
+    [
+      'grphnode_a',
+      'UPDATED',
+    ]
+  )
+  await wait(200)
+  await Promise.all([rclientOrigin, rclientReplica].map(async (r) => {
+    t.deepEqual(
+      await new Promise((resolve, reject) =>
+        r.send_command(
+          'selva.object.get',
+          ['', 'grphnode_a'],
+          (err, res) => (err ? reject(err) : resolve(res))
+        )
+      ),
+      [
+        ...['f01', ['xyz']],
+        ...['id', 'grphnode_a'],
+      ]
+    )
+  }))
+})
+
+test.serial('modify set ops are replicated (reference)', async (t) => {
+  // Create a new set
+  t.deepEqual(
+    await new Promise((resolve, reject) =>
+      rclientOrigin.send_command(
+        'selva.modify',
+        [
+          'grphnode_a', '',
+          ...[SELVA_MODIFY_ARG_OP_SET, 'f01', createRecord(setRecordDefCstring, {
+            op_set_type: OPT_SET_TYPE.reference,
+            delete_all: 0,
+            $add: null,
+            $delete: null,
+            $value: 'grphnode_bgrphnode_c',
+          })],
+        ],
+        (err, res) => (err ? reject(err) : resolve(res))
+      )
+    ),
+    [
+      'grphnode_a',
+      'UPDATED',
+    ]
+  )
+  t.deepEqual(
+    await new Promise((resolve, reject) =>
+      rclientOrigin.send_command(
+        'selva.modify',
+        [
+          'grphnode_a', '',
+          ...[SELVA_MODIFY_ARG_OP_SET, 'f01', createRecord(setRecordDefCstring, {
+            op_set_type: OPT_SET_TYPE.reference,
+            delete_all: 0,
+            $add: null,
+            $delete: null,
+            $value: 'grphnode_bgrphnode_c',
+          })],
+        ],
+        (err, res) => (err ? reject(err) : resolve(res))
+      )
+    ),
+    [
+      'grphnode_a',
+      'OK',
+    ]
+  )
+  await wait(200)
+  await Promise.all([rclientOrigin, rclientReplica].map(async (r) => {
+    t.deepEqual(
+      await new Promise((resolve, reject) =>
+        r.send_command(
+          'selva.hierarchy.find',
+          ['', '___selva_hierarchy', 'node', 'fields', 'id\nf01', 'grphnode_a'],
+          (err, res) => (err ? reject(err) : resolve(res))
+        )
+      ),
+      [
+        [
+          'grphnode_a',
+          [
+            'id',
+            'grphnode_a',
+            'f01',
+            [
+              'grphnode_b',
+              'grphnode_c',
+            ],
+          ],
+        ],
+      ]
+    )
+  }))
+
+  // Add to an existing set
+  t.deepEqual(
+    await new Promise((resolve, reject) =>
+      rclientOrigin.send_command(
+        'selva.modify',
+        [
+          'grphnode_a', '',
+          ...[SELVA_MODIFY_ARG_OP_SET, 'f01', createRecord(setRecordDefCstring, {
+            op_set_type: OPT_SET_TYPE.reference,
+            delete_all: 0,
+            $add: 'grphnode_d',
+            $delete: null,
+            $value: null,
+          })],
+        ],
+        (err, res) => (err ? reject(err) : resolve(res))
+      )
+    ),
+    [
+      'grphnode_a',
+      'UPDATED',
+    ]
+  )
+  t.deepEqual(
+    await new Promise((resolve, reject) =>
+      rclientOrigin.send_command(
+        'selva.modify',
+        [
+          'grphnode_a', '',
+          ...[SELVA_MODIFY_ARG_OP_SET, 'f01', createRecord(setRecordDefCstring, {
+            op_set_type: OPT_SET_TYPE.reference,
+            delete_all: 0,
+            $add: 'grphnode_d',
+            $delete: null,
+            $value: null,
+          })],
+        ],
+        (err, res) => (err ? reject(err) : resolve(res))
+      )
+    ),
+    [
+      'grphnode_a',
+      'OK',
+    ]
+  )
+  await wait(200)
+  await Promise.all([rclientOrigin, rclientReplica].map(async (r) => {
+    t.deepEqual(
+      await new Promise((resolve, reject) =>
+        r.send_command(
+          'selva.hierarchy.find',
+          ['', '___selva_hierarchy', 'node', 'fields', 'id\nf01', 'grphnode_a'],
+          (err, res) => (err ? reject(err) : resolve(res))
+        )
+      ),
+      [
+        [
+          'grphnode_a',
+          [
+            'id',
+            'grphnode_a',
+            'f01',
+            [
+              'grphnode_b',
+              'grphnode_c',
+              'grphnode_d',
+            ],
+          ],
+        ],
+      ]
+    )
+  }))
+
+  // Delete from a set
+  t.deepEqual(
+    await new Promise((resolve, reject) =>
+      rclientOrigin.send_command(
+        'selva.modify',
+        [
+          'grphnode_a', '',
+          ...[SELVA_MODIFY_ARG_OP_SET, 'f01', createRecord(setRecordDefCstring, {
+            op_set_type: OPT_SET_TYPE.reference,
+            delete_all: 0,
+            $add: null,
+            $delete: 'grphnode_c',
+            $value: null,
+          })],
+        ],
+        (err, res) => (err ? reject(err) : resolve(res))
+      )
+    ),
+    [
+      'grphnode_a',
+      'UPDATED',
+    ]
+  )
+  t.deepEqual(
+    await new Promise((resolve, reject) =>
+      rclientOrigin.send_command(
+        'selva.modify',
+        [
+          'grphnode_a', '',
+          ...[SELVA_MODIFY_ARG_OP_SET, 'f01', createRecord(setRecordDefCstring, {
+            op_set_type: OPT_SET_TYPE.reference,
+            delete_all: 0,
+            $add: null,
+            $delete: 'grphnode_c',
+            $value: null,
+          })],
+        ],
+        (err, res) => (err ? reject(err) : resolve(res))
+      )
+    ),
+    [
+      'grphnode_a',
+      'OK',
+    ]
+  )
+  await wait(200)
+  await Promise.all([rclientOrigin, rclientReplica].map(async (r) => {
+    t.deepEqual(
+      await new Promise((resolve, reject) =>
+        r.send_command(
+          'selva.hierarchy.find',
+          ['', '___selva_hierarchy', 'node', 'fields', 'id\nf01', 'grphnode_a'],
+          (err, res) => (err ? reject(err) : resolve(res))
+        )
+      ),
+      [
+        [
+          'grphnode_a',
+          [
+            'id',
+            'grphnode_a',
+            'f01',
+            [
+              'grphnode_b',
+              'grphnode_d',
+            ],
+          ],
+        ],
+      ]
+    )
+  }))
+
+  // Replace values
+  t.deepEqual(
+    await new Promise((resolve, reject) =>
+      rclientOrigin.send_command(
+        'selva.modify',
+        [
+          'grphnode_a', '',
+          ...[SELVA_MODIFY_ARG_OP_SET, 'f01', createRecord(setRecordDefCstring, {
+            op_set_type: OPT_SET_TYPE.reference,
+            delete_all: 0,
+            $add: null,
+            $delete: null,
+            $value: 'grphnode_xgrphnode_ygrphnode_z',
+          })],
+        ],
+        (err, res) => (err ? reject(err) : resolve(res))
+      )
+    ),
+    [
+      'grphnode_a',
+      'UPDATED',
+    ]
+  )
+  await wait(200)
+  await Promise.all([rclientOrigin, rclientReplica].map(async (r) => {
+    t.deepEqual(
+      await new Promise((resolve, reject) =>
+        r.send_command(
+          'selva.hierarchy.find',
+          ['', '___selva_hierarchy', 'node', 'fields', 'id\nf01', 'grphnode_a'],
+          (err, res) => (err ? reject(err) : resolve(res))
+        )
+      ),
+      [
+        [
+          'grphnode_a',
+          [
+            'id',
+            'grphnode_a',
+            'f01',
+            [
+              'grphnode_x',
+              'grphnode_y',
+              'grphnode_z',
+            ],
+          ],
+        ],
+      ]
+    )
+  }))
+
+  // delete_all
+  t.deepEqual(
+    await new Promise((resolve, reject) =>
+      rclientOrigin.send_command(
+        'selva.modify',
+        [
+          'grphnode_a', '',
+          ...[SELVA_MODIFY_ARG_OP_SET, 'f01', createRecord(setRecordDefCstring, {
+            op_set_type: OPT_SET_TYPE.reference,
+            delete_all: 1,
+            $add: null,
+            $delete: null,
+            $value: null,
+          })],
+        ],
+        (err, res) => (err ? reject(err) : resolve(res))
+      )
+    ),
+    [
+      'grphnode_a',
+      'UPDATED',
+    ]
+  )
+  t.deepEqual(
+    await new Promise((resolve, reject) =>
+      rclientOrigin.send_command(
+        'selva.modify',
+        [
+          'grphnode_a', '',
+          ...[SELVA_MODIFY_ARG_OP_SET, 'f01', createRecord(setRecordDefCstring, {
+            op_set_type: OPT_SET_TYPE.reference,
+            delete_all: 1,
+            $add: null,
+            $delete: null,
+            $value: null,
+          })],
+        ],
+        (err, res) => (err ? reject(err) : resolve(res))
+      )
+    ),
+    [
+      'grphnode_a',
+      'OK',
+    ]
+  )
+  await wait(200)
+  await Promise.all([rclientOrigin, rclientReplica].map(async (r) => {
+    t.deepEqual(
+      await new Promise((resolve, reject) =>
+        r.send_command(
+          'selva.hierarchy.find',
+          ['', '___selva_hierarchy', 'node', 'fields', 'id\nf01', 'grphnode_a'],
+          (err, res) => (err ? reject(err) : resolve(res))
+        )
+      ),
+      [
+        [
+          'grphnode_a',
+          [
+            'id',
+            'grphnode_a',
+            'f01',
+            [
+            ],
+          ],
+        ],
+      ]
+    )
+  }))
+
+  // Delete from a non-existing set
+  t.deepEqual(
+    await new Promise((resolve, reject) =>
+      rclientOrigin.send_command(
+        'selva.modify',
+        [
+          'grphnode_a', '',
+          ...[SELVA_MODIFY_ARG_OP_SET, 'f01', createRecord(setRecordDefCstring, {
+            op_set_type: OPT_SET_TYPE.reference,
+            delete_all: 0,
+            $add: null,
+            $delete: 'grphnode_y',
+            $value: null,
+          })],
+        ],
+        (err, res) => (err ? reject(err) : resolve(res))
+      )
+    ),
+    [
+      'grphnode_a',
+      'OK',
+    ]
+  )
+  await wait(200)
+  await Promise.all([rclientOrigin, rclientReplica].map(async (r) => {
+    t.deepEqual(
+      await new Promise((resolve, reject) =>
+        r.send_command(
+          'selva.hierarchy.find',
+          ['', '___selva_hierarchy', 'node', 'fields', 'id\nf01', 'grphnode_a'],
+          (err, res) => (err ? reject(err) : resolve(res))
+        )
+      ),
+      [
+        [
+          'grphnode_a',
+          [
+            'id',
+            'grphnode_a',
+            'f01',
+            [
+            ],
+          ],
+        ],
+      ]
+    )
+  }))
+
+  // Add to a new set
+  t.deepEqual(
+    await new Promise((resolve, reject) =>
+      rclientOrigin.send_command(
+        'selva.modify',
+        [
+          'grphnode_a', '',
+          ...[SELVA_MODIFY_ARG_OP_SET, 'f01', createRecord(setRecordDefCstring, {
+            op_set_type: OPT_SET_TYPE.reference,
+            delete_all: 0,
+            $add: 'grphnode_o',
+            $delete: null,
+            $value: null,
+          })],
+        ],
+        (err, res) => (err ? reject(err) : resolve(res))
+      )
+    ),
+    [
+      'grphnode_a',
+      'UPDATED',
+    ]
+  )
+  await wait(200)
+  await Promise.all([rclientOrigin, rclientReplica].map(async (r) => {
+    t.deepEqual(
+      await new Promise((resolve, reject) =>
+        r.send_command(
+          'selva.hierarchy.find',
+          ['', '___selva_hierarchy', 'node', 'fields', 'id\nf01', 'grphnode_a'],
+          (err, res) => (err ? reject(err) : resolve(res))
+        )
+      ),
+      [
+        [
+          'grphnode_a',
+          [
+            'id',
+            'grphnode_a',
+            'f01',
+            [
+              'grphnode_o'
+            ],
+          ],
+        ],
+      ]
+    )
+  }))
+})
+
+test.serial('modify set ops are replicated (double)', async (t) => {
+  // Create a new set
+  t.deepEqual(
+    await new Promise((resolve, reject) =>
+      rclientOrigin.send_command(
+        'selva.modify',
+        [
+          'grphnode_a', '',
+          ...[SELVA_MODIFY_ARG_OP_SET, 'f01', createRecord(setRecordDefDouble, {
+            op_set_type: OPT_SET_TYPE.double,
+            delete_all: 0,
+            $add: null,
+            $delete: null,
+            $value: [1.0, 2.0, 3.0],
+          })],
+        ],
+        (err, res) => (err ? reject(err) : resolve(res))
+      )
+    ),
+    [
+      'grphnode_a',
+      'UPDATED',
+    ]
+  )
+  t.deepEqual(
+    await new Promise((resolve, reject) =>
+      rclientOrigin.send_command(
+        'selva.modify',
+        [
+          'grphnode_a', '',
+          ...[SELVA_MODIFY_ARG_OP_SET, 'f01', createRecord(setRecordDefDouble, {
+            op_set_type: OPT_SET_TYPE.double,
+            delete_all: 0,
+            $add: null,
+            $delete: null,
+            $value: [1.0, 2.0, 3.0],
+          })],
+        ],
+        (err, res) => (err ? reject(err) : resolve(res))
+      )
+    ),
+    [
+      'grphnode_a',
+      'OK',
+    ]
+  )
+  await wait(200)
+  await Promise.all([rclientOrigin, rclientReplica].map(async (r) => {
+    t.deepEqual(
+      await new Promise((resolve, reject) =>
+        r.send_command(
+          'selva.object.get',
+          ['', 'grphnode_a'],
+          (err, res) => (err ? reject(err) : resolve(res))
+        )
+      ),
+      [
+        ...['f01', ['1', '2', '3'].map((d) => createRecord(doubleDef, { d }))],
+        ...['id', 'grphnode_a'],
+      ]
+    )
+  }))
+
+  // Add to an existing set
+  t.deepEqual(
+    await new Promise((resolve, reject) =>
+      rclientOrigin.send_command(
+        'selva.modify',
+        [
+          'grphnode_a', '',
+          ...[SELVA_MODIFY_ARG_OP_SET, 'f01', createRecord(setRecordDefDouble, {
+            op_set_type: OPT_SET_TYPE.double,
+            delete_all: 0,
+            $add: [4.0],
+            $delete: null,
+            $value: null,
+          })],
+        ],
+        (err, res) => (err ? reject(err) : resolve(res))
+      )
+    ),
+    [
+      'grphnode_a',
+      'UPDATED',
+    ]
+  )
+  t.deepEqual(
+    await new Promise((resolve, reject) =>
+      rclientOrigin.send_command(
+        'selva.modify',
+        [
+          'grphnode_a', '',
+          ...[SELVA_MODIFY_ARG_OP_SET, 'f01', createRecord(setRecordDefDouble, {
+            op_set_type: OPT_SET_TYPE.double,
+            delete_all: 0,
+            $add: [4.0],
+            $delete: null,
+            $value: null,
+          })],
+        ],
+        (err, res) => (err ? reject(err) : resolve(res))
+      )
+    ),
+    [
+      'grphnode_a',
+      'OK',
+    ]
+  )
+  await wait(200)
+  await Promise.all([rclientOrigin, rclientReplica].map(async (r) => {
+    t.deepEqual(
+      await new Promise((resolve, reject) =>
+        r.send_command(
+          'selva.object.get',
+          ['', 'grphnode_a'],
+          (err, res) => (err ? reject(err) : resolve(res))
+        )
+      ),
+      [
+        ...['f01', ['1', '2', '3', '4'].map((d) => createRecord(doubleDef, { d }))],
+        ...['id', 'grphnode_a'],
+      ]
+    )
+  }))
+
+  // Delete from a set
+  t.deepEqual(
+    await new Promise((resolve, reject) =>
+      rclientOrigin.send_command(
+        'selva.modify',
+        [
+          'grphnode_a', '',
+          ...[SELVA_MODIFY_ARG_OP_SET, 'f01', createRecord(setRecordDefDouble, {
+            op_set_type: OPT_SET_TYPE.double,
+            delete_all: 0,
+            $add: null,
+            $delete: [2.0],
+            $value: null,
+          })],
+        ],
+        (err, res) => (err ? reject(err) : resolve(res))
+      )
+    ),
+    [
+      'grphnode_a',
+      'UPDATED',
+    ]
+  )
+  t.deepEqual(
+    await new Promise((resolve, reject) =>
+      rclientOrigin.send_command(
+        'selva.modify',
+        [
+          'grphnode_a', '',
+          ...[SELVA_MODIFY_ARG_OP_SET, 'f01', createRecord(setRecordDefDouble, {
+            op_set_type: OPT_SET_TYPE.double,
+            delete_all: 0,
+            $add: null,
+            $delete: [2.0],
+            $value: null,
+          })],
+        ],
+        (err, res) => (err ? reject(err) : resolve(res))
+      )
+    ),
+    [
+      'grphnode_a',
+      'OK',
+    ]
+  )
+  await wait(200)
+  await Promise.all([rclientOrigin, rclientReplica].map(async (r) => {
+    t.deepEqual(
+      await new Promise((resolve, reject) =>
+        r.send_command(
+          'selva.object.get',
+          ['', 'grphnode_a'],
+          (err, res) => (err ? reject(err) : resolve(res))
+        )
+      ),
+      [
+        ...['f01', ['1', '3', '4'].map((d) => createRecord(doubleDef, { d }))],
+        ...['id', 'grphnode_a'],
+      ]
+    )
+  }))
+
+  // Replace values
+  t.deepEqual(
+    await new Promise((resolve, reject) =>
+      rclientOrigin.send_command(
+        'selva.modify',
+        [
+          'grphnode_a', '',
+          ...[SELVA_MODIFY_ARG_OP_SET, 'f01', createRecord(setRecordDefDouble, {
+            op_set_type: OPT_SET_TYPE.double,
+            delete_all: 0,
+            $add: null,
+            $delete: null,
+            $value: [5.0, 6.0],
+          })],
+        ],
+        (err, res) => (err ? reject(err) : resolve(res))
+      )
+    ),
+    [
+      'grphnode_a',
+      'UPDATED',
+    ]
+  )
+  await wait(200)
+  await Promise.all([rclientOrigin, rclientReplica].map(async (r) => {
+    t.deepEqual(
+      await new Promise((resolve, reject) =>
+        r.send_command(
+          'selva.object.get',
+          ['', 'grphnode_a'],
+          (err, res) => (err ? reject(err) : resolve(res))
+        )
+      ),
+      [
+        ...['f01', ['5', '6'].map((d) => createRecord(doubleDef, { d }))],
+        ...['id', 'grphnode_a'],
+      ]
+    )
+  }))
+
+  // delete_all
+  t.deepEqual(
+    await new Promise((resolve, reject) =>
+      rclientOrigin.send_command(
+        'selva.modify',
+        [
+          'grphnode_a', '',
+          ...[SELVA_MODIFY_ARG_OP_SET, 'f01', createRecord(setRecordDefDouble, {
+            op_set_type: OPT_SET_TYPE.double,
+            delete_all: 1,
+            $add: null,
+            $delete: null,
+            $value: null,
+          })],
+        ],
+        (err, res) => (err ? reject(err) : resolve(res))
+      )
+    ),
+    [
+      'grphnode_a',
+      'UPDATED',
+    ]
+  )
+  t.deepEqual(
+    await new Promise((resolve, reject) =>
+      rclientOrigin.send_command(
+        'selva.modify',
+        [
+          'grphnode_a', '',
+          ...[SELVA_MODIFY_ARG_OP_SET, 'f01', createRecord(setRecordDefDouble, {
+            op_set_type: OPT_SET_TYPE.double,
+            delete_all: 1,
+            $add: null,
+            $delete: null,
+            $value: null,
+          })],
+        ],
+        (err, res) => (err ? reject(err) : resolve(res))
+      )
+    ),
+    [
+      'grphnode_a',
+      'OK',
+    ]
+  )
+  await wait(200)
+  await Promise.all([rclientOrigin, rclientReplica].map(async (r) => {
+    t.deepEqual(
+      await new Promise((resolve, reject) =>
+        r.send_command(
+          'selva.object.get',
+          ['', 'grphnode_a'],
+          (err, res) => (err ? reject(err) : resolve(res))
+        )
+      ),
+      [
+        ...['id', 'grphnode_a'],
+      ]
+    )
+  }))
+
+  // Delete from a non-existing set
+  t.deepEqual(
+    await new Promise((resolve, reject) =>
+      rclientOrigin.send_command(
+        'selva.modify',
+        [
+          'grphnode_a', '',
+          ...[SELVA_MODIFY_ARG_OP_SET, 'f01', createRecord(setRecordDefDouble, {
+            op_set_type: OPT_SET_TYPE.double,
+            delete_all: 0,
+            $add: null,
+            $delete: [1.0],
+            $value: null,
+          })],
+        ],
+        (err, res) => (err ? reject(err) : resolve(res))
+      )
+    ),
+    [
+      'grphnode_a',
+      'OK',
+    ]
+  )
+  await wait(200)
+  await Promise.all([rclientOrigin, rclientReplica].map(async (r) => {
+    t.deepEqual(
+      await new Promise((resolve, reject) =>
+        r.send_command(
+          'selva.object.get',
+          ['', 'grphnode_a'],
+          (err, res) => (err ? reject(err) : resolve(res))
+        )
+      ),
+      [
+        ...['id', 'grphnode_a'],
+      ]
+    )
+  }))
+
+  // Add to a new set
+  t.deepEqual(
+    await new Promise((resolve, reject) =>
+      rclientOrigin.send_command(
+        'selva.modify',
+        [
+          'grphnode_a', '',
+          ...[SELVA_MODIFY_ARG_OP_SET, 'f01', createRecord(setRecordDefDouble, {
+            op_set_type: OPT_SET_TYPE.double,
+            delete_all: 0,
+            $add: [13.37],
+            $delete: null,
+            $value: null,
+          })],
+        ],
+        (err, res) => (err ? reject(err) : resolve(res))
+      )
+    ),
+    [
+      'grphnode_a',
+      'UPDATED',
+    ]
+  )
+  await wait(200)
+  await Promise.all([rclientOrigin, rclientReplica].map(async (r) => {
+    t.deepEqual(
+      await new Promise((resolve, reject) =>
+        r.send_command(
+          'selva.object.get',
+          ['', 'grphnode_a'],
+          (err, res) => (err ? reject(err) : resolve(res))
+        )
+      ),
+      [
+        ...['f01', ['13.369999999999999'].map ((d) => createRecord(doubleDef, { d }))],
+        ...['id', 'grphnode_a'],
+      ]
+    )
+  }))
+})
+
+test.serial('modify set ops are replicated (long long)', async (t) => {
+  // Create a new set
+  t.deepEqual(
+    await new Promise((resolve, reject) =>
+      rclientOrigin.send_command(
+        'selva.modify',
+        [
+          'grphnode_a', '',
+          ...[SELVA_MODIFY_ARG_OP_SET, 'f01', createRecord(setRecordDefInt64, {
+            op_set_type: OPT_SET_TYPE.long_long,
+            delete_all: 0,
+            $add: null,
+            $delete: null,
+            $value: [1, 2, 3].map(BigInt),
+          })],
+        ],
+        (err, res) => (err ? reject(err) : resolve(res))
+      )
+    ),
+    [
+      'grphnode_a',
+      'UPDATED',
+    ]
+  )
+  t.deepEqual(
+    await new Promise((resolve, reject) =>
+      rclientOrigin.send_command(
+        'selva.modify',
+        [
+          'grphnode_a', '',
+          ...[SELVA_MODIFY_ARG_OP_SET, 'f01', createRecord(setRecordDefInt64, {
+            op_set_type: OPT_SET_TYPE.long_long,
+            delete_all: 0,
+            $add: null,
+            $delete: null,
+            $value: [1, 2, 3].map(BigInt),
+          })],
+        ],
+        (err, res) => (err ? reject(err) : resolve(res))
+      )
+    ),
+    [
+      'grphnode_a',
+      'OK',
+    ]
+  )
+  await wait(200)
+  await Promise.all([rclientOrigin, rclientReplica].map(async (r) => {
+    t.deepEqual(
+      await new Promise((resolve, reject) =>
+        r.send_command(
+          'selva.object.get',
+          ['', 'grphnode_a'],
+          (err, res) => (err ? reject(err) : resolve(res))
+        )
+      ),
+      [
+        ...['f01', [1, 2, 3].map((d) => createRecord(longLongDef, { d: BigInt(d) }))],
+        ...['id', 'grphnode_a'],
+      ]
+    )
+  }))
+
+  // Add to an existing set
+  t.deepEqual(
+    await new Promise((resolve, reject) =>
+      rclientOrigin.send_command(
+        'selva.modify',
+        [
+          'grphnode_a', '',
+          ...[SELVA_MODIFY_ARG_OP_SET, 'f01', createRecord(setRecordDefInt64, {
+            op_set_type: OPT_SET_TYPE.long_long,
+            delete_all: 0,
+            $add: [4].map(BigInt),
+            $delete: null,
+            $value: null,
+          })],
+        ],
+        (err, res) => (err ? reject(err) : resolve(res))
+      )
+    ),
+    [
+      'grphnode_a',
+      'UPDATED',
+    ]
+  )
+  t.deepEqual(
+    await new Promise((resolve, reject) =>
+      rclientOrigin.send_command(
+        'selva.modify',
+        [
+          'grphnode_a', '',
+          ...[SELVA_MODIFY_ARG_OP_SET, 'f01', createRecord(setRecordDefInt64, {
+            op_set_type: OPT_SET_TYPE.long_long,
+            delete_all: 0,
+            $add: [4].map(BigInt),
+            $delete: null,
+            $value: null,
+          })],
+        ],
+        (err, res) => (err ? reject(err) : resolve(res))
+      )
+    ),
+    [
+      'grphnode_a',
+      'OK',
+    ]
+  )
+  await wait(200)
+  await Promise.all([rclientOrigin, rclientReplica].map(async (r) => {
+    t.deepEqual(
+      await new Promise((resolve, reject) =>
+        r.send_command(
+          'selva.object.get',
+          ['', 'grphnode_a'],
+          (err, res) => (err ? reject(err) : resolve(res))
+        )
+      ),
+      [
+        ...['f01', [1, 2, 3, 4].map((d) => createRecord(longLongDef, { d: BigInt(d) }))],
+        ...['id', 'grphnode_a'],
+      ]
+    )
+  }))
+
+  // Delete from a set
+  t.deepEqual(
+    await new Promise((resolve, reject) =>
+      rclientOrigin.send_command(
+        'selva.modify',
+        [
+          'grphnode_a', '',
+          ...[SELVA_MODIFY_ARG_OP_SET, 'f01', createRecord(setRecordDefInt64, {
+            op_set_type: OPT_SET_TYPE.long_long,
+            delete_all: 0,
+            $add: null,
+            $delete: [2].map(BigInt),
+            $value: null,
+          })],
+        ],
+        (err, res) => (err ? reject(err) : resolve(res))
+      )
+    ),
+    [
+      'grphnode_a',
+      'UPDATED',
+    ]
+  )
+  t.deepEqual(
+    await new Promise((resolve, reject) =>
+      rclientOrigin.send_command(
+        'selva.modify',
+        [
+          'grphnode_a', '',
+          ...[SELVA_MODIFY_ARG_OP_SET, 'f01', createRecord(setRecordDefInt64, {
+            op_set_type: OPT_SET_TYPE.long_long,
+            delete_all: 0,
+            $add: null,
+            $delete: [2].map(BigInt),
+            $value: null,
+          })],
+        ],
+        (err, res) => (err ? reject(err) : resolve(res))
+      )
+    ),
+    [
+      'grphnode_a',
+      'OK',
+    ]
+  )
+  await wait(200)
+  await Promise.all([rclientOrigin, rclientReplica].map(async (r) => {
+    t.deepEqual(
+      await new Promise((resolve, reject) =>
+        r.send_command(
+          'selva.object.get',
+          ['', 'grphnode_a'],
+          (err, res) => (err ? reject(err) : resolve(res))
+        )
+      ),
+      [
+        ...['f01', [1, 3, 4].map((d) => createRecord(longLongDef, { d: BigInt(d) }))],
+        ...['id', 'grphnode_a'],
+      ]
+    )
+  }))
+
+  // Replace values
+  t.deepEqual(
+    await new Promise((resolve, reject) =>
+      rclientOrigin.send_command(
+        'selva.modify',
+        [
+          'grphnode_a', '',
+          ...[SELVA_MODIFY_ARG_OP_SET, 'f01', createRecord(setRecordDefInt64, {
+            op_set_type: OPT_SET_TYPE.long_long,
+            delete_all: 0,
+            $add: null,
+            $delete: null,
+            $value: [5, 6].map(BigInt),
+          })],
+        ],
+        (err, res) => (err ? reject(err) : resolve(res))
+      )
+    ),
+    [
+      'grphnode_a',
+      'UPDATED',
+    ]
+  )
+  await wait(200)
+  await Promise.all([rclientOrigin, rclientReplica].map(async (r) => {
+    t.deepEqual(
+      await new Promise((resolve, reject) =>
+        r.send_command(
+          'selva.object.get',
+          ['', 'grphnode_a'],
+          (err, res) => (err ? reject(err) : resolve(res))
+        )
+      ),
+      [
+        ...['f01', [5, 6].map ((d) => createRecord(longLongDef, { d: BigInt(d) }))],
+        ...['id', 'grphnode_a'],
+      ]
+    )
+  }))
+
+  // delete_all
+  t.deepEqual(
+    await new Promise((resolve, reject) =>
+      rclientOrigin.send_command(
+        'selva.modify',
+        [
+          'grphnode_a', '',
+          ...[SELVA_MODIFY_ARG_OP_SET, 'f01', createRecord(setRecordDefInt64, {
+            op_set_type: OPT_SET_TYPE.long_long,
+            delete_all: 1,
+            $add: null,
+            $delete: null,
+            $value: null,
+          })],
+        ],
+        (err, res) => (err ? reject(err) : resolve(res))
+      )
+    ),
+    [
+      'grphnode_a',
+      'UPDATED',
+    ]
+  )
+  t.deepEqual(
+    await new Promise((resolve, reject) =>
+      rclientOrigin.send_command(
+        'selva.modify',
+        [
+          'grphnode_a', '',
+          ...[SELVA_MODIFY_ARG_OP_SET, 'f01', createRecord(setRecordDefInt64, {
+            op_set_type: OPT_SET_TYPE.long_long,
+            delete_all: 1,
+            $add: null,
+            $delete: null,
+            $value: null,
+          })],
+        ],
+        (err, res) => (err ? reject(err) : resolve(res))
+      )
+    ),
+    [
+      'grphnode_a',
+      'OK',
+    ]
+  )
+  await wait(200)
+  await Promise.all([rclientOrigin, rclientReplica].map(async (r) => {
+    t.deepEqual(
+      await new Promise((resolve, reject) =>
+        r.send_command(
+          'selva.object.get',
+          ['', 'grphnode_a'],
+          (err, res) => (err ? reject(err) : resolve(res))
+        )
+      ),
+      [
+        ...['id', 'grphnode_a'],
+      ]
+    )
+  }))
+
+  // Delete from a non-existing set
+  t.deepEqual(
+    await new Promise((resolve, reject) =>
+      rclientOrigin.send_command(
+        'selva.modify',
+        [
+          'grphnode_a', '',
+          ...[SELVA_MODIFY_ARG_OP_SET, 'f01', createRecord(setRecordDefInt64, {
+            op_set_type: OPT_SET_TYPE.long_long,
+            delete_all: 0,
+            $add: null,
+            $delete: [1].map(BigInt),
+            $value: null,
+          })],
+        ],
+        (err, res) => (err ? reject(err) : resolve(res))
+      )
+    ),
+    [
+      'grphnode_a',
+      'OK',
+    ]
+  )
+  await wait(200)
+  await Promise.all([rclientOrigin, rclientReplica].map(async (r) => {
+    t.deepEqual(
+      await new Promise((resolve, reject) =>
+        r.send_command(
+          'selva.object.get',
+          ['', 'grphnode_a'],
+          (err, res) => (err ? reject(err) : resolve(res))
+        )
+      ),
+      [
+        ...['id', 'grphnode_a'],
+      ]
+    )
+  }))
+
+  // Add to a new set
+  t.deepEqual(
+    await new Promise((resolve, reject) =>
+      rclientOrigin.send_command(
+        'selva.modify',
+        [
+          'grphnode_a', '',
+          ...[SELVA_MODIFY_ARG_OP_SET, 'f01', createRecord(setRecordDefInt64, {
+            op_set_type: OPT_SET_TYPE.long_long,
+            delete_all: 0,
+            $add: [13].map(BigInt),
+            $delete: null,
+            $value: null,
+          })],
+        ],
+        (err, res) => (err ? reject(err) : resolve(res))
+      )
+    ),
+    [
+      'grphnode_a',
+      'UPDATED',
+    ]
+  )
+  await wait(200)
+  await Promise.all([rclientOrigin, rclientReplica].map(async (r) => {
+    t.deepEqual(
+      await new Promise((resolve, reject) =>
+        r.send_command(
+          'selva.object.get',
+          ['', 'grphnode_a'],
+          (err, res) => (err ? reject(err) : resolve(res))
+        )
+      ),
+      [
         ...['f01', [13].map ((d) => createRecord(longLongDef, { d: BigInt(d) }))],
         ...['id', 'grphnode_a'],
       ]
     )
   }))
->>>>>>> 95b25d9b
 })
 
 test.serial('modify aliases is replicated', async (t) => {
@@ -2545,77 +4107,76 @@
       rclientOrigin.send_command(
         'selva.modify',
         [
-          'grphnode_a',
-          '',
-          ...[
-            SELVA_MODIFY_ARG_OP_SET,
-            'aliases',
-            createRecord(setRecordDefCstring, {
-              op_set_type: OPT_SET_TYPE.char,
-              delete_all: 0,
-              $add: 'ali1\0ali2',
-              $delete: null,
-              $value: null,
-            }),
-          ],
-        ],
-        (err, res) => (err ? reject(err) : resolve(res))
-      )
-    ),
-    ['grphnode_a', 'UPDATED']
-  )
-  t.deepEqual(
-    await new Promise((resolve, reject) =>
-      rclientOrigin.send_command(
-        'selva.modify',
-        [
-          'grphnode_a',
-          '',
-          ...[
-            SELVA_MODIFY_ARG_OP_SET,
-            'aliases',
-            createRecord(setRecordDefCstring, {
-              op_set_type: OPT_SET_TYPE.char,
-              delete_all: 0,
-              $add: 'ali1\0ali2',
-              $delete: null,
-              $value: null,
-            }),
-          ],
-        ],
-        (err, res) => (err ? reject(err) : resolve(res))
-      )
-    ),
-    ['grphnode_a', 'OK']
-  )
-  await wait(200)
-  await Promise.all(
-    [rclientOrigin, rclientReplica].map(async (r) => {
-      t.deepEqual(
-        await new Promise((resolve, reject) =>
-          r.send_command('selva.object.get', ['', 'grphnode_a'], (err, res) =>
-            err ? reject(err) : resolve(res)
-          )
-        ),
-        [...['aliases', ['ali1', 'ali2']], ...['id', 'grphnode_a']]
-      )
-    })
-  )
-  await Promise.all(
-    [rclientOrigin, rclientReplica].map(async (r) => {
-      t.deepEqual(
-        await new Promise((resolve, reject) =>
-          r.send_command('hgetall', ['___selva_aliases'], (err, res) =>
-            err ? reject(err) : resolve(res)
-          )
-        ),
-        {
-          ali1: 'grphnode_a',
-          ali2: 'grphnode_a',
-        }
-      )
-    })
-  )
+          'grphnode_a', '',
+          ...[SELVA_MODIFY_ARG_OP_SET, 'aliases', createRecord(setRecordDefCstring, {
+            op_set_type: OPT_SET_TYPE.char,
+            delete_all: 0,
+            $add: 'ali1\0ali2',
+            $delete: null,
+            $value: null,
+          })],
+        ],
+        (err, res) => (err ? reject(err) : resolve(res))
+      )
+    ),
+    [
+      'grphnode_a',
+      'UPDATED',
+    ]
+  )
+  t.deepEqual(
+    await new Promise((resolve, reject) =>
+      rclientOrigin.send_command(
+        'selva.modify',
+        [
+          'grphnode_a', '',
+          ...[SELVA_MODIFY_ARG_OP_SET, 'aliases', createRecord(setRecordDefCstring, {
+            op_set_type: OPT_SET_TYPE.char,
+            delete_all: 0,
+            $add: 'ali1\0ali2',
+            $delete: null,
+            $value: null,
+          })],
+        ],
+        (err, res) => (err ? reject(err) : resolve(res))
+      )
+    ),
+    [
+      'grphnode_a',
+      'OK',
+    ]
+  )
+  await wait(200)
+  await Promise.all([rclientOrigin, rclientReplica].map(async (r) => {
+    t.deepEqual(
+      await new Promise((resolve, reject) =>
+        r.send_command(
+          'selva.object.get',
+          ['', 'grphnode_a'],
+          (err, res) => (err ? reject(err) : resolve(res))
+        )
+      ),
+      [
+        ...['aliases', ['ali1', 'ali2']],
+        ...['id', 'grphnode_a'],
+      ]
+    )
+  }))
+  await Promise.all([rclientOrigin, rclientReplica].map(async (r) => {
+    t.deepEqual(
+      await new Promise((resolve, reject) =>
+        r.send_command(
+          'hgetall',
+          ['___selva_aliases'],
+          (err, res) => (err ? reject(err) : resolve(res))
+        )
+      ),
+      {
+        ali1: 'grphnode_a',
+        ali2: 'grphnode_a',
+      }
+    )
+  }))
 
   // Delete one alias
   t.deepEqual(
@@ -2623,52 +4184,53 @@
       rclientOrigin.send_command(
         'selva.modify',
         [
-          'grphnode_a',
-          '',
-          ...[
-            SELVA_MODIFY_ARG_OP_SET,
-            'aliases',
-            createRecord(setRecordDefCstring, {
-              op_set_type: OPT_SET_TYPE.char,
-              delete_all: 0,
-              $add: null,
-              $delete: 'ali1',
-              $value: null,
-            }),
-          ],
-        ],
-        (err, res) => (err ? reject(err) : resolve(res))
-      )
-    ),
-    ['grphnode_a', 'UPDATED']
-  )
-  await wait(200)
-  await Promise.all(
-    [rclientOrigin, rclientReplica].map(async (r) => {
-      t.deepEqual(
-        await new Promise((resolve, reject) =>
-          r.send_command('selva.object.get', ['', 'grphnode_a'], (err, res) =>
-            err ? reject(err) : resolve(res)
-          )
-        ),
-        [...['aliases', ['ali2']], ...['id', 'grphnode_a']]
-      )
-    })
-  )
-  await Promise.all(
-    [rclientOrigin, rclientReplica].map(async (r) => {
-      t.deepEqual(
-        await new Promise((resolve, reject) =>
-          r.send_command('hgetall', ['___selva_aliases'], (err, res) =>
-            err ? reject(err) : resolve(res)
-          )
-        ),
-        {
-          ali2: 'grphnode_a',
-        }
-      )
-    })
-  )
+          'grphnode_a', '',
+          ...[SELVA_MODIFY_ARG_OP_SET, 'aliases', createRecord(setRecordDefCstring, {
+            op_set_type: OPT_SET_TYPE.char,
+            delete_all: 0,
+            $add: null,
+            $delete: 'ali1',
+            $value: null,
+          })],
+        ],
+        (err, res) => (err ? reject(err) : resolve(res))
+      )
+    ),
+    [
+      'grphnode_a',
+      'UPDATED',
+    ]
+  )
+  await wait(200)
+  await Promise.all([rclientOrigin, rclientReplica].map(async (r) => {
+    t.deepEqual(
+      await new Promise((resolve, reject) =>
+        r.send_command(
+          'selva.object.get',
+          ['', 'grphnode_a'],
+          (err, res) => (err ? reject(err) : resolve(res))
+        )
+      ),
+      [
+        ...['aliases', ['ali2']],
+        ...['id', 'grphnode_a'],
+      ]
+    )
+  }))
+  await Promise.all([rclientOrigin, rclientReplica].map(async (r) => {
+    t.deepEqual(
+      await new Promise((resolve, reject) =>
+        r.send_command(
+          'hgetall',
+          ['___selva_aliases'],
+          (err, res) => (err ? reject(err) : resolve(res))
+        )
+      ),
+      {
+        ali2: 'grphnode_a',
+      }
+    )
+  }))
 })
 
 test.serial('modify $alias query is replicated', async (t) => {
@@ -2677,57 +4239,64 @@
       rclientOrigin.send_command(
         'selva.modify',
         [
-          'grphnode_a',
-          '',
+          'grphnode_a', '',
           ...[SELVA_MODIFY_ARG_STRING_ARRAY, '$alias', 'ali1\0ali2'],
         ],
         (err, res) => (err ? reject(err) : resolve(res))
       )
     ),
-    ['grphnode_a', 'UPDATED']
-  )
-  t.deepEqual(
-    await new Promise((resolve, reject) =>
-      rclientOrigin.send_command(
-        'selva.modify',
-        [
-          'grphnode_a',
-          '',
+    [
+      'grphnode_a',
+      'UPDATED',
+    ]
+  )
+  t.deepEqual(
+    await new Promise((resolve, reject) =>
+      rclientOrigin.send_command(
+        'selva.modify',
+        [
+          'grphnode_a', '',
           ...[SELVA_MODIFY_ARG_STRING_ARRAY, '$alias', 'ali1\0ali2'],
         ],
         (err, res) => (err ? reject(err) : resolve(res))
       )
     ),
-    ['grphnode_a', 'OK']
-  )
-  await wait(200)
-  await Promise.all(
-    [rclientOrigin, rclientReplica].map(async (r) => {
-      t.deepEqual(
-        await new Promise((resolve, reject) =>
-          r.send_command('selva.object.get', ['', 'grphnode_a'], (err, res) =>
-            err ? reject(err) : resolve(res)
-          )
-        ),
-        [...['aliases', ['ali1', 'ali2']], ...['id', 'grphnode_a']]
-      )
-    })
-  )
-  await Promise.all(
-    [rclientOrigin, rclientReplica].map(async (r) => {
-      t.deepEqual(
-        await new Promise((resolve, reject) =>
-          r.send_command('hgetall', ['___selva_aliases'], (err, res) =>
-            err ? reject(err) : resolve(res)
-          )
-        ),
-        {
-          ali1: 'grphnode_a',
-          ali2: 'grphnode_a',
-        }
-      )
-    })
-  )
+    [
+      'grphnode_a',
+      'OK',
+    ]
+  )
+  await wait(200)
+  await Promise.all([rclientOrigin, rclientReplica].map(async (r) => {
+    t.deepEqual(
+      await new Promise((resolve, reject) =>
+        r.send_command(
+          'selva.object.get',
+          ['', 'grphnode_a'],
+          (err, res) => (err ? reject(err) : resolve(res))
+        )
+      ),
+      [
+        ...['aliases', ['ali1', 'ali2']],
+        ...['id', 'grphnode_a'],
+      ]
+    )
+  }))
+  await Promise.all([rclientOrigin, rclientReplica].map(async (r) => {
+    t.deepEqual(
+      await new Promise((resolve, reject) =>
+        r.send_command(
+          'hgetall',
+          ['___selva_aliases'],
+          (err, res) => (err ? reject(err) : resolve(res))
+        )
+      ),
+      {
+        ali1: 'grphnode_a',
+        ali2: 'grphnode_a',
+      }
+    )
+  }))
 
   // Use alias again
   t.deepEqual(
@@ -2735,48 +4304,51 @@
       rclientOrigin.send_command(
         'selva.modify',
         [
-          'grphnode_a',
-          '',
+          'grphnode_a', '',
           ...[SELVA_MODIFY_ARG_STRING_ARRAY, '$alias', 'ali1'],
           ...[SELVA_MODIFY_ARG_DEFAULT_STRING, 'f01', 'hallo'],
         ],
         (err, res) => (err ? reject(err) : resolve(res))
       )
     ),
-    ['grphnode_a', 'OK', 'UPDATED']
-  )
-  await wait(200)
-  await Promise.all(
-    [rclientOrigin, rclientReplica].map(async (r) => {
-      t.deepEqual(
-        await new Promise((resolve, reject) =>
-          r.send_command('selva.object.get', ['', 'grphnode_a'], (err, res) =>
-            err ? reject(err) : resolve(res)
-          )
-        ),
-        [
-          ...['aliases', ['ali1', 'ali2']],
-          ...['f01', 'hallo'],
-          ...['id', 'grphnode_a'],
-        ]
-      )
-    })
-  )
-  await Promise.all(
-    [rclientOrigin, rclientReplica].map(async (r) => {
-      t.deepEqual(
-        await new Promise((resolve, reject) =>
-          r.send_command('hgetall', ['___selva_aliases'], (err, res) =>
-            err ? reject(err) : resolve(res)
-          )
-        ),
-        {
-          ali1: 'grphnode_a',
-          ali2: 'grphnode_a',
-        }
-      )
-    })
-  )
+    [
+      'grphnode_a',
+      'OK',
+      'UPDATED',
+    ]
+  )
+  await wait(200)
+  await Promise.all([rclientOrigin, rclientReplica].map(async (r) => {
+    t.deepEqual(
+      await new Promise((resolve, reject) =>
+        r.send_command(
+          'selva.object.get',
+          ['', 'grphnode_a'],
+          (err, res) => (err ? reject(err) : resolve(res))
+        )
+      ),
+      [
+        ...['aliases', ['ali1', 'ali2']],
+        ...['f01', 'hallo'],
+        ...['id', 'grphnode_a'],
+      ]
+    )
+  }))
+  await Promise.all([rclientOrigin, rclientReplica].map(async (r) => {
+    t.deepEqual(
+      await new Promise((resolve, reject) =>
+        r.send_command(
+          'hgetall',
+          ['___selva_aliases'],
+          (err, res) => (err ? reject(err) : resolve(res))
+        )
+      ),
+      {
+        ali1: 'grphnode_a',
+        ali2: 'grphnode_a',
+      }
+    )
+  }))
 })
 
 test.serial('replicate hierarchy parents with modify', async (t) => {
