--- conflicted
+++ resolved
@@ -108,11 +108,7 @@
   await client.delete('root')
 })
 
-<<<<<<< HEAD
-test.skip('inherit object', async t => {
-=======
 test.serial('inherit object', async t => {
->>>>>>> 897b0a0c
   const client = connect({ port }, { loglevel: 'info' })
 
   await client.updateSchema({
@@ -165,69 +161,6 @@
   const results = []
 
   const subs = observable.subscribe(p => {
-    console.log('--------------------------', p)
-    results.push(p)
-  })
-
-  await wait(1000)
-
-  await client.set({
-    $id: 'yeA',
-    flapper: {
-      snurk: 'snurkels'
-    }
-  })
-
-  await wait(1000)
-
-  subs.unsubscribe()
-
-  t.deepEqual(results, [
-    { flapper: { snurk: 'hello', bob: 'xxx' } },
-    { flapper: { snurk: 'snurkels', bob: 'xxx' } }
-  ])
-
-  await client.delete('root')
-})
-
-test.only('inherit object youzi', async t => {
-  const client = connect({ port }, { loglevel: 'info' })
-
-  await client.updateSchema({
-    languages: ['en', 'de', 'nl'],
-    types: {
-      yeshType: {
-        prefix: 'ye',
-        fields: {
-          flapper: {
-            type: 'object',
-            properties: {
-              snurk: { type: 'json' },
-              bob: { type: 'json' }
-            }
-          }
-        }
-      }
-    }
-  })
-
-  await client.set({
-    $id: 'yeA',
-    flapper: {
-      snurk: 'hello',
-      bob: 'xxx'
-    }
-  })
-
-  const observable = await client.observe({
-    $id: 'yeA',
-    flapper: { $inherit: true }
-  })
-
-  const results = []
-
-  const subs = observable.subscribe(p => {
-    console.log('--------------------------', p)
     results.push(p)
   })
 
