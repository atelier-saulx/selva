--- conflicted
+++ resolved
@@ -3,8 +3,6 @@
 import region from './examples/region.json'
 import { a, b } from './examples/complex'
 
-<<<<<<< HEAD
-=======
 test('Weird double complex', async (t) => {
   const cp = (x) => JSON.parse(JSON.stringify(x))
 
@@ -20,7 +18,6 @@
   t.deepEqual(applyPatch(cp(b1), patch2), a1, 'is equal')
 })
 
->>>>>>> 047cbba3
 test('Object to Array', async (t) => {
   const a = {
     0: 0,
@@ -628,293 +625,4 @@
   // console.dir(x, { depth: 10 })
 
   t.deepEqual(x, b, 'is equal')
-})
-
-test.only('Big object', async (t) => {
-  const a = {
-    $id: 'ptwelcome',
-    $language: 'en',
-    name: 'Welcome Screen',
-    components: {
-      0: {
-        component: 'Text',
-        name: 'Random Text',
-        text: 'Voting round 1?',
-        color: '#0750C6',
-      },
-      1: {
-        component: 'Image',
-        image:
-          'https://i1.wp.com/psych2go.net/wp-content/uploads/2014/08/91df642880432da28c563dfc45fa57f5.jpg?fit=640%2C400&ssl=1',
-      },
-      2: {
-        component: 'List',
-        items: {
-          0: {
-            title: {
-              text: 'Efendi',
-            },
-            image:
-              'https://i1.wp.com/psych2go.net/wp-content/uploads/2014/08/91df642880432da28c563dfc45fa57f5.jpg?fit=640%2C400&ssl=1',
-          },
-        },
-      },
-      3: {
-        component: 'Button',
-        text: 'Go to that page!',
-      },
-    },
-    config: {
-      action: 'modal',
-      props: {
-        header: {
-          title: '{{data.name}}',
-          icon: 'welcomeScreen',
-          framed: true,
-        },
-      },
-      content: {
-        component: 'group',
-        direction: 'column',
-        children: [
-          {
-            component: 'Title',
-            children: 'General',
-          },
-          {
-            component: 'group',
-            direction: 'row',
-            alignItems: 'center',
-            children: [
-              {
-                component: 'text',
-                weight: 'semibold',
-                children: 'Title',
-              },
-              {
-                component: 'input',
-                value: '{{data.components.0.text}}',
-                onChange: {
-                  action: 'api',
-                  endpoint: 'based',
-                  method: '@based/set',
-                },
-              },
-            ],
-          },
-          {
-            component: 'group',
-            direction: 'row',
-            alignItems: 'center',
-            children: [
-              {
-                component: 'text',
-                weight: 'semibold',
-                children: 'Body Text',
-              },
-              {
-                component: 'input',
-                value: '{{data.components.0.text}}',
-                onChange: {
-                  action: 'api',
-                  endpoint: 'based',
-                  method: '@based/set',
-                },
-              },
-            ],
-          },
-          {
-            component: 'group',
-            direction: 'row',
-            alignItems: 'center',
-            children: [
-              {
-                component: 'text',
-                weight: 'semibold',
-                children: 'Image!!!?????111111111111..........',
-              },
-              {
-                component: 'input',
-                value: '{{data.components.0.text}}',
-                onChange: {
-                  action: 'api',
-                  endpoint: 'based',
-                  method: '@based/set',
-                },
-              },
-            ],
-          },
-          {
-            component: 'group',
-            direction: 'row',
-            alignItems: 'center',
-            children: [
-              {
-                component: 'text',
-                weight: 'semibold',
-                children: 'Image!!!?????111111111111..........',
-              },
-              {
-                component: 'input',
-                value: '{{data.components.0.text}}',
-                onChange: {
-                  action: 'api',
-                  endpoint: 'based',
-                  method: '@based/set',
-                },
-              },
-            ],
-          },
-        ],
-      },
-    },
-  }
-  const b = {
-    $id: 'ptwelcome',
-    $language: 'en',
-    name: 'Welcome Screen',
-    components: {
-      0: {
-        component: 'Text',
-        name: 'Random Text',
-        text: 'Voting round 1?',
-        color: '#0750C6',
-      },
-      1: {
-        component: 'Image',
-        image:
-          'https://i1.wp.com/psych2go.net/wp-content/uploads/2014/08/91df642880432da28c563dfc45fa57f5.jpg?fit=640%2C400&ssl=1',
-      },
-      2: {
-        component: 'List',
-        items: {
-          0: {
-            title: {
-              text: 'Efendi',
-            },
-            image:
-              'https://i1.wp.com/psych2go.net/wp-content/uploads/2014/08/91df642880432da28c563dfc45fa57f5.jpg?fit=640%2C400&ssl=1',
-          },
-        },
-      },
-      3: {
-        component: 'Button',
-        text: 'Go to that page!',
-      },
-    },
-    config: {
-      action: 'modal',
-      props: {
-        header: {
-          title: '{{data.name}}',
-          icon: 'welcomeScreen',
-          framed: true,
-        },
-      },
-      content: {
-        component: 'group',
-        direction: 'column',
-        children: [
-          {
-            component: 'Title',
-            children: 'General',
-          },
-          {
-            component: 'group',
-            direction: 'row',
-            alignItems: 'center',
-            children: [
-              {
-                component: 'text',
-                weight: 'semibold',
-                children: 'Title',
-              },
-              {
-                component: 'input',
-                value: '{{data.components.0.text}}',
-                onChange: {
-                  action: 'api',
-                  endpoint: 'based',
-                  method: '@based/set',
-                },
-              },
-            ],
-          },
-          {
-            component: 'group',
-            direction: 'row',
-            alignItems: 'center',
-            children: [
-              {
-                component: 'text',
-                weight: 'semibold',
-                children: 'Body Text',
-              },
-              {
-                component: 'input',
-                value: '{{data.components.0.text}}',
-                onChange: {
-                  action: 'api',
-                  endpoint: 'based',
-                  method: '@based/set',
-                },
-              },
-            ],
-          },
-          {
-            component: 'group',
-            direction: 'row',
-            alignItems: 'center',
-            children: [
-              {
-                component: 'text',
-                weight: 'semibold',
-                children: 'power puff',
-              },
-              {
-                component: 'input',
-                value: '{{data.components.0.text}}',
-                onChange: {
-                  action: 'api',
-                  endpoint: 'based',
-                  method: '@based/set',
-                },
-              },
-            ],
-          },
-          {
-            component: 'group',
-            direction: 'row',
-            alignItems: 'center',
-            children: [
-              {
-                component: 'text',
-                weight: 'semibold',
-                children: 'Image!!!?????111111111111..........',
-              },
-              {
-                component: 'input',
-                value: '{{data.components.0.text}}',
-                onChange: {
-                  action: 'api',
-                  endpoint: 'based',
-                  method: '@based/set',
-                },
-              },
-            ],
-          },
-        ],
-      },
-    },
-  }
-
-  const patch = diff(a, b)
-
-  console.dir(patch, { depth: null })
-
-  const x = applyPatch(a, patch)
-
-  // console.dir(x, { depth: 10 })
-
-  t.deepEqual(x, b, 'is equal')
 })