import { GetItem, GetResult, GetOptions } from '~selva/get/types'
import { Id } from '~selva/schema/index'
import getByType from './getByType'
import { Schema } from '../../../src/schema/index'
import * as logger from '../logger'
import { setNestedResult } from './nestedFields'
import inherit from './inherit'
import getWithField, { resolveAll } from './field'
import { getSchema } from '../schema/index'
import { ensureArray } from 'lua/src/util'
import makeNewGetOptions from 'lua/src/get/all'
import getQuery from './query/index'

// add error handling
function getField(
  props: GetItem,
  schema: Schema,
  result: GetResult,
  id: Id,
  field?: string,
  language?: string,
  version?: string,
<<<<<<< HEAD
  includeMeta?: boolean,
  ignore?: '$' | '$inherit' | '$list' | '$find' | '$filter' // when from inherit
): boolean {
  let hasAlias = false
  if (props.$field && field) {
    hasAlias = true

    props.$field = resolveAll(
      id,
      schema,
      ensureArray(props.$field),
      language,
      version
    )

    // logger.info(
    //   `$field is set, GETTING from ${props.$field} for field ${field}`
    // )
    if (
      getWithField(
        result,
        schema,
        id,
        field,
        props.$field,
        language,
        version,
        includeMeta
      )
    ) {
      return true
    }
  }
=======
  ignore?: '$' | '$inherit' | '$list' | '$find' | '$filter' // when from inherit, or from find
): boolean {
  let hasAlias = false
>>>>>>> 64ac4065

  if (props.$list && ignore !== '$list' && ignore !== '$') {
    // field that needs to get the result

<<<<<<< HEAD
    for (const key in props) {
      if (key[0] !== '$') {
        hasKeys = true
        const f = field && field.length > 0 ? field + '.' + key : key
        if (props[key] === true) {
          // logger.info(`key: ${key} field ${f}`)
          if (
            !getByType(result, schema, id, f, language, version, includeMeta)
          ) {
            isComplete = false
          }
        } else if (props[key] === false) {
          // skip
        } else {
          if (
            getField(
              props[key],
              schema,
              result,
              id,
              f,
              language,
              version,
              includeMeta
            )
          ) {
            isComplete = false
          }
        }
=======
    if (field) {
      // allways need a field for getQuery
      const err = getQuery(
        getField,
        schema,
        result,
        props,
        field,
        [id],
        field,
        language,
        version
      )
      if (err) {
        // can return an error now
        logger.error(err)
>>>>>>> 64ac4065
      }
    }
    return true
  } else {
    if (props.$field && field) {
      hasAlias = true

      props.$field = resolveAll(
        id,
        schema,
        ensureArray(props.$field),
        language,
        version,
        includeMeta
      )

      if (
        getWithField(result, schema, id, field, props.$field, language, version)
      ) {
        return true
      }
    }

    let isComplete = true
    let hasKeys = false
    if (!hasAlias) {
      if (props.$all) {
        props = makeNewGetOptions(id, field || '', schema, props)
      }

      for (const key in props) {
        if (key[0] !== '$') {
          hasKeys = true
          const f = field && field.length > 0 ? field + '.' + key : key
          if (props[key] === true) {
            // logger.info(`key: ${key} field ${f}`)
            if (!getByType(result, schema, id, f, language, version)) {
              isComplete = false
            }
          } else if (props[key] === false) {
            // skip
          } else {
            if (
              getField(props[key], schema, result, id, f, language, version)
            ) {
              isComplete = false
            }
          }
        }
      }
    }

    if (
      (!ignore || (ignore !== '$' && ignore !== '$inherit')) &&
      props.$inherit &&
      (!isComplete || !hasKeys)
    ) {
      if (!hasAlias && !hasKeys) {
        const complete = getByType(
          result,
          schema,
          id,
          <string>field,
          language,
          version
        )
        if (!complete) {
          inherit(
            getField,
            props,
            schema,
            result,
            id,
            <string>field,
            language,
            version,
            hasAlias ? props.$field : undefined
          )
        }
      } else {
        inherit(
          getField,
          props,
          schema,
          result,
          id,
          <string>field,
          language,
          version,
          includeMeta,
          hasAlias ? props.$field : undefined
        )
      }
    }

    if (props.$default) {
      if (hasAlias) {
        setNestedResult(result, <string>field, props.$default)
        return true
      }

      const complete = getByType(
        result,
        schema,
        id,
        <string>field,
        language,
<<<<<<< HEAD
        version,
        includeMeta,
        hasAlias ? props.$field : undefined
=======
        version
>>>>>>> 64ac4065
      )
      if (!complete) {
        setNestedResult(result, <string>field, props.$default)
      }
    }

<<<<<<< HEAD
    const complete = getByType(
      result,
      schema,
      id,
      <string>field,
      language,
      version,
      includeMeta
    )
    if (!complete) {
      setNestedResult(result, <string>field, props.$default)
    }
=======
    return isComplete
>>>>>>> 64ac4065
  }
}

function get(opts: GetOptions): GetResult {
  const schema = getSchema()
  const result: GetResult = {}

  // logger.info(`GET ${cjson.encode(opts)}`)
<<<<<<< HEAD
  const {
    $version: version,
    $id: id,
    $language: language,
    $includeMeta: includeMeta
  } = opts

  if (includeMeta) {
    result.$meta = { $refs: {} }
  }

  if (id) {
    getField(
      opts,
      schema,
      result,
      id,
      undefined,
      language,
      version,
      includeMeta
    )
  } else {
    // TODO: queries
  }
=======
  const { $version: version, $id: id = 'root', $language: language } = opts

  // default root
  getField(opts, schema, result, id, undefined, language, version)
>>>>>>> 64ac4065

  return <any>result
}

export default get<|MERGE_RESOLUTION|>--- conflicted
+++ resolved
@@ -20,80 +20,14 @@
   field?: string,
   language?: string,
   version?: string,
-<<<<<<< HEAD
   includeMeta?: boolean,
   ignore?: '$' | '$inherit' | '$list' | '$find' | '$filter' // when from inherit
 ): boolean {
   let hasAlias = false
-  if (props.$field && field) {
-    hasAlias = true
-
-    props.$field = resolveAll(
-      id,
-      schema,
-      ensureArray(props.$field),
-      language,
-      version
-    )
-
-    // logger.info(
-    //   `$field is set, GETTING from ${props.$field} for field ${field}`
-    // )
-    if (
-      getWithField(
-        result,
-        schema,
-        id,
-        field,
-        props.$field,
-        language,
-        version,
-        includeMeta
-      )
-    ) {
-      return true
-    }
-  }
-=======
-  ignore?: '$' | '$inherit' | '$list' | '$find' | '$filter' // when from inherit, or from find
-): boolean {
-  let hasAlias = false
->>>>>>> 64ac4065
 
   if (props.$list && ignore !== '$list' && ignore !== '$') {
     // field that needs to get the result
 
-<<<<<<< HEAD
-    for (const key in props) {
-      if (key[0] !== '$') {
-        hasKeys = true
-        const f = field && field.length > 0 ? field + '.' + key : key
-        if (props[key] === true) {
-          // logger.info(`key: ${key} field ${f}`)
-          if (
-            !getByType(result, schema, id, f, language, version, includeMeta)
-          ) {
-            isComplete = false
-          }
-        } else if (props[key] === false) {
-          // skip
-        } else {
-          if (
-            getField(
-              props[key],
-              schema,
-              result,
-              id,
-              f,
-              language,
-              version,
-              includeMeta
-            )
-          ) {
-            isComplete = false
-          }
-        }
-=======
     if (field) {
       // allways need a field for getQuery
       const err = getQuery(
@@ -105,12 +39,12 @@
         [id],
         field,
         language,
-        version
+        version,
+        includeMeta
       )
       if (err) {
         // can return an error now
         logger.error(err)
->>>>>>> 64ac4065
       }
     }
     return true
@@ -123,12 +57,20 @@
         schema,
         ensureArray(props.$field),
         language,
-        version,
-        includeMeta
+        version
       )
 
       if (
-        getWithField(result, schema, id, field, props.$field, language, version)
+        getWithField(
+          result,
+          schema,
+          id,
+          field,
+          props.$field,
+          language,
+          version,
+          includeMeta
+        )
       ) {
         return true
       }
@@ -147,14 +89,25 @@
           const f = field && field.length > 0 ? field + '.' + key : key
           if (props[key] === true) {
             // logger.info(`key: ${key} field ${f}`)
-            if (!getByType(result, schema, id, f, language, version)) {
+            if (
+              !getByType(result, schema, id, f, language, version, includeMeta)
+            ) {
               isComplete = false
             }
           } else if (props[key] === false) {
             // skip
           } else {
             if (
-              getField(props[key], schema, result, id, f, language, version)
+              getField(
+                props[key],
+                schema,
+                result,
+                id,
+                f,
+                language,
+                version,
+                includeMeta
+              )
             ) {
               isComplete = false
             }
@@ -175,7 +128,8 @@
           id,
           <string>field,
           language,
-          version
+          version,
+          includeMeta
         )
         if (!complete) {
           inherit(
@@ -187,6 +141,7 @@
             <string>field,
             language,
             version,
+            includeMeta,
             hasAlias ? props.$field : undefined
           )
         }
@@ -218,35 +173,15 @@
         id,
         <string>field,
         language,
-<<<<<<< HEAD
         version,
-        includeMeta,
-        hasAlias ? props.$field : undefined
-=======
-        version
->>>>>>> 64ac4065
+        includeMeta
       )
       if (!complete) {
         setNestedResult(result, <string>field, props.$default)
       }
     }
 
-<<<<<<< HEAD
-    const complete = getByType(
-      result,
-      schema,
-      id,
-      <string>field,
-      language,
-      version,
-      includeMeta
-    )
-    if (!complete) {
-      setNestedResult(result, <string>field, props.$default)
-    }
-=======
     return isComplete
->>>>>>> 64ac4065
   }
 }
 
@@ -255,10 +190,9 @@
   const result: GetResult = {}
 
   // logger.info(`GET ${cjson.encode(opts)}`)
-<<<<<<< HEAD
   const {
     $version: version,
-    $id: id,
+    $id: id = 'root',
     $language: language,
     $includeMeta: includeMeta
   } = opts
@@ -267,26 +201,7 @@
     result.$meta = { $refs: {} }
   }
 
-  if (id) {
-    getField(
-      opts,
-      schema,
-      result,
-      id,
-      undefined,
-      language,
-      version,
-      includeMeta
-    )
-  } else {
-    // TODO: queries
-  }
-=======
-  const { $version: version, $id: id = 'root', $language: language } = opts
-
-  // default root
-  getField(opts, schema, result, id, undefined, language, version)
->>>>>>> 64ac4065
+  getField(opts, schema, result, id, undefined, language, version, includeMeta)
 
   return <any>result
 }
