--- conflicted
+++ resolved
@@ -245,21 +245,6 @@
   setNestedResult(result, field, {})
 }
 
-<<<<<<< HEAD
-type GetFieldFn = (
-  props: GetItem,
-  schemas: Schema,
-  result: GetResult,
-  id: Id,
-  field?: string,
-  language?: string,
-  version?: string,
-  includeMeta?: boolean,
-  ignore?: '$' | '$inherit' | '$list' | '$find' | '$filter' // when from inherit
-) => boolean
-
-=======
->>>>>>> 64ac4065
 export default function inherit(
   getField: GetFieldFn,
   props: GetItem,
