import { now, isArray } from '../../util'
import { Filter } from '~selva/get/types'
import { getSearchIndexes } from '../../schema/index'
import * as logger from '../../logger'

function addSearch(filter: Filter): [string[], boolean, null | string] {
  if (filter.$field === 'id') {
    return [['TAG'], false, null]
  }

  let hasNow = false
  const searchIndexes = getSearchIndexes()
  const search = searchIndexes.default && searchIndexes.default[filter.$field]
  if (search) {
    const operator = filter.$operator
    if (
      search[0] !== 'NUMERIC' &&
      (operator === '>' || operator === '<' || operator === '..')
    ) {
      return [
        [],
        false,
        `Cannot have numeric comparisons on other search types then NUMERIC ${filter.$field}`
      ]
    }
  } else {
    return [
      [],
      false,
      `Cannot search fields that are not indexed ${filter.$field}`
    ]
  }
  if (search[0] === 'NUMERIC') {
    if (isArray(filter.$value)) {
      for (let i = 0; i < filter.$value.length; i++) {
        if (filter.$value[i] === 'now') {
          filter.$value[i] = now()
        }
      }
    }
    if (filter.$value === 'now') {
      logger.info('NOWNOWNOW')
      hasNow = true
      filter.$value = now()
    }
  }
<<<<<<< HEAD
  return [search, hasNow, null]
=======

  if (search[0] === 'TEXT-LANGUAGE-SUG') {
    // TODO: verify we don't have one already?
  }

  return [search, null]
>>>>>>> 1b220da1
}

export default addSearch<|MERGE_RESOLUTION|>--- conflicted
+++ resolved
@@ -44,16 +44,8 @@
       filter.$value = now()
     }
   }
-<<<<<<< HEAD
+
   return [search, hasNow, null]
-=======
-
-  if (search[0] === 'TEXT-LANGUAGE-SUG') {
-    // TODO: verify we don't have one already?
-  }
-
-  return [search, null]
->>>>>>> 1b220da1
 }
 
 export default addSearch