import { now, isArray } from '../../util'
import { Filter } from '~selva/get/types'
import { getSearchIndexes } from '../../schema/index'
import * as logger from '../../logger'

function addSearch(filter: Filter): [string[], boolean, null | string] {
  if (filter.$field === 'id') {
    return [['TAG'], false, null]
  }

  let hasNow = false
  const searchIndexes = getSearchIndexes()
  const search = searchIndexes.default && searchIndexes.default[filter.$field]
  if (search) {
    const operator = filter.$operator
    if (
      search[0] !== 'NUMERIC' &&
      (operator === '>' || operator === '<' || operator === '..')
    ) {
      return [
        [],
        false,
        `Cannot have numeric comparisons on other search types then NUMERIC ${filter.$field}`
      ]
    }
  } else {
    return [
      [],
      false,
      `Cannot search fields that are not indexed ${filter.$field}`
    ]
  }
<<<<<<< HEAD
  if (search[0] === 'NUMERIC') {
    if (isArray(filter.$value)) {
      for (let i = 0; i < filter.$value.length; i++) {
        if (filter.$value[i] === 'now') {
          filter.$value[i] = now()
        }
      }
    }
    if (filter.$value === 'now') {
      logger.info('NOWNOWNOW')
      hasNow = true
      filter.$value = now()
    }
  }

  return [search, hasNow, null]
=======

  return [search, null]
>>>>>>> 1057b701
}

export default addSearch<|MERGE_RESOLUTION|>--- conflicted
+++ resolved
@@ -30,27 +30,22 @@
       `Cannot search fields that are not indexed ${filter.$field}`
     ]
   }
-<<<<<<< HEAD
+
   if (search[0] === 'NUMERIC') {
     if (isArray(filter.$value)) {
       for (let i = 0; i < filter.$value.length; i++) {
         if (filter.$value[i] === 'now') {
-          filter.$value[i] = now()
+          hasNow = true
         }
       }
     }
+
     if (filter.$value === 'now') {
-      logger.info('NOWNOWNOW')
       hasNow = true
-      filter.$value = now()
     }
   }
 
   return [search, hasNow, null]
-=======
-
-  return [search, null]
->>>>>>> 1057b701
 }
 
 export default addSearch