--- conflicted
+++ resolved
@@ -48,12 +48,8 @@
   ids: string[],
   traverse?: string,
   language?: string,
-<<<<<<< HEAD
   version?: string,
   includeMeta?: boolean
-): [GetResult[], string | null] => {
-=======
-  version?: string
 ): [
   {
     results: GetResult[]
@@ -61,7 +57,6 @@
   },
   string | null
 ] => {
->>>>>>> 7431c696
   const resultGet = {}
   const results: GetResult[] = []
   if (getOptions.$list && getOptions.$find) {
@@ -209,7 +204,7 @@
   if (!results.length || results.length === 0) {
     results = emptyArray()
   }
-  if (getOptions.$includeMeta) {
+  if (includeMeta) {
     if (result.$meta) {
       result.$meta.query = meta
     } else {
