--- conflicted
+++ resolved
@@ -9,12 +9,8 @@
 import { emptyArray, ensureArray, isArray } from '../../util'
 import { GetFieldFn } from '../types'
 import parseList from './parseList'
-<<<<<<< HEAD
 import { Schema } from '../../../../client/src/schema/index'
-=======
-import { Schema } from '../../../../src/schema/index'
 import parseSubscriptions from './parseSubscriptions'
->>>>>>> 1a82d28b
 
 const parseNested = (
   opts: GetOptions,
