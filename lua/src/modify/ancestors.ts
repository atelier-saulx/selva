import { Id } from '../../../src/schema/index'
import * as redis from '../redis'
<<<<<<< HEAD
import * as logger from '../logger'
=======
import { splitString, joinString } from '../util'
import { addFieldToSearch } from './search'
>>>>>>> cc61619e

// order by depth (highest depth first)

// 2league,1root,1tag   //put

// zadd
// if 2 thing with same depth use sort

// includeAncestryWith
// excludeAncestryWith

// hierachy: false

// going trough all

// -- zSet keys

// change this .ancestor

// map {[id]}

// get an array of ids

//

const needAncestorUpdates: Record<Id, true> = {}
const depthMap: Record<Id, number> = {}

export function markForAncestorRecalculation(id: Id) {
  needAncestorUpdates[id] = true
}

function getDepth(id: Id): number | false {
  if (id === 'root') {
    return 0
  }

  if (depthMap[id]) {
    return depthMap[id]
  }

  const depth = tonumber(redis.get(id + '._depth'))
  if (!depth) {
    return false
  }

  return depth
}

function setDepth(id: Id, depth: number): void {
  if (depthMap[id] === depth) {
    // cache not changed, bail
    return
  }

  depthMap[id] = depth
  redis.set(id + '._depth', tostring(depth))
}

// we need to treat depth as the min depth of all ancestors + 1
function updateDepths(id: Id): void {
  // update self depth
  const parents = redis.smembers(id + '.parents')
  let maxParentDepth: number | null = null
  for (const parent of parents) {
    let parentDepth = getDepth(parent)
    if (!parentDepth) {
      parentDepth = 0
    }

    if (parentDepth && (!maxParentDepth || maxParentDepth < parentDepth)) {
      maxParentDepth = parentDepth
    }
  }

  if (!maxParentDepth) {
    maxParentDepth = 0
  }
  logger.info(`maxParentDepth for id ${id} = ${maxParentDepth}`)

  setDepth(id, 1 + maxParentDepth)
  logger.info(`depth updated ${cjson.encode(depthMap)}`)

  // update depth of all children
  const children = redis.smembers(id + '.children')
  if (!children) {
    return
  }

  for (const child of children) {
    updateDepths(child)
    // update the depth of self in child ancestors
    redis.zAddReplaceScore(child + '.ancestors', 1 + maxParentDepth, id)
  }
}

<<<<<<< HEAD
function reCalculateAncestorsFor(ids: Id[]): void {
  logger.info(`reCalculateAncestors ${cjson.encode(ids)}`)

  // we want to update ancestors frow lowest to deepest
  table.sort(ids, (a, b) => {
    return (getDepth(a) || 0) <= (getDepth(b) || 0)
  })
  logger.info(`sorted ids by depth ${cjson.encode(ids)}`)

  for (const id of ids) {
    // clear the ancestors in case of any removed ancestors
    redis.del(id + '.ancestors')

    const parents = redis.smembers(id + '.parents')
    if (parents) {
      for (const parent of parents) {
        // add all ancestors of parent
        const parentAncestorKey = parent + '.ancestors'
        const parentAncestors: string[] = redis.zrangeWithScores(
          parentAncestorKey
        )
        logger.info(`parent ancestors for ${parent}`)
        logger.info(parentAncestors)

        const reversed: string[] = []
        for (let i = 0; i < parentAncestors.length; i += 2) {
          // reversed[i] = tostring(1 + tonumber(parentAncestors[i + 1]))
          reversed[i] = parentAncestors[i + 1]
          reversed[i + 1] = parentAncestors[i]
        }

        // add root if no ancestors in parent (it's the root)
        if (reversed.length === 0) {
          reversed[0] = '0'
          reversed[1] = 'root'
        }

        logger.info(`yesh`)
        logger.info(
          `zAddMultipleNew ${id + '.ancestors'}, ${cjson.encode(reversed)}`
        )
        redis.zAddMultipleNew(id + '.ancestors', ...reversed)

        // set parent itself into the ancestry
        const parentDepth = getDepth(parent)
        if (parentDepth) {
          // if not root
          redis.zaddNew(id + '.ancestors', parentDepth, parent)
        }
      }
    }

    const children = redis.smembers(id + '.children')
    if (children) {
      reCalculateAncestorsFor(children)
    }
=======
  let ancestors = getNewAncestors(parents)
  const stringAncestors = joinString(ancestors, ',')
  redis.hset(id, 'ancestors', stringAncestors)
  addFieldToSearch(id, 'ancestors', stringAncestors)
  const children = redis.smembers(id + '.children')
  for (let child of children) {
    reCalculateAncestors(child)
>>>>>>> cc61619e
  }
}

export function reCalculateAncestors(): void {
  const ids: Id[] = []
  for (const id in needAncestorUpdates) {
    updateDepths(id)
    ids[ids.length] = id
  }
  logger.info(`depth map ${cjson.encode(depthMap)}`)

  reCalculateAncestorsFor(ids)
}<|MERGE_RESOLUTION|>--- conflicted
+++ resolved
@@ -1,11 +1,8 @@
 import { Id } from '../../../src/schema/index'
 import * as redis from '../redis'
-<<<<<<< HEAD
 import * as logger from '../logger'
-=======
 import { splitString, joinString } from '../util'
 import { addFieldToSearch } from './search'
->>>>>>> cc61619e
 
 // order by depth (highest depth first)
 
@@ -102,7 +99,6 @@
   }
 }
 
-<<<<<<< HEAD
 function reCalculateAncestorsFor(ids: Id[]): void {
   logger.info(`reCalculateAncestors ${cjson.encode(ids)}`)
 
@@ -159,16 +155,16 @@
     if (children) {
       reCalculateAncestorsFor(children)
     }
-=======
-  let ancestors = getNewAncestors(parents)
-  const stringAncestors = joinString(ancestors, ',')
-  redis.hset(id, 'ancestors', stringAncestors)
-  addFieldToSearch(id, 'ancestors', stringAncestors)
-  const children = redis.smembers(id + '.children')
-  for (let child of children) {
-    reCalculateAncestors(child)
->>>>>>> cc61619e
   }
+  // TODO: add this functionality
+  // let ancestors = getNewAncestors(parents)
+  // const stringAncestors = joinString(ancestors, ',')
+  // redis.hset(id, 'ancestors', stringAncestors)
+  // addFieldToSearch(id, 'ancestors', stringAncestors)
+  // const children = redis.smembers(id + '.children')
+  // for (let child of children) {
+  //   reCalculateAncestors(child)
+  // }
 }
 
 export function reCalculateAncestors(): void {
