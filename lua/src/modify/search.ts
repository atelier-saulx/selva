import { getSearchIndexes, getSchema } from '../schema/index'
import * as logger from '../logger'
<<<<<<< HEAD
import { splitString, hasExistsIndex } from '../util'
import { SetOptions } from '~selva/set/types'
import { getTypeFromId } from 'lua/src/typeIdMapping'
=======
import { splitString, isTextIndex, joinString, escapeSpecial } from '../util'
>>>>>>> 51567c00

const mapLanguages = (lang: string): string => {
  lang = splitString(lang, '_')[0]
  if (lang === 'en') {
    return 'english'
  } else if (lang === 'de') {
    return 'german'
  } else if (lang === 'da') {
    return 'danish'
  } else if (lang === 'it') {
    return 'italian'
  } else if (lang === 'fr') {
    return 'french'
  } else if (lang === 'nl') {
    return 'dutch'
  } else if (lang === 'no') {
    return 'norwegian'
  } else if (lang === 'ru') {
    return 'russian'
  } else if (lang === 'hu') {
    return 'hungarian'
  } else if (lang === 'pt') {
    return 'portuguese'
  } else if (lang === 'ar') {
    return 'arabic'
  } else if (lang === 'ron') {
    return 'romanian'
  } else if (lang === 'fi') {
    return 'finnish'
  } else if (lang === 'es') {
    return 'spanish'
  } else if (lang === 'se') {
    return 'swedish'
  } else if (lang === 'ta') {
    return 'tamil'
  } else if (lang === 'tr') {
    return 'turkish'
  } else if (lang === 'zh') {
    return 'chinese'
  } else {
    return 'en'
  }
}

const getDotIndex = (str: string): number => {
  for (let i = str.length - 1; i > 1; i--) {
    if (str[i] === '.') {
      return i
    }
  }
  return -1
}

export function addFieldToSearch(
  id: string,
  field: string,
  value: string
): void {
  const searchIndex = getSearchIndexes()

  for (const indexKey in searchIndex) {
    const index = searchIndex[indexKey]
    if (index[field]) {
      redis.pcall(
        'ft.add',
        indexKey,
        id,
        '1',
        'NOSAVE',
        'REPLACE',
        'PARTIAL',
        'FIELDS',
        field,
        value
      )

      if (hasExistsIndex(index[field])) {
        logger.info('INDEXING EXISTS', id, field)
        redis.call('hset', id, '_exists_' + field, 'T')
        redis.pcall(
          'ft.add',
          indexKey,
          id,
          '1',
          'NOSAVE',
          'REPLACE',
          'PARTIAL',
          'FIELDS',
          '_exists_' + field,
          'T'
        )
      }
    } else {
      const lastDotIndex = getDotIndex(field)
      if (lastDotIndex) {
        const fieldToCheck = field.substring(0, lastDotIndex)
        if (index[fieldToCheck]) {
          const escaped = escapeSpecial(value)
          const lang = field.substring(lastDotIndex + 1)

          if (isTextIndex(index[fieldToCheck])) {
            redis.call('hset', id, '___escaped:' + field, escaped)

            const mapped = mapLanguages(lang)
            redis.pcall(
              'ft.add',
              indexKey,
              id,
              '1',
              'LANGUAGE',
              mapped,
              'NOSAVE',
              'REPLACE',
              'PARTIAL',
              'FIELDS',
              '___escaped:' + field,
              escaped
            )

            if (hasExistsIndex(index[field])) {
              logger.info('INDEXING EXISTS', id, field)
              redis.call('hset', id, '_exists_' + field, 'T')
              redis.pcall(
                'ft.add',
                indexKey,
                id,
                '1',
                'NOSAVE',
                'REPLACE',
                'PARTIAL',
                'FIELDS',
                '_exists_' + field,
                'T'
              )
            }
          }

          if (index[fieldToCheck][0] === 'TEXT-LANGUAGE-SUG') {
            // if suggestion, also add to dictionary
            const words = splitString(escaped, ' ')
            for (let i = words.length - 2; i >= 0; i--) {
              let searchTerms: string = ''
              for (let j = i; j < words.length; j++) {
                searchTerms += words[j] + ' '
              }

              const str = searchTerms.substr(0, searchTerms.length - 1)
              addSuggestion(str, lang)
            }

            for (const word of words) {
              addSuggestion(word, lang)
            }
          }
        }
      }
    }
  }
}

<<<<<<< HEAD
export function indexMissingWithExists(
  payload: WithRequired<SetOptions, 'id'>
) {
  const schema = getSchema()

  logger.info('PAYLOAD', payload)
  const typeSchema =
    payload.$id === 'root'
      ? schema.rootType
      : schema.types[getTypeFromId(payload.$id)]

  for (const fieldName in typeSchema.fields) {
    const field = typeSchema.fields[fieldName]
    if (field.type !== 'object' && field.search) {
      const search = field.search
      if (search !== true) {
        if (hasExistsIndex(search) && !payload[fieldName]) {
          logger.info('INDEXING EXISTS', fieldName)
          const index = search.index || 'default'
          redis.pcall(
            'ft.add',
            index,
            payload.$id,
            '1',
            'NOSAVE',
            'REPLACE',
            'PARTIAL',
            'FIELDS',
            '_exists_' + fieldName,
            'F'
          )
        }
      }
    }
=======
function addSuggestion(sug: string, lang: string) {
  const current: number = redis.call('hincrby', `sug_${lang}_counts`, sug, '1')
  if (current === 1) {
    logger.info('ft.sugadd', `sug_${lang}`, sug, '1')
    redis.pcall('ft.sugadd', `sug_${lang}`, sug, '1')
  } else {
    logger.info(
      `ft.sugadd -- exists, incrementing to ${current}`,
      `sug_${lang}`,
      sug,
      '1'
    )
>>>>>>> 51567c00
  }
}<|MERGE_RESOLUTION|>--- conflicted
+++ resolved
@@ -1,12 +1,14 @@
 import { getSearchIndexes, getSchema } from '../schema/index'
 import * as logger from '../logger'
-<<<<<<< HEAD
-import { splitString, hasExistsIndex } from '../util'
 import { SetOptions } from '~selva/set/types'
 import { getTypeFromId } from 'lua/src/typeIdMapping'
-=======
-import { splitString, isTextIndex, joinString, escapeSpecial } from '../util'
->>>>>>> 51567c00
+import {
+  splitString,
+  isTextIndex,
+  joinString,
+  escapeSpecial,
+  hasExistsIndex
+} from '../util'
 
 const mapLanguages = (lang: string): string => {
   lang = splitString(lang, '_')[0]
@@ -142,23 +144,23 @@
                 'T'
               )
             }
-          }
-
-          if (index[fieldToCheck][0] === 'TEXT-LANGUAGE-SUG') {
-            // if suggestion, also add to dictionary
-            const words = splitString(escaped, ' ')
-            for (let i = words.length - 2; i >= 0; i--) {
-              let searchTerms: string = ''
-              for (let j = i; j < words.length; j++) {
-                searchTerms += words[j] + ' '
+
+            if (index[fieldToCheck][0] === 'TEXT-LANGUAGE-SUG') {
+              // if suggestion, also add to dictionary
+              const words = splitString(escaped, ' ')
+              for (let i = words.length - 2; i >= 0; i--) {
+                let searchTerms: string = ''
+                for (let j = i; j < words.length; j++) {
+                  searchTerms += words[j] + ' '
+                }
+
+                const str = searchTerms.substr(0, searchTerms.length - 1)
+                addSuggestion(str, lang)
               }
 
-              const str = searchTerms.substr(0, searchTerms.length - 1)
-              addSuggestion(str, lang)
-            }
-
-            for (const word of words) {
-              addSuggestion(word, lang)
+              for (const word of words) {
+                addSuggestion(word, lang)
+              }
             }
           }
         }
@@ -167,7 +169,6 @@
   }
 }
 
-<<<<<<< HEAD
 export function indexMissingWithExists(
   payload: WithRequired<SetOptions, 'id'>
 ) {
@@ -202,7 +203,9 @@
         }
       }
     }
-=======
+  }
+}
+
 function addSuggestion(sug: string, lang: string) {
   const current: number = redis.call('hincrby', `sug_${lang}_counts`, sug, '1')
   if (current === 1) {
@@ -215,6 +218,5 @@
       sug,
       '1'
     )
->>>>>>> 51567c00
   }
 }