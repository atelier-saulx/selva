{
  "name": "selva",
  "private": true,
  "workspaces": [
    "client",
    "server",
    "api",
    "tools",
    "diff",
    "query-ast-parser"
  ],
  "scripts": {
    "killall": "pkill -9 node && pkill -9 redis",
    "publish-major": "yarn build && node ./bin/publish.js major && npm login && cd client && npm publish && cd ../server && npm publish && cd ../api && npm publish",
    "publish-minor": "yarn build && node ./bin/publish.js minor && npm login && cd client && npm publish && cd ../server && npm publish && cd ../api && npm publish",
    "publish-patch": "yarn build && node ./bin/publish.js && npm login && cd client && npm publish && cd ../server && npm publish && cd ../api && npm publish",
    "clean": "rm -rf node_modules && rm -rf client/node_modules client/dist && rm -rf server/node_modules server/dist && rm -rf diff/node_modules diff/dist",
    "test": "cd client && yarn test",
<<<<<<< HEAD
    "build-c": "cd ./server/modules/selva/module && make clean && make && cp module.so ../../binaries/darwin_x64/selva.so",
    "build": "yarn buildDiff && yarn buildClient && yarn buildServer && yarn buildDiff && yarn buildApi",
=======
    "build": "yarn buildDiff && yarn buildClient && yarn buildServer && yarn buildDiff && yarn buildApi && yarn buildAstParser",
>>>>>>> fd60fa57
    "buildClient": "cd client && yarn buildLua && yarn build",
    "buildDiff": "cd diff && yarn build",
    "buildAstParser": "cd query-ast-parser && yarn build",
    "buildLua": "cd client && yarn buildLua",
    "buildServer": "cd server && yarn build",
    "buildApi": "cd api && yarn build",
    "watchServer": "cd server && yarn watch",
    "watchClientTests": "cd client && yarn watch",
    "watch": "watch"
  },
  "lint-staged": {
    "{js,json}": [
      "prettier --write",
      "git add"
    ],
    "*.js": [
      "eslint --fix",
      "git add"
    ]
  },
  "prettier": "@saulx/prettier-config",
  "eslintConfig": {
    "extends": "@saulx/eslint-config"
  },
  "devDependencies": {
    "eslint": "^6.5.1",
    "prettier": "^1.18.2",
    "@saulx/eslint-config": "https://github.com/atelier-saulx/eslint-config",
    "@saulx/prettier-config": "https://github.com/atelier-saulx/prettier-config"
  }
}<|MERGE_RESOLUTION|>--- conflicted
+++ resolved
@@ -16,12 +16,8 @@
     "publish-patch": "yarn build && node ./bin/publish.js && npm login && cd client && npm publish && cd ../server && npm publish && cd ../api && npm publish",
     "clean": "rm -rf node_modules && rm -rf client/node_modules client/dist && rm -rf server/node_modules server/dist && rm -rf diff/node_modules diff/dist",
     "test": "cd client && yarn test",
-<<<<<<< HEAD
     "build-c": "cd ./server/modules/selva/module && make clean && make && cp module.so ../../binaries/darwin_x64/selva.so",
-    "build": "yarn buildDiff && yarn buildClient && yarn buildServer && yarn buildDiff && yarn buildApi",
-=======
     "build": "yarn buildDiff && yarn buildClient && yarn buildServer && yarn buildDiff && yarn buildApi && yarn buildAstParser",
->>>>>>> fd60fa57
     "buildClient": "cd client && yarn buildLua && yarn build",
     "buildDiff": "cd diff && yarn build",
     "buildAstParser": "cd query-ast-parser && yarn build",
