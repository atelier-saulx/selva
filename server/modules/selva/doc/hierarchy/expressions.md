--- conflicted
+++ resolved
@@ -147,20 +147,12 @@
 
 **Control flow operators**
 
-<<<<<<< HEAD
 | Operator | Operands                   | Description                               | Example (expr => result)  |
 | -------- | -------------------------- | ----------------------------------------- | ------------------------- |
 | `>`      | `(n) => <>`                | Conditional jump forward.                 | `#1 >2 => <>`             |
 | `P`      | `(X) => n`                 | Necessity `□a`. (It's necessary that a)   | `#0 P #1 N => 0`          |
 | `Q`      | `(X) => n`                 | Possibly `◇a`.                            | `#1 Q #0 M => 1`          |
-=======
-| Operator | Operands         | Description                             | Example (expr => result) |
-| -------- | ---------------- | --------------------------------------- | ------------------------ |
-| `>`      | `(n) => <>`      | Conditional jump forward.               | `#1 >2 => <>`            |
-| `P`      | `(X) => n`       | Necessity `□a`. (It's necessary that a) | `#0 P #1 N => 0`         |
-| `Q`      | `(X) => n`       | Possibly `◇a`.                          | `#1 Q #0 M => 1`         |
-| `X`      | `(<>) => <>`     | No operation.                           | `#1 >1 .1:X`             |
->>>>>>> 94a115b4
+| `X`      | `(<>) => <>`               | No operation.                              | `#1 >1 .1:X`             |
 
 The conditional jump operator `>` jumps over specified number of tokens that is
 a compile time constant. The first and only argument popped from the stack is
