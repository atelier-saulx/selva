#include <math.h>
#include <time.h>

#include "cdefs.h"
#include "cstrings.h"
#include "redismodule.h"
#include "typestr.h"
#include "rmutil/util.h"
#include "rmutil/strings.h"
#include "rmutil/test_util.h"
#include "selva.h"
#include "selva_onload.h"
#include "svector.h"
#include "bitmap.h"
#include "module/errors.h"
#include "module/async_task.h"
#include "module/hierarchy.h"
#include "module/modify.h"
#include "module/selva_node.h"
#include "module/selva_object.h"
#include "module/subscriptions.h"

#define FLAG_NO_ROOT    0x01
#define FLAG_NO_MERGE   0x02
#define FLAG_CREATE     0x03
#define FLAG_UPDATE     0x04
#define FLAG_CREATED_AT 0x08
#define FLAG_UPDATED_AT 0x10

#define FISSET_NO_ROOT(m) (((m) & FLAG_NO_ROOT) == FLAG_NO_ROOT)
#define FISSET_NO_MERGE(m) (((m) & FLAG_NO_MERGE) == FLAG_NO_MERGE)
#define FISSET_CREATE(m) (((m) & FLAG_CREATE) == FLAG_CREATE)
#define FISSET_UPDATE(m) (((m) & FLAG_UPDATE) == FLAG_UPDATE)
#define FISSET_CREATED_AT(m) (((m) & FLAG_CREATED_AT) == FLAG_CREATED_AT)
#define FISSET_UPDATED_AT(m) (((m) & FLAG_UPDATED_AT) == FLAG_UPDATED_AT)

SET_DECLARE(selva_onload, Selva_Onload);

/*
 * Technically a nodeId is always 10 bytes but sometimes a printable
 * representation without padding zeroes is needed.
 */
size_t Selva_NodeIdLen(const Selva_NodeId nodeId) {
    size_t len = SELVA_NODE_ID_SIZE;

    while (len >= 1 && nodeId[len - 1] == '\0') {
        len--;
    }

    return len;
}

/*
 * Replicate the selva.modify command.
 * This function depends on the argument order of selva.modify.
 */
void replicateModify(RedisModuleCtx *ctx, const struct bitmap *replset, RedisModuleString **orig_argv) {
    unsigned int count = bitmap_popcount(replset);

    /*
     * TODO REDISMODULE_CTX_FLAGS_REPLICATED would be more appropriate here but it's
     * unclear whether it's available only in newer server versions.
     */
    if ((RedisModule_GetContextFlags(ctx) & REDISMODULE_CTX_FLAGS_SLAVE) || count == 0) {
        return; /* Skip. */
    }

    /*
     * Redis doesn't have an external API to call commands nor replication the
     * same way as it delivers them. Also the API is quite horrible because it
     * only provides variadic function for replication. Therefore, we need to
     * do a little hack here make dynamic arguments work.
     */
    const int leading_args = 3; /* [cmd_name, key, flags] */
    RedisModuleString **argv;

    argv = RedisModule_PoolAlloc(ctx, ((size_t)leading_args + count) * sizeof(RedisModuleString *));
    if (!argv) {
        fprintf(stderr, "%s:%d: Replication error: %s\n",
                __FILE__, __LINE__,
                getSelvaErrorStr(SELVA_ENOMEM));
        return;
    }

    /*
     * Copy the leading args.
     */
    int argc = leading_args;
    for (int i = 0; i < argc; i++) {
        argv[i] = orig_argv[i];
    }

    int i_arg_type = leading_args;
    for (int i = 0; i < (int)replset->nbits; i++) {
        if (bitmap_get(replset, i)) {
            argv[argc++] = orig_argv[i_arg_type];
            argv[argc++] = orig_argv[i_arg_type + 1];
            argv[argc++] = orig_argv[i_arg_type + 2];
        }
        i_arg_type += 3;
    }

#if 0
    fprintf(stderr, "%s:%d: Replicating: ", __FILE__, __LINE__);
    for (int i = 0; i < argc; i++) {
        RedisModuleString *arg = argv[i];
        TO_STR(arg);

        fwrite(arg_str, sizeof(char), arg_len, stderr);
        fputc(' ', stderr);
    }
#endif

    RedisModule_ReplicateVerbatimArgs(ctx, argv, argc);
}

int SelvaCommand_Flurpy(RedisModuleCtx *ctx, RedisModuleString **argv, int argc) {
    REDISMODULE_NOT_USED(argv);
    REDISMODULE_NOT_USED(argc);

    // init auto memory for created strings
    RedisModule_AutoMemory(ctx);

    RedisModuleString *keyStr =
            RedisModule_CreateString(ctx, "flurpypants", strlen("flurpypants"));
    RedisModuleString *val = RedisModule_CreateString(ctx, "hallo", strlen("hallo"));
    RedisModuleKey *key = RedisModule_OpenKey(ctx, keyStr, REDISMODULE_WRITE);
    for (int i = 0; i < 10000; i++) {
        RedisModule_StringSet(key, val);
        // RedisModuleCallReply *r = RedisModule_Call(ctx, "publish", "x", "y");
    }

    RedisModule_CloseKey(key);
    RedisModuleString *reply = RedisModule_CreateString(ctx, "hallo", strlen("hallo"));
    RedisModule_ReplyWithString(ctx, reply);
    return REDISMODULE_OK;
}

static void RedisModuleString2Selva_NodeId(Selva_NodeId nodeId, const RedisModuleString *id) {
    TO_STR(id);

    id_str = RedisModule_StringPtrLen(id, &id_len);
    memset(nodeId, '\0', SELVA_NODE_ID_SIZE);
    memcpy(nodeId, id_str, min(id_len, SELVA_NODE_ID_SIZE));
}

/*
 * Tokenize nul-terminated strings from a string with the size of size.
 */
static const char *sztok(const char *s, size_t size, size_t * restrict i) {
    const char *r = NULL;

    if (*i < size - 1) {
        r = s + *i;
        *i = *i + strnlen(r, size) + 1;
    }

    return r;
}

static int parse_flags(const RedisModuleString *arg) {
    TO_STR(arg);
    int flags = 0;

    for (size_t i = 0; i < arg_len; i++) {
        flags |= arg_str[i] == 'N' ? FLAG_NO_ROOT : 0;
        flags |= arg_str[i] == 'M' ? FLAG_NO_MERGE : 0;
        flags |= arg_str[i] == 'C' ? FLAG_CREATE : 0;
        flags |= arg_str[i] == 'U' ? FLAG_UPDATE : 0;
        flags |= arg_str[i] == 'c' ? FLAG_CREATED_AT : 0;
        flags |= arg_str[i] == 'u' ? FLAG_UPDATED_AT : 0;
    }

    return flags;
}

static int in_mem_range(const void *p, const void *start, size_t size) {
    const ptrdiff_t end = (ptrdiff_t)start + size;

    return (ptrdiff_t)p >= (ptrdiff_t)start && (ptrdiff_t)p <= end;
}

static struct SelvaModify_OpSet *SelvaModify_OpSet_align(RedisModuleCtx *ctx, const struct RedisModuleString *data) {
    TO_STR(data);
    struct SelvaModify_OpSet *op;

    if (!data_str && data_len < sizeof(struct SelvaModify_OpSet)) {
        return NULL;
    }

    op = RedisModule_PoolAlloc(ctx, data_len);
    if (!op) {
        return NULL;
    }

    memcpy(op, data_str, data_len);
    op->$add    = op->$add    ? ((char *)op + (ptrdiff_t)op->$add)    : NULL;
    op->$delete = op->$delete ? ((char *)op + (ptrdiff_t)op->$delete) : NULL;
    op->$value  = op->$value  ? ((char *)op + (ptrdiff_t)op->$value)  : NULL;

    if (!(((!op->$add    && op->$add_len == 0)    || (in_mem_range(op->$add,    op, data_len) && in_mem_range(op->$add    + op->$add_len,    op, data_len))) &&
          ((!op->$delete && op->$delete_len == 0) || (in_mem_range(op->$delete, op, data_len) && in_mem_range(op->$delete + op->$delete_len, op, data_len))) &&
          ((!op->$value  && op->$value_len == 0)  || (in_mem_range(op->$value,  op, data_len) && in_mem_range(op->$value  + op->$value_len,  op, data_len)))
       )) {
        return NULL;
    }

    return op;
}

/**
 * Parse $alias query from the command args if one exists.
 * @param out a vector for the query.
 *            The SVector must be initialized before calling this function.
 */
static void parse_alias_query(RedisModuleString **argv, int argc, SVector *out) {
    for (int i = 0; i < argc; i += 3) {
        const RedisModuleString *type = argv[i];
        const RedisModuleString *field = argv[i + 1];
        const RedisModuleString *value = argv[i + 2];

        TO_STR(type, field, value);
        char type_code = type_str[0];

        if (type_code == SELVA_MODIFY_ARG_STRING_ARRAY && !strcmp(field_str, "$alias")) {
            const char *s;
            size_t j = 0;
            while ((s = sztok(value_str, value_len, &j))) {
                SVector_Insert(out, (void *)s);
            }
        }
    }
}

/*
 * Request:
 * id, FLAGS type, field, value [, ... type, field, value]]
 * N = No root
 * M = Merge
 *
 * The behavior and meaning of `value` depends on `type` (enum SelvaModify_ArgType).
 *
 * Response:
 * [
 * id,
 * [err | 0 | 1]
 * ...
 * ]
 *
 * err = error in parsing or executing the triplet
 * OK = the triplet made no changes
 * UPDATED = changes made and replicated
 */
int SelvaCommand_Modify(RedisModuleCtx *ctx, RedisModuleString **argv, int argc) {
    RedisModule_AutoMemory(ctx);
    SelvaModify_Hierarchy *hierarchy;
    RedisModuleString *id = NULL;
    RedisModuleKey *id_key = NULL;
    struct SelvaObject *obj = NULL;
    SVECTOR_AUTOFREE(alias_query);
    int trigger_created = 0; /* Will be set to 1 if the node was created during this command. */
    bool new_alias = false; /* Set if $alias will be creating new alias(es). */
    int err = REDISMODULE_OK;

    /*
     * The comparator must be NULL to ensure that the vector is always stored
     * as an array as that is required later on for the modify op.
     */
    SVector_Init(&alias_query, 5, NULL);

    /*
     * We expect two fixed arguments and a number of [type, field, value] triplets.
     */
    if (argc < 3 || (argc - 3) % 3) {
        return RedisModule_WrongArity(ctx);
    }

    RedisModuleString *hkey_name = RedisModule_CreateString(ctx, HIERARCHY_DEFAULT_KEY, sizeof(HIERARCHY_DEFAULT_KEY) - 1);
    hierarchy = SelvaModify_OpenHierarchy(ctx, hkey_name, REDISMODULE_READ | REDISMODULE_WRITE);
    if (!hierarchy) {
        return REDISMODULE_OK;
    }

    /*
     * We use the ID generated by the client as the nodeId by default but later
     * on if an $alias entry is found then the following value will be discarded.
     */
    id = argv[1];

    /*
     * Look for $alias that would replace id.
     */
    parse_alias_query(argv + 3, argc - 3, &alias_query);
    if (SVector_Size(&alias_query) > 0) {
        RedisModuleKey *alias_key = open_aliases_key(ctx);

        if (alias_key && RedisModule_KeyType(alias_key) == REDISMODULE_KEYTYPE_HASH) {
            struct SVectorIterator it;
            char *str;

            /*
             * Replace id with the first match from alias_query.
             */
            SVector_ForeachBegin(&it, &alias_query);
            while ((str = SVector_Foreach(&it))) {
                RedisModuleString *tmp_id;

                if (!RedisModule_HashGet(alias_key, REDISMODULE_HASH_CFIELDS, str, &tmp_id, NULL)) {
                    Selva_NodeId nodeId;

                    RedisModuleString2Selva_NodeId(nodeId, tmp_id);

                    if (SelvaModify_HierarchyNodeExists(hierarchy, nodeId)) {
                        id = tmp_id;

                        /*
                         * If no match was found all the aliases should be assigned.
                         * If a match was found the query vector can be cleared now
                         * to prevent any aliases from being created.
                         */
                        SVector_Clear(&alias_query);

                        break;
                    }
                }
            }
        } else {
#if 0
            /* This is probably ok and it's a sign that there are no aliases in the DB yet. */
            fprintf(stderr, "%s:%d: Unable open aliases key or its type is invalid\n",
                    __FILE__, __LINE__);
#endif
            new_alias = true;
        }

        RedisModule_CloseKey(alias_key);
    }

    Selva_NodeId nodeId;
    const unsigned flags = parse_flags(argv[2]);

    RedisModuleString2Selva_NodeId(nodeId, id);

    id_key = RedisModule_OpenKey(ctx, id, REDISMODULE_READ | REDISMODULE_WRITE);
    if (!id_key) {
        replyWithSelvaErrorf(ctx, err, "ERR Failed to open the key for id: \"%s\"", RedisModule_StringPtrLen(id, NULL));
        return REDISMODULE_OK;
    }

    if (RedisModule_KeyType(id_key) == REDISMODULE_KEYTYPE_EMPTY) {
        if (FISSET_UPDATE(flags)) {
            /* if the specified id doesn't exist but $operation: 'update' specified */
            RedisModule_ReplyWithNull(ctx);
            return REDISMODULE_OK;
        }

        const size_t nr_parents = FISSET_NO_ROOT(flags) ? 0 : 1;

        err = SelvaNode_Initialize(ctx, id_key, id, nodeId);
        if (err) {
            replyWithSelvaErrorf(ctx, err, "ERR Failed to initialize the node for id: \"%s\"", RedisModule_StringPtrLen(id, NULL));
            return REDISMODULE_OK;
        }

        err = SelvaModify_SetHierarchy(ctx, hierarchy, nodeId, nr_parents, ((Selva_NodeId []){ ROOT_NODE_ID }), 0, NULL);
        if (err < 0) {
            replyWithSelvaErrorf(ctx, err, "ERR Failed to initialize the node hierarchy for id: \"%s\"", RedisModule_StringPtrLen(id, NULL));
            return REDISMODULE_OK;
        }

        trigger_created = 1;
    } else if (FISSET_CREATE(flags)) {
        // if the specified id exists but $operation: 'insert' specified
        RedisModule_ReplyWithNull(ctx);
        return REDISMODULE_OK;
    }

    err = SelvaObject_Key2Obj(id_key, &obj);
    if (err) {
        TO_STR(id);

        return replyWithSelvaErrorf(ctx, err, "Failed to open the object for id: \"%s\"", id_str);
    }

    const struct SelvaModify_HierarchyMetadata *metadata;

    metadata = SelvaModify_HierarchyGetNodeMetadata(hierarchy, nodeId);
    SelvaSubscriptions_FieldChangePrecheck(ctx, hierarchy, nodeId, metadata);

    if (!trigger_created && FISSET_NO_MERGE(flags)) {
        SelvaNode_ClearFields(ctx, obj);
    }

    /*
     * Replication bitmap.
     *
     * bit  desc
     * 0    replicate the first triplet
     * 1    replicate the second triplet
     * ...  ...
     */
    const int nr_triplets = (argc - 3) / 3;
    struct bitmap *replset = RedisModule_PoolAlloc(ctx, BITMAP_ALLOC_SIZE(nr_triplets));

    if (!replset) {
        return replyWithSelvaErrorf(ctx, SELVA_ENOMEM, "Failed to allocate memory for replication");
    }
    replset->nbits = nr_triplets;
    bitmap_erase(replset);

    bool updated = false;

    /*
     * Parse the rest of the arguments and run the modify operations.
     * Each part of the command will send a separate response back to the client.
     * Each part is also replicated separately.
     */
    RedisModule_ReplyWithArray(ctx, 1 + nr_triplets);
    RedisModule_ReplyWithString(ctx, id);

    for (int i = 3; i < argc; i += 3) {
        bool publish = true;
        const RedisModuleString *type = argv[i];
        const RedisModuleString *field = argv[i + 1];
        RedisModuleString *value = argv[i + 2];

        TO_STR(type, field, value);
        /* [0] always points to a valid char in RM_String. */
        const char type_code = type_str[0];
        // TODO: needs to support array syntax
        const enum SelvaObjectType old_type = SelvaObject_GetType(obj, field);

<<<<<<< HEAD
        if (is_array_field(field_str, field_len)) {
            if (type_code == SELVA_MODIFY_ARG_STRING || type_code == SELVA_MODIFY_ARG_DEFAULT_STRING) {
                fprintf(stderr, "HELLO WORLD I AM HERE\n");
                int idx = get_array_field_index(field_str, field_len);
                int new_len = get_array_field_start_idx(field_str, field_len);
                SelvaObject_InsertArrayIndexStr(obj, field_str, new_len, SELVA_OBJECT_STRING, idx, value);
            } else if (type_code == SELVA_MODIFY_ARG_DOUBLE || type_code == SELVA_MODIFY_ARG_DEFAULT_DOUBLE) {
                // TODO
            } else if (type_code == SELVA_MODIFY_ARG_LONGLONG || type_code == SELVA_MODIFY_ARG_DEFAULT_LONGLONG) {
                // TODO
            } else {
                replyWithSelvaErrorf(ctx, SELVA_EINTYPE, "ERR Invalid operation type with array syntax: \"%c\"", type_code);
                continue;
            }
        } else if (type_code == SELVA_MODIFY_ARG_OP_INCREMENT) {
            struct SelvaModify_OpIncrement *incrementOpts = (struct SelvaModify_OpIncrement *)value_str;
=======
        if (type_code == SELVA_MODIFY_ARG_OP_INCREMENT) {
            const struct SelvaModify_OpIncrement *incrementOpts = (const struct SelvaModify_OpIncrement *)value_str;
>>>>>>> 70c94a2c

            SelvaModify_ModifyIncrement(obj, field, old_type, incrementOpts);
        } else if (type_code == SELVA_MODIFY_ARG_OP_INCREMENT_DOUBLE) {
            const struct SelvaModify_OpIncrementDouble *incrementOpts = (const struct SelvaModify_OpIncrementDouble*)value_str;

            SelvaModify_ModifyIncrementDouble(ctx, obj, field, old_type, incrementOpts);
        } else if (type_code == SELVA_MODIFY_ARG_OP_SET) {
            struct SelvaModify_OpSet *setOpts;

            setOpts = SelvaModify_OpSet_align(ctx, value);
            if (!setOpts) {
                replyWithSelvaErrorf(ctx, SELVA_EINVAL, "Invalid OpSet");
                continue;
            }

            /*
             * Hierarchy will handle events for parents and children.
             */
            if (!strcmp(field_str, "parents") || !strcmp(field_str, "children")) {
                publish = false;
            }

            err = SelvaModify_ModifySet(ctx, hierarchy, obj, id, field, setOpts);
            if (err == 0) {
                publish = false;
                RedisModule_ReplyWithSimpleString(ctx, "OK");
                continue;
            } else if (err < 0) {
                replyWithSelvaError(ctx, err);
                continue;
            }
        } else if (type_code == SELVA_MODIFY_ARG_STRING_ARRAY) {
            /*
             * Currently the $alias query is the only operation using string arrays.
             * $alias: NOP
             */
            if (new_alias) {
                RedisModule_ReplyWithSimpleString(ctx, "UPDATED");
            } else {
                RedisModule_ReplyWithSimpleString(ctx, "OK");
            }

            /* This triplet needs to be replicated. */
            bitmap_set(replset, i / 3 - 1);

            continue;
        } else if (type_code == SELVA_MODIFY_ARG_OP_DEL) {
            err = SelvaModify_ModifyDel(ctx, hierarchy, obj, id, field);
            if (err == SELVA_ENOENT) {
                /* No need to replicate. */
                publish = false;
                RedisModule_ReplyWithSimpleString(ctx, "OK");
                continue;
            } else if (err) {
                TO_STR(field);
                char err_msg[120];

                snprintf(err_msg, sizeof(err_msg), "%s; Failed to delete the field: \"%s\"", getSelvaErrorStr(err), field_str);
                RedisModule_ReplyWithError(ctx, err_msg);
                continue;
            }
        } else if (type_code == SELVA_MODIFY_ARG_DEFAULT_STRING ||
                   type_code == SELVA_MODIFY_ARG_STRING) {
            if (type_code == SELVA_MODIFY_ARG_DEFAULT_STRING && old_type != SELVA_OBJECT_NULL) {
                publish = false;
                RedisModule_ReplyWithSimpleString(ctx, "OK");
                continue;
            }

            RedisModuleString *old_value;
            if (old_type == SELVA_OBJECT_STRING && !SelvaObject_GetString(obj, field, &old_value)) {
                TO_STR(old_value);

                if (old_value_len == value_len && !memcmp(old_value_str, value_str, value_len)) {
                    RedisModule_ReplyWithSimpleString(ctx, "OK");
                    continue;
                }
            }

            err = SelvaObject_SetString(obj, field, value);
            if (err) {
                replyWithSelvaErrorf(ctx, err, "Failed to set a string value");
                continue;
            }
            RedisModule_RetainString(ctx, value);
        } else if (type_code == SELVA_MODIFY_ARG_DEFAULT_LONGLONG ||
                   type_code == SELVA_MODIFY_ARG_LONGLONG) {
            if (type_code == SELVA_MODIFY_ARG_DEFAULT_LONGLONG && old_type != SELVA_OBJECT_NULL) {
                publish = false;
                RedisModule_ReplyWithSimpleString(ctx, "OK");
                continue;
            }

            if (value_len != sizeof(long long)) {
                replyWithSelvaErrorf(ctx, SELVA_EINVAL, "Invalid length for long long");
                continue;
            }

            union {
                char s[sizeof(long long)];
                long long ll;
            } v = {
                .ll = 0,
            };
            memcpy(v.s, value_str, sizeof(v.ll));

            long long old_value;
            if (old_type == SELVA_OBJECT_LONGLONG && !SelvaObject_GetLongLong(obj, field, &old_value)) {
                if (old_value == v.ll) {
                    RedisModule_ReplyWithSimpleString(ctx, "OK");
                    continue;
                }
            }

            SelvaObject_SetLongLong(obj, field, v.ll);
        } else if (type_code == SELVA_MODIFY_ARG_DEFAULT_DOUBLE ||
                   type_code == SELVA_MODIFY_ARG_DOUBLE) {
            if (type_code == SELVA_MODIFY_ARG_DEFAULT_DOUBLE && old_type != SELVA_OBJECT_NULL) {
                publish = false;
                RedisModule_ReplyWithSimpleString(ctx, "OK");
                continue;
            }

            if (value_len != sizeof(double)) {
                replyWithSelvaErrorf(ctx, SELVA_EINVAL, "Invalid length for double");
                continue;
            }

            union {
                char s[sizeof(double)];
                double d;
            } v = {
                .d = 0.0,
            };
            memcpy(v.s, value_str, sizeof(v.d));

            double old_value;
            if (old_type == SELVA_OBJECT_DOUBLE && !SelvaObject_GetDouble(obj, field, &old_value)) {
                if (old_value == v.d) {
                    RedisModule_ReplyWithSimpleString(ctx, "OK");
                    continue;
                }
            }

            SelvaObject_SetDouble(obj, field, v.d);
        } else if (type_code == SELVA_MODIFY_ARG_OP_OBJ_META) {
            SelvaObjectMeta_t new_user_meta;
            SelvaObjectMeta_t old_user_meta;

            if (value_len < sizeof(SelvaObjectMeta_t)) {
                replyWithSelvaErrorf(ctx, SELVA_EINTYPE, "Expected: %s", typeof_str(new_user_meta));
                continue;
            }

            memcpy(&new_user_meta, value_str, sizeof(SelvaObjectMeta_t));
            err = SelvaObject_SetUserMeta(obj, field, new_user_meta, &old_user_meta);
            if (err) {
                replyWithSelvaErrorf(ctx, err, "Failed to set key metadata");
                continue;
            }

            if (new_user_meta != old_user_meta) {
                RedisModule_ReplyWithSimpleString(ctx, "UPDATED");
            } else {
                RedisModule_ReplyWithSimpleString(ctx, "OK");
            }

            /*
             * This triplet needs to be replicated.
             * We replicate it regardless of any changes just in case for now
             * and we might stop replicate it later on when we are sure that
             * it isn't necessary.
             */
            bitmap_set(replset, i / 3 - 1);
            continue;
        } else if (type_code == SELVA_MODIFY_ARG_OP_ARRAY_PUSH) {
            // TODO
        } else if (type_code == SELVA_MODIFY_ARG_OP_ARRAY_UNSHIFT) {
            // TODO
        } else if (type_code == SELVA_MODIFY_ARG_OP_ARRAY_REMOVE) {
            // TODO
        } else {
            replyWithSelvaErrorf(ctx, SELVA_EINTYPE, "ERR Invalid type: \"%c\"", type_code);
            continue;
        }

        /* This triplet needs to be replicated. */
        bitmap_set(replset, i / 3 - 1);

        if (publish) {
            SelvaSubscriptions_DeferFieldChangeEvents(ctx, hierarchy, nodeId, metadata, field_str);
        }

#if 0
        fprintf(stderr, "%s:%d: Updated %.*s %s\n",
                __FILE__, __LINE__,
                (int)SELVA_NODE_ID_SIZE, nodeId, field_str);
#endif

        RedisModule_ReplyWithSimpleString(ctx, "UPDATED");
        updated = true;
    }

    /*
     * If the size of alias_query is greater than zero it means that no match
     * was found for $alias and we need to create all the aliases listed in the
     * query.
     */
    if (SVector_Size(&alias_query) > 0) {
        RedisModuleString *aliases_field = RedisModule_CreateString(ctx, SELVA_ALIASES_FIELD, sizeof(SELVA_ALIASES_FIELD) - 1);
        struct SVectorIterator it;
        char *alias;

        SVector_ForeachBegin(&it, &alias_query);
        while ((alias = SVector_Foreach(&it))) {
            int err;

            struct SelvaModify_OpSet opSet = {
                .op_set_type = SELVA_MODIFY_OP_SET_TYPE_CHAR,
                .$add = alias,
                .$add_len = strlen(alias) + 1, /* This is safe because the ultimate source is a RedisModuleString. */
                .$delete = NULL,
                .$delete_len = 0,
                .$value = NULL,
                .$value_len = 0,
            };

            err = SelvaModify_ModifySet(ctx, hierarchy, obj, id, aliases_field, &opSet);
            if (err < 0) {
                TO_STR(id);

                /* Since we are already at the end of the command, it's next to
                 * impossible to rollback the command, so we'll just log any
                 * errors received here.
                 */
                fprintf(stderr, "%s:%d: An error occurred while setting an alias \"%s\" -> %s: %s\n",
                        __FILE__, __LINE__, alias, id_str, getSelvaErrorStr(err));
            }
        }
    }

    if (updated) {
        struct timespec ts;

        clock_gettime(CLOCK_REALTIME, &ts);
        const long long now = (long long)ts.tv_sec * 1000 + (long long)ts.tv_nsec / 1000000;

        if (FISSET_UPDATED_AT(flags)) {
            /* `updatedAt` is always updated on change. */
            SelvaObject_SetLongLongStr(obj, SELVA_UPDATED_AT_FIELD, sizeof(SELVA_UPDATED_AT_FIELD) - 1, now);
        }

        if (trigger_created) {
            if (FISSET_CREATED_AT(flags)) {
                SelvaObject_SetLongLongStr(obj, SELVA_CREATED_AT_FIELD, sizeof(SELVA_CREATED_AT_FIELD) - 1, now);
            }
            Selva_Subscriptions_DeferTriggerEvents(ctx, hierarchy, nodeId, SELVA_SUBSCRIPTION_TRIGGER_TYPE_CREATED);
        } else {
            /*
             * If nodeId wasn't created by this command call then it was an
             * update.
             */
            Selva_Subscriptions_DeferTriggerEvents(ctx, hierarchy, nodeId, SELVA_SUBSCRIPTION_TRIGGER_TYPE_UPDATED);
        }
    }

    replicateModify(ctx, replset, argv);
    SelvaSubscriptions_SendDeferredEvents(hierarchy);
    RedisModule_CloseKey(id_key);

    return REDISMODULE_OK;
}

int RedisModule_OnLoad(RedisModuleCtx *ctx) {
    // Register the module itself
    if (RedisModule_Init(ctx, "selva", 1, REDISMODULE_APIVER_1) == REDISMODULE_ERR) {
        return REDISMODULE_ERR;
    }

    /*
     * This mode is currently not supported by Selva and should not be enabled
     * as it will just ignore all errors and make Redis crash.
     */
#if 0
    RedisModule_SetModuleOptions(ctx, REDISMODULE_OPTIONS_HANDLE_IO_ERRORS);
#endif

    if (RedisModule_CreateCommand(ctx, "selva.modify", SelvaCommand_Modify, "readonly", 1, 1, 1) == REDISMODULE_ERR) {
        return REDISMODULE_ERR;
    }

    if (RedisModule_CreateCommand(ctx, "selva.flurpypants", SelvaCommand_Flurpy, "readonly", 1, 1, 1) == REDISMODULE_ERR) {
        return REDISMODULE_ERR;
    }

    Selva_Onload **onload_p;

    SET_FOREACH(onload_p, selva_onload) {
        Selva_Onload *onload = *onload_p;
        int err;

        err = onload(ctx);
        if (err) {
            return err;
        }
    }

    return REDISMODULE_OK;
}<|MERGE_RESOLUTION|>--- conflicted
+++ resolved
@@ -430,7 +430,6 @@
         // TODO: needs to support array syntax
         const enum SelvaObjectType old_type = SelvaObject_GetType(obj, field);
 
-<<<<<<< HEAD
         if (is_array_field(field_str, field_len)) {
             if (type_code == SELVA_MODIFY_ARG_STRING || type_code == SELVA_MODIFY_ARG_DEFAULT_STRING) {
                 fprintf(stderr, "HELLO WORLD I AM HERE\n");
@@ -446,11 +445,7 @@
                 continue;
             }
         } else if (type_code == SELVA_MODIFY_ARG_OP_INCREMENT) {
-            struct SelvaModify_OpIncrement *incrementOpts = (struct SelvaModify_OpIncrement *)value_str;
-=======
-        if (type_code == SELVA_MODIFY_ARG_OP_INCREMENT) {
             const struct SelvaModify_OpIncrement *incrementOpts = (const struct SelvaModify_OpIncrement *)value_str;
->>>>>>> 70c94a2c
 
             SelvaModify_ModifyIncrement(obj, field, old_type, incrementOpts);
         } else if (type_code == SELVA_MODIFY_ARG_OP_INCREMENT_DOUBLE) {
