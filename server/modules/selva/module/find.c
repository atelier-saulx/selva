--- conflicted
+++ resolved
@@ -349,12 +349,8 @@
         if (!err) {
             enum SelvaObjectType obj_type;
 
-<<<<<<< HEAD
             obj_type = SelvaObject_GetType(obj, (RedisModuleString *)order_field);
 
-=======
-            obj_type = SelvaObject_GetType(obj, order_field);
->>>>>>> 43b54b4c
             if (obj_type == SELVA_OBJECT_STRING) {
                 err = SelvaObject_GetString(obj, order_field, &value);
                 if (!err && value) {
