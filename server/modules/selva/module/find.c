--- conflicted
+++ resolved
@@ -21,7 +21,6 @@
     MERGE_STRATEGY_ALL,
     MERGE_STRATEGY_NAMED,
     MERGE_STRATEGY_DEEP,
-<<<<<<< HEAD
 };
 
 /*
@@ -42,8 +41,6 @@
         .name = NULL,
         .id = 0,
     }
-=======
->>>>>>> 923be53e
 };
 
 enum SelvaModify_Hierarchy_Algo {
@@ -548,7 +545,6 @@
     return 0;
 }
 
-<<<<<<< HEAD
 /**
  * @param path_str is the prefix.
  * @param key_name_str is the key name in the current object.
@@ -565,8 +561,6 @@
     return res;
 }
 
-=======
->>>>>>> 923be53e
 static ssize_t send_deep_merge(
         RedisModuleCtx *ctx,
         Selva_NodeId nodeId,
@@ -587,21 +581,15 @@
         const size_t key_name_len = strlen(key_name_str);
         RedisModuleString *next_path;
         enum SelvaObjectType type;
-<<<<<<< HEAD
         TO_STR(obj_path);
 
         next_path = format_full_field_path(ctx, obj_path_str, key_name_str);
-=======
-
-        next_path = RedisModule_CreateStringPrintf(ctx, "%s.%s", obj_path, key_name_str);
->>>>>>> 923be53e
         if (!next_path) {
             return SELVA_ENOMEM;
         }
 
         type = SelvaObject_GetTypeStr(obj, key_name_str, key_name_len);
         if (type == SELVA_OBJECT_OBJECT) {
-<<<<<<< HEAD
             struct SelvaObject *next_obj;
             int err;
 
@@ -616,9 +604,6 @@
                         __FILE__, __LINE__,
                         getSelvaErrorStr(err));
             }
-=======
-            return send_deep_merge(ctx, nodeId, fields, obj, next_path, nr_fields_out);
->>>>>>> 923be53e
         } else {
             int err;
 
@@ -631,7 +616,6 @@
                 return SELVA_ENOMEM;
             }
 
-<<<<<<< HEAD
             ++*nr_fields_out;
 
             /*
@@ -641,10 +625,6 @@
             RedisModule_ReplyWithArray(ctx, 3);
 
             RedisModule_ReplyWithStringBuffer(ctx, nodeId, Selva_NodeIdLen(nodeId));
-=======
-            /* Send this key + value. */
-            ++*nr_fields_out;
->>>>>>> 923be53e
             RedisModule_ReplyWithString(ctx, next_path);
             err = SelvaObject_ReplyWithObject(ctx, obj, key_name);
             if (err) {
@@ -727,7 +707,6 @@
          */
         iterator = SelvaObject_ForeachBegin(obj);
         while ((key_name_str = SelvaObject_ForeachKey(obj, &iterator))) {
-<<<<<<< HEAD
             const size_t key_name_len = strlen(key_name_str);
 
             if (!SelvaObject_ExistsStr(fields, key_name_str, strlen(key_name_str))) {
@@ -748,18 +727,6 @@
                 fprintf(stderr, "%s:%d: Out of memory\n", __FILE__, __LINE__);
                 replyWithSelvaError(ctx, SELVA_ENOMEM);
                 continue;
-=======
-            RedisModuleString *key_name;
-            const size_t key_name_len = strlen(key_name_str);
-
-            if (!SelvaObject_ExistsStr(fields, key_name_str, strlen(key_name_str))) {
-                continue;
-            }
-
-            key_name = RedisModule_CreateString(ctx, key_name_str, key_name_len);
-            if (!key_name) {
-                return SELVA_ENOMEM;
->>>>>>> 923be53e
             }
 
             /*
@@ -784,19 +751,7 @@
             /* Mark the key as sent. */
             (void)SelvaObject_SetLongLong(fields, key_name, 1);
         }
-<<<<<<< HEAD
     } else if (merge_strategy == MERGE_STRATEGY_NAMED) { /* Send named keys from the nested object. */
-=======
-    } else if (merge_strategy == MERGE_STRATEGY_DEEP) {
-        RedisModuleString *path = RedisModule_CreateString(ctx, "", 0);
-
-        if (!path) {
-            return SELVA_ENOMEM;
-        }
-
-        return send_deep_merge(ctx, nodeId, fields, obj, path, nr_fields_out);
-    } else { /* Send named keys from the nested object. */
->>>>>>> 923be53e
         void *iterator;
         SVector *vec;
         const char *field_index;
@@ -1180,20 +1135,10 @@
     enum merge_strategy merge_strategy = MERGE_STRATEGY_NONE;
     RedisModuleString *merge_path = NULL;
     if (argc > (int)ARGV_MERGE_VAL) {
-<<<<<<< HEAD
         err = SelvaArgParser_Enum(merge_types, argv[ARGV_MERGE_TXT]);
         if (err != SELVA_ENOENT) {
             if (err < 0) {
                 return replyWithSelvaErrorf(ctx, err, "invalid merge argument");
-=======
-        /*
-         * Merge all and merge named.
-         */
-        err = SelvaArgParser_StrOpt(NULL, "merge", argv[ARGV_MERGE_TXT], argv[ARGV_MERGE_VAL]);
-        if (err == 0) {
-            if (limit != -1) {
-                return replyWithSelvaErrorf(ctx, err, "merge is not supported with limit");
->>>>>>> 923be53e
             }
 
             merge_strategy = err;
