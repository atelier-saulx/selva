--- conflicted
+++ resolved
@@ -1198,16 +1198,6 @@
     }
 
     return len;
-}
-
-static int rms_match_any(RedisModuleString *rms, RedisModuleString **list, size_t n) {
-    for (size_t i = 0; i < n; i++) {
-        if (!RedisModule_StringCompare(rms, list[i])) {
-            return 1;
-        }
-    }
-
-    return 0;
 }
 
 /**
@@ -1508,8 +1498,9 @@
      * we can use indexing because the final result is sorted and limited after
      * the node filtering.
      */
-    if (index_hint && limit != -1 && order == HIERARCHY_RESULT_ORDER_NONE) {
-        index_hint = NULL;
+    if (selva_glob_config.find_lfu_count_init == 0 ||
+        (nr_index_hints > 0 && limit != -1 && order == HIERARCHY_RESULT_ORDER_NONE)) {
+        nr_index_hints = 0;
     }
 
     /*
@@ -1518,10 +1509,10 @@
     ssize_t nr_nodes = 0;
     size_t merge_nr_fields = 0;
     for (size_t i = 0; i < ids_len; i += SELVA_NODE_ID_SIZE) {
-        const int max_intersection = 10; /* TODO move to tunables. */
+        const int max_intersection = 2; /* TODO move to tunables. */
         struct SelvaFindIndexControlBlock *icbs[max_intersection] = {NULL};
         struct SelvaSet *ind_results[max_intersection];
-        size_t nr_ind_results = 0;
+        int nr_ind_results = 0;
         Selva_NodeId nodeId;
 
         Selva_NodeIdCpy(nodeId, ids_str + i);
@@ -1530,16 +1521,15 @@
             continue;
         }
 
-        if (index_hints && selva_glob_config.find_lfu_count_init > 0) {
+        if (nr_index_hints > 0) {
             RedisModuleString *dir_expr = NULL;
-            int j = 0;
 
             if (dir == SELVA_HIERARCHY_TRAVERSAL_BFS_EXPRESSION) {
                 /* We know it's valid because it was already parsed and compiled once. */
                 dir_expr = argv[ARGV_REF_FIELD];
             }
 
-            for (int i = 0, k = 0; i < nr_index_hints && j < max_intersection; i++) {
+            for (int i = 0, k = 0; i < nr_index_hints && nr_ind_results < max_intersection; i++) {
                 RedisModuleString *index_hint = index_hints[i];
                 struct SelvaFindIndexControlBlock *icb = NULL;
                 struct SelvaSet *res;
@@ -1554,10 +1544,9 @@
                             __FILE__, __LINE__,
                             getSelvaErrorStr(ind_err));
                 } else if (ind_err == 0) {
-                    ind_results[j++] = res;
+                    ind_results[nr_ind_results++] = res;
                 }
             }
-            nr_ind_results = j;
         }
 
         /*
@@ -1593,48 +1582,66 @@
         }
 
         if (nr_ind_results > 0) {
-            struct SelvaSet *candidate;
             struct SelvaSetElement *el;
 
-            /*
-             * There is no need to run the filter again if the indexing was
-             * executing the same filter already.
-             */
-            if (argv_filter_expr && rms_match_any(argv_filter_expr, index_hints, nr_index_hints)) {
-                args.rpn_ctx = NULL;
-                args.filter = NULL;
-            }
-
-            candidate = SelvaSet_MinCard(ind_results, nr_ind_results);
-            SELVA_SET_NODEID_FOREACH(el, candidate) {
-                struct SelvaModify_HierarchyNode *node;
-                int pick = 1;
-
-<<<<<<< HEAD
-                for (int i = 1; i < nr_ind_results; i++) {
-                    struct SelvaSet *set = ind_results[i];
-
-                    if (set != candidate && !SelvaSet_Has(set, el->value_nodeId)) {
-                        pick = 0;
-                        break;
+            if (nr_ind_results == 1) { /* No intersection. */
+                struct SelvaSet *set;
+
+                /*
+                 * There is no need to run the filter again if the indexing was
+                 * executing the same filter already.
+                 */
+                if (nr_index_hints == 1 && argv_filter_expr &&
+                    !RedisModule_StringCompare(argv_filter_expr, index_hints[0])) {
+                    args.rpn_ctx = NULL;
+                    args.filter = NULL;
+                }
+
+                set = ind_results[0];
+                SELVA_SET_NODEID_FOREACH(el, set) {
+                    struct SelvaModify_HierarchyNode *node;
+
+                    node = SelvaHierarchy_FindNode(hierarchy, el->value_nodeId);
+                    if (node) {
+                        /*
+                         * Note that we don't break here on limit because limit and
+                         * indexing aren't compatible, unless limit is used together
+                         * with order.
+                         */
+                        (void)FindCommand_NodeCb(node, &args);
                     }
                 }
-
-                if (pick) {
-                    node = SelvaHierarchy_FindNode(hierarchy, el->value_nodeId);
-                    if (node) {
-                        (void)FindCommand_NodeCb(node, &args);
+            } else { /* Intersection of indices. */
+                struct SelvaSet *candidate;
+
+                candidate = SelvaSet_MinCard(ind_results, nr_ind_results);
+                SELVA_SET_NODEID_FOREACH(el, candidate) {
+                    struct SelvaModify_HierarchyNode *node;
+                    int pick = 1;
+
+                    /*
+                     * Check for intersection.
+                     */
+                    for (int i = 1; i < nr_ind_results; i++) {
+                        struct SelvaSet *set = ind_results[i];
+
+                        if (set != candidate && !SelvaSet_Has(set, el->value_nodeId)) {
+                            pick = 0;
+                            break;
+                        }
                     }
-=======
-                node = SelvaHierarchy_FindNode(hierarchy, el->value_nodeId);
-                if (node) {
-                    /*
-                     * Note that we don't break here on limit because limit and
-                     * indexing aren't compatible, unless limit is used together
-                     * with order.
-                     */
-                    (void)FindCommand_NodeCb(node, &args);
->>>>>>> 5294b579
+
+                    if (pick) {
+                        node = SelvaHierarchy_FindNode(hierarchy, el->value_nodeId);
+                        if (node) {
+                            /*
+                             * Note that we don't break here on limit because limit and
+                             * indexing aren't compatible, unless limit is used together
+                             * with order.
+                             */
+                            (void)FindCommand_NodeCb(node, &args);
+                        }
+                    }
                 }
             }
         } else if (dir == SELVA_HIERARCHY_TRAVERSAL_ARRAY && ref_field) {
