#include <assert.h>
#include <stddef.h>
#include <stdint.h>
#include <stdio.h>
#include <stdlib.h>
#include <string.h>
#include "redismodule.h"
#include "arg_parser.h"
#include "errors.h"
#include "hierarchy.h"
#include "rpn.h"
#include "selva.h"
#include "selva_node.h"
#include "selva_object.h"
#include "selva_onload.h"
#include "subscriptions.h"
#include "svector.h"

enum merge_strategy {
    MERGE_STRATEGY_NONE = 0, /* No merge. */
    MERGE_STRATEGY_ALL,
    MERGE_STRATEGY_NAMED,
    MERGE_STRATEGY_DEEP,
};

/*
 * Note that only the merge args supported by the query syntax needs to be
 * listed here. Specifically MERGE_STRATEGY_NAMED is implicit and
 * MERGE_STRATEGY_NONE is redundant.
 */
static const struct SelvaArgParser_EnumType merge_types[] = {
    {
        .name = "merge",
        .id = MERGE_STRATEGY_ALL,
    },
    {
        .name = "deepMerge",
        .id = MERGE_STRATEGY_DEEP,
    },
    {
        .name = NULL,
        .id = 0,
    }
};

enum SelvaModify_Hierarchy_Algo {
    HIERARCHY_BFS,
    HIERARCHY_DFS,
};

struct FindCommand_Args {
    RedisModuleCtx *ctx;
    SelvaModify_Hierarchy *hierarchy;

    ssize_t *nr_nodes; /*!< Number of nodes in the result. */
    ssize_t offset; /*!< Start from nth node. */
    ssize_t *limit; /*!< Limit the number of result. */

    struct rpn_ctx *rpn_ctx;
    const rpn_token *filter;

    enum merge_strategy merge_strategy;
    RedisModuleString *merge_path;
    size_t *merge_nr_fields;

    /**
     * Field names.
     * If set the callback should return the value of these fields instead of
     * node IDs.
     *
     * fields selected in cmd args:
     * ```
     * {
     *   '0': ['field1', 'field2'],
     *   '1': ['field3', 'field4'],
     * }
     * ```
     *
     * merge && no fields selected in cmd args:
     * {
     * }
     *
     * and the final callback will use this as a scratch space to mark which
     * fields have been already sent.
     */
    struct SelvaObject *fields;

    const RedisModuleString *order_field; /*!< Order by field name; Otherwise NULL. */
    SVector *order_result; /*!< Result of the find. Only used if sorting is requested. */

    struct Selva_SubscriptionMarker *marker; /*!< Used by FindInSub. */
};

enum hierarchy_result_order {
    HIERARCHY_RESULT_ORDER_NONE,
    HIERARCHY_RESULT_ORDER_ASC,
    HIERARCHY_RESULT_ORDER_DESC,
};

enum FindCommand_OrderedItemType {
    ORDERED_ITEM_TYPE_EMPTY,
    ORDERED_ITEM_TYPE_TEXT,
    ORDERED_ITEM_TYPE_DOUBLE,
};

struct FindCommand_OrderedItem {
    Selva_NodeId id;
    enum FindCommand_OrderedItemType type;
    double d;
    size_t data_len;
    char data[];
};

typedef int (*orderFunc)(const void ** restrict a_raw, const void ** restrict b_raw);

/*
 * txt = "order"
 * fld = field_name
 * ord = asc|desc
 */
static int parse_order(
        const RedisModuleString **order_by_field,
        enum hierarchy_result_order *order,
        RedisModuleString *txt,
        RedisModuleString *fld,
        RedisModuleString *ord) {
    TO_STR(txt, fld, ord);
    enum hierarchy_result_order tmpOrder;

    if (strcmp("order", txt_str)) {
        return SELVA_MODIFY_HIERARCHY_ENOENT;
    }
    if (unlikely(ord_len < 3)) {
        goto einval;
    }

    if (ord_str[0] == 'a' && !strcmp("asc", ord_str)) {
        tmpOrder = HIERARCHY_RESULT_ORDER_ASC;
    } else if (ord_str[0] == 'd' && !strcmp("desc", ord_str)) {
        tmpOrder = HIERARCHY_RESULT_ORDER_DESC;
    } else {
einval:
        fprintf(stderr, "%s: Invalid order \"%.*s\"\n", __FILE__, (int)ord_len, ord_str);
        return SELVA_MODIFY_HIERARCHY_EINVAL;
    }

    if (fld_len == 0 || fld_str[0] == '\0') {
        tmpOrder = HIERARCHY_RESULT_ORDER_NONE;
        *order_by_field = NULL;
    } else {
        *order_by_field = fld;
    }

    *order = tmpOrder;

    return 0;
}

static int parse_algo(enum SelvaModify_Hierarchy_Algo *algo, RedisModuleString *arg) {
    size_t len;
    const char *str = RedisModule_StringPtrLen(arg, &len);

    if (!strcmp("bfs", str)) {
        *algo = HIERARCHY_BFS;
    } else if (!strcmp("dfs", str)) {
        *algo = HIERARCHY_DFS;
    } else {
        return SELVA_MODIFY_HIERARCHY_ENOTSUP;
    }

    return 0;
}

static const char *get_next_field_name(const char *s)
{
    while (*s != '\n' && *s != '\0') s++;
    return s;
}

static int parse_dir(
        RedisModuleCtx *ctx,
        enum SelvaModify_HierarchyTraversal *dir,
        RedisModuleString **field_name_out,
        Selva_NodeId nodeId,
        enum SelvaModify_Hierarchy_Algo algo,
        RedisModuleString *arg) {
    const char *p1 = RedisModule_StringPtrLen(arg, NULL); /* Beginning of a field_name or a list of field_names. */
    const char *p2 = get_next_field_name(p1); /* Last char of the first field_name. */

    /*
     * Open the node object.
     */
    RedisModuleString *rms_node_id;
    RedisModuleKey *node_key;
    struct SelvaObject *obj;
    int err = 0;

    /*
     * Open the node key.
     * We may not need this but we don't know it yet.
     */
    rms_node_id = RedisModule_CreateString(ctx, nodeId, Selva_NodeIdLen(nodeId));
    node_key = RedisModule_OpenKey(ctx, rms_node_id, REDISMODULE_READ);
    err = SelvaObject_Key2Obj(node_key, &obj);
    if (err) {
        return err;
    }

    do {
        const size_t sz = (size_t)((ptrdiff_t)p2 - (ptrdiff_t)p1);
        enum SelvaObjectType type;

        if (sz == 4 && !strncmp("node", p1, 4)) {
            *dir = SELVA_HIERARCHY_TRAVERSAL_NODE;
            break;
        } else if (sz == 8 && !strncmp("children", p1, 8)) {
            *dir = SELVA_HIERARCHY_TRAVERSAL_CHILDREN;
            break;
        } else if (sz == 7 && !strncmp("parents", p1, 7)) {
            *dir = SELVA_HIERARCHY_TRAVERSAL_PARENTS;
            break;
        } else if (sz == 9 && !strncmp("ancestors", p1, 9)) {
            *dir = algo == HIERARCHY_BFS
                ? SELVA_HIERARCHY_TRAVERSAL_BFS_ANCESTORS
                : SELVA_HIERARCHY_TRAVERSAL_DFS_ANCESTORS;
            break;
        } else if (sz == 11 && !strncmp("descendants", p1, 11)) {
            *dir = algo == HIERARCHY_BFS
                ? SELVA_HIERARCHY_TRAVERSAL_BFS_DESCENDANTS
                : SELVA_HIERARCHY_TRAVERSAL_DFS_DESCENDANTS;
            break;
        } else if (sz > 0) {
            /* Check if the field_name is a field name. */

            type = SelvaObject_GetTypeStr(obj, p1, sz);
            if (type == SELVA_OBJECT_SET) {
                RedisModuleString *rms;

#if 0
                fprintf(stderr, "%s: Field exists. node: %.*s field: %.*s type: %d\n",
                        __FILE__,
                        (int)SELVA_NODE_ID_SIZE, nodeId,
                        (int)sz, p1,
                        type);
#endif

                rms = RedisModule_CreateString(ctx, p1, sz);
                if (!rms) {
                    err = SELVA_MODIFY_HIERARCHY_ENOMEM;
                    break;
                }

                err = 0;
                *field_name_out = rms;
                *dir = SELVA_HIERARCHY_TRAVERSAL_REF;
                break;
            }
        } else {
            err = SELVA_MODIFY_HIERARCHY_EINVAL;
            break;
        }

        if (*p2 == '\0') {
            /* If this was the last field_name, we give up. */
            err = SELVA_MODIFY_HIERARCHY_ENOENT;
            break;
        }

        /* Find the next field_name in the string. */
        p1 = p2 + 1;
        p2 = get_next_field_name(p1);
    } while (p1 != p2);

    RedisModule_CloseKey(node_key);
    return err;
}

static int FindCommand_compareNone(const void ** restrict a_raw __unused, const void ** restrict b_raw __unused) {
    return 0;
}

static int FindCommand_compareAsc(const void ** restrict a_raw, const void ** restrict b_raw) {
    const struct FindCommand_OrderedItem *a = *(const struct FindCommand_OrderedItem **)a_raw;
    const struct FindCommand_OrderedItem *b = *(const struct FindCommand_OrderedItem **)b_raw;
    const char *aStr = a->data;
    const char *bStr = b->data;

    if (a->type == ORDERED_ITEM_TYPE_DOUBLE &&
        b->type == ORDERED_ITEM_TYPE_DOUBLE) {
        double x = a->d;
        double y = b->d;

        if (x < y) {
            return -1;
        } else if (x > y) {
            return 1;
        }
    } else if (a->data_len && b->data_len) {
        /* TODO different langs may have differing order. */
        const int res = strcmp(aStr, bStr);
        if (res != 0) {
            return res;
        }
    }

    return memcmp(a->id, b->id, SELVA_NODE_ID_SIZE);
}

static int FindCommand_compareDesc(const void ** restrict a_raw, const void ** restrict b_raw) {
    return FindCommand_compareAsc(b_raw, a_raw);
}

static orderFunc getOrderFunc(enum hierarchy_result_order order) {
    switch (order) {
    case HIERARCHY_RESULT_ORDER_ASC:
        return FindCommand_compareAsc;
    case HIERARCHY_RESULT_ORDER_DESC:
        return FindCommand_compareDesc;
    case HIERARCHY_RESULT_ORDER_NONE:
    default:
        return FindCommand_compareNone;
    }
}

static struct FindCommand_OrderedItem *createFindCommand_OrderItem(RedisModuleCtx *ctx, Selva_NodeId nodeId, const RedisModuleString *order_field) {
    RedisModuleString *id;
    RedisModuleKey *key;
    struct FindCommand_OrderedItem *item;
    double d = 0.0;
    const char *data = NULL;
    size_t data_len = 0;
    enum FindCommand_OrderedItemType type = ORDERED_ITEM_TYPE_EMPTY;

    id = RedisModule_CreateString(ctx, nodeId, Selva_NodeIdLen(nodeId));
    if (!id) {
        return NULL;
    }

    key = RedisModule_OpenKey(ctx, id, REDISMODULE_READ);
    if (key) {
        struct SelvaObject *obj;
        RedisModuleString *value = NULL;
        int err;

        err = SelvaObject_Key2Obj(key, &obj);
        if (!err) {
            enum SelvaObjectType obj_type;

            obj_type = SelvaObject_GetType(obj, (RedisModuleString *)order_field);
            if (obj_type == SELVA_OBJECT_STRING) {
                err = SelvaObject_GetString(obj, order_field, &value);
                if (!err && value) {
                    data = RedisModule_StringPtrLen(value, &data_len);
                    type = ORDERED_ITEM_TYPE_TEXT;
                }
            } else if (obj_type == SELVA_OBJECT_DOUBLE) {
                err = SelvaObject_GetDouble(obj, order_field, &d);
                if (!err) {
                    type = ORDERED_ITEM_TYPE_DOUBLE;
                }
            } else if (obj_type == SELVA_OBJECT_LONGLONG) {
                long long v;

                err = SelvaObject_GetLongLong(obj, order_field, &v);
                if (!err) {
                    d = (double)v;
                    type = ORDERED_ITEM_TYPE_DOUBLE;
                }
            }
        }

        RedisModule_CloseKey(key);
    }

    item = RedisModule_PoolAlloc(ctx, sizeof(struct FindCommand_OrderedItem) + data_len + 1);
    if (!item) {
        /*
         * Returning NULL in case of ENOMEM here should be fairly ok as we can
         * assume that Redis will free everything we allocated and opened before
         * this point. Although it's possible that there is not enough memory to
         * do the cleanup but there is nothing we could do better neither here.
         */
        return NULL;
    }

    memcpy(item->id, nodeId, SELVA_NODE_ID_SIZE);
    item->type = type;
    item->data_len = data_len;
    item->d = d;
    if (type == ORDERED_ITEM_TYPE_TEXT && data_len > 0) {
        memcpy(item->data, data, data_len);
        item->data[data_len] = '\0';
    }

    return item;
}

static int fields_contains(struct SelvaObject *fields, const char *field_name_str, size_t field_name_len) {
    void *iterator;
    SVector *vec;

    iterator = SelvaObject_ForeachBegin(fields);
    while ((vec = (SVector *)SelvaObject_ForeachValue(fields, &iterator, NULL, SELVA_OBJECT_ARRAY))) {
        struct SVectorIterator it;
        RedisModuleString *s;

        SVector_ForeachBegin(&it, vec);
        while ((s = SVector_Foreach(&it))) {
            TO_STR(s);

            if (s_len == field_name_len && !strcmp(s_str, field_name_str)) {
                return 1;
            }
        }
    }

    return 0;
}

static int send_node_fields(RedisModuleCtx *ctx, SelvaModify_Hierarchy *hierarchy, Selva_NodeId nodeId, struct SelvaObject *fields) {
    RedisModuleString *id;
    int err;

    id = RedisModule_CreateString(ctx, nodeId, Selva_NodeIdLen(nodeId));
    if (!id) {
        return SELVA_ENOMEM;
    }

    RedisModuleKey *key;
    key = RedisModule_OpenKey(ctx, id, REDISMODULE_READ);
    if (!key) {
        return SELVA_ENOENT;
    }

    struct SelvaObject *obj;
    err = SelvaObject_Key2Obj(RedisModule_OpenKey(ctx, id, REDISMODULE_READ), &obj);
    if (err) {
        return err;
    }

    /*
     * The response format:
     * ```
     *   [
     *     nodeId,
     *     [
     *       fieldName1,
     *       fieldValue1,
     *       fieldName2,
     *       fieldValue2,
     *       ...
     *       fieldNameN,
     *       fieldValueN,
     *     ]
     *   ]
     * ```
     */

    RedisModule_ReplyWithArray(ctx, 2);
    RedisModule_ReplyWithString(ctx, id);

    const ssize_t fields_len = SelvaObject_Len(fields, NULL);
    if (fields_len < 0) {
        RedisModule_CloseKey(key);

        return fields_len;
    } else if (fields_len == 1 && fields_contains(fields, "*", 1)) { /* '*' is a wildcard */
        err = SelvaObject_ReplyWithObject(ctx, obj, NULL);
        if (err) {
            fprintf(stderr, "%s: Failed to send all fields for node_id: \"%.*s\"\n",
                    __FILE__, (int)SELVA_NODE_ID_SIZE, nodeId);
        }
    } else {
        void *iterator;
        SVector *vec;
        size_t nr_fields = 0;

        RedisModule_ReplyWithArray(ctx, REDISMODULE_POSTPONED_ARRAY_LEN);

        iterator = SelvaObject_ForeachBegin(fields);
        while ((vec = (SVector *)SelvaObject_ForeachValue(fields, &iterator, NULL, SELVA_OBJECT_ARRAY))) {
            struct SVectorIterator it;
            RedisModuleString *field;

            SVector_ForeachBegin(&it, vec);
            while ((field = SVector_Foreach(&it))) {
                TO_STR(field);

                if (!strcmp(field_str, "ancestors")) {
                    RedisModule_ReplyWithString(ctx, field);
                    /* Ancestors is forbidden because we only supportone traversal at time. */
                    replyWithSelvaErrorf(ctx, SELVA_MODIFY_HIERARCHY_EINVAL, "Forbidden field");

                    nr_fields++;
                    break;
                } else if (!strcmp(field_str, "children")) {
                    RedisModule_ReplyWithString(ctx, field);
                    err = HierarchyReply_WithTraversal(ctx, hierarchy, nodeId, 0, NULL, SELVA_HIERARCHY_TRAVERSAL_CHILDREN);

                    nr_fields++;
                    break;
                } else if (!strcmp(field_str, "descendants")) {
                    RedisModule_ReplyWithString(ctx, field);
                    /* Descencants is forbidden because we only supportone traversal at time. */
                    replyWithSelvaErrorf(ctx, SELVA_MODIFY_HIERARCHY_EINVAL, "Forbidden field");

                    nr_fields++;
                    break;
                } else if (!strcmp(field_str, "parents")) {
                    RedisModule_ReplyWithString(ctx, field);
                    err = HierarchyReply_WithTraversal(ctx, hierarchy, nodeId, 0, NULL, SELVA_HIERARCHY_TRAVERSAL_PARENTS);

                    nr_fields++;
                    break;
                }

                if (SelvaObject_Exists(obj, field)) {
                    /* Field didn't exist in the node. */
                    continue;
                }

                /*
                 * Send the reply.
                 */
                RedisModule_ReplyWithString(ctx, field);
                err = SelvaObject_ReplyWithObject(ctx, obj, field);
                if (err) {
                    fprintf(stderr, "%s: Failed to send the field (%s) for node_id: \"%.*s\" err: \"%s\"\n",
                            __FILE__,
                            field_str,
                            (int)SELVA_NODE_ID_SIZE, nodeId,
                            getSelvaErrorStr(err));
                    RedisModule_ReplyWithNull(ctx);
                }

                nr_fields++;
                break; /* Only send one of the fields in the list. */
            }
        }

        RedisModule_ReplySetArrayLength(ctx, 2 * nr_fields);
    }

    RedisModule_CloseKey(key);
    return 0;
}

/**
 * @param path_str is the prefix.
 * @param key_name_str is the key name in the current object.
 */
static RedisModuleString *format_full_field_path(RedisModuleCtx *ctx, const char *path_str, const char *key_name_str) {
    RedisModuleString *res;

    if (path_str && path_str[0]) {
        res = RedisModule_CreateStringPrintf(ctx, "%s.%s", path_str, key_name_str);
    } else {
        res = RedisModule_CreateStringPrintf(ctx, "%s", key_name_str);
    }

    return res;
}

static ssize_t send_deep_merge(
        RedisModuleCtx *ctx,
        Selva_NodeId nodeId,
        struct SelvaObject *fields,
        struct SelvaObject *obj,
        RedisModuleString *obj_path,
        size_t *nr_fields_out) {
    void *iterator;
    const char *key_name_str;

    /*
     * Note that the `fields` object is empty in the beginning of the
     * following loop.
     */
    iterator = SelvaObject_ForeachBegin(obj);
    while ((key_name_str = SelvaObject_ForeachKey(obj, &iterator))) {
        RedisModuleString *key_name;
        const size_t key_name_len = strlen(key_name_str);
        RedisModuleString *next_path;
        enum SelvaObjectType type;
        TO_STR(obj_path);

        next_path = format_full_field_path(ctx, obj_path_str, key_name_str);
        if (!next_path) {
            return SELVA_ENOMEM;
        }

        type = SelvaObject_GetTypeStr(obj, key_name_str, key_name_len);
        if (type == SELVA_OBJECT_OBJECT) {
            struct SelvaObject *next_obj;
            int err;

            err = SelvaObject_GetObjectStr(obj, key_name_str, key_name_len, &next_obj);
            if (err) {
                return err;
            }

            err = send_deep_merge(ctx, nodeId, fields, next_obj, next_path, nr_fields_out);
            if (err < 0) {
                fprintf(stderr, "%s:%d: Deep merge failed %s\n",
                        __FILE__, __LINE__,
                        getSelvaErrorStr(err));
            }
        } else {
            int err;

            if (!SelvaObject_Exists(fields, next_path)) {
                continue;
            }

            key_name = RedisModule_CreateString(ctx, key_name_str, key_name_len);
            if (!key_name) {
                return SELVA_ENOMEM;
            }

            ++*nr_fields_out;

            /*
             * Start a new array reply:
             * [node_id, field_name, field_value]
             */
            RedisModule_ReplyWithArray(ctx, 3);

            RedisModule_ReplyWithStringBuffer(ctx, nodeId, Selva_NodeIdLen(nodeId));
            RedisModule_ReplyWithString(ctx, next_path);
            err = SelvaObject_ReplyWithObject(ctx, obj, key_name);
            if (err) {
                TO_STR(obj_path);

                fprintf(stderr, "%s: Failed to send \"%s.%s\" of node_id: \"%.*s\"\n",
                        __FILE__,
                        obj_path_str,
                        key_name_str,
                        (int)SELVA_NODE_ID_SIZE, nodeId);
                continue;
            }

            /* Mark the key as sent. */
            (void)SelvaObject_SetLongLong(fields, next_path, 1);
        }
    }

    return 0;
}

static ssize_t send_node_object_merge(
        RedisModuleCtx *ctx,
        Selva_NodeId nodeId,
        enum merge_strategy merge_strategy,
        RedisModuleString *obj_path,
        struct SelvaObject *fields,
        size_t *nr_fields_out) {
    RedisModuleString *id;
    TO_STR(obj_path);
    int err;

    id = RedisModule_CreateString(ctx, nodeId, Selva_NodeIdLen(nodeId));
    if (!id) {
        return SELVA_ENOMEM;
    }

    RedisModuleKey *key;
    key = RedisModule_OpenKey(ctx, id, REDISMODULE_READ);
    if (!key) {
        return SELVA_ENOENT;
    }

    struct SelvaObject *obj;
    err = SelvaObject_Key2Obj(RedisModule_OpenKey(ctx, id, REDISMODULE_READ), &obj);
    if (err) {
        return err;
    }
    /* Get the nested object by given path. */
    err = SelvaObject_GetObject(obj, obj_path, &obj);
    if (err == SELVA_ENOENT || err == SELVA_EINTYPE) {
        /* Skip this node if the object doesn't exist. */
        return 0;
    } else if (err) {
        return err;
    }

    /*
     * The response format:
     * ```
     *   [
     *     fieldName1,
     *     fieldValue1,
     *     fieldName2,
     *     fieldValue2,
     *     ...
     *     fieldNameN,
     *     fieldValueN,
     *   ]
     * ```
     */

    if (merge_strategy == MERGE_STRATEGY_ALL) { /* Send all keys from the nested object. */
        void *iterator;
        const char *key_name_str;

        /*
         * Note that the `fields` object is empty in the beginning of the
         * following loop.
         */
        iterator = SelvaObject_ForeachBegin(obj);
        while ((key_name_str = SelvaObject_ForeachKey(obj, &iterator))) {
            const size_t key_name_len = strlen(key_name_str);

            if (!SelvaObject_ExistsStr(fields, key_name_str, strlen(key_name_str))) {
                continue;
            }

            RedisModuleString *key_name;
            key_name = RedisModule_CreateString(ctx, key_name_str, key_name_len);
            if (!key_name) {
                return SELVA_ENOMEM;
            }

            ++*nr_fields_out;

            RedisModuleString *full_field_path;
            full_field_path = format_full_field_path(ctx, obj_path_str, key_name_str);
            if (!full_field_path) {
                fprintf(stderr, "%s:%d: Out of memory\n", __FILE__, __LINE__);
                replyWithSelvaError(ctx, SELVA_ENOMEM);
                continue;
            }

            /*
             * Start a new array reply:
             * [node_id, field_name, field_value]
             */
            RedisModule_ReplyWithArray(ctx, 3);
            RedisModule_ReplyWithStringBuffer(ctx, nodeId, Selva_NodeIdLen(nodeId));
            RedisModule_ReplyWithString(ctx, full_field_path);
            err = SelvaObject_ReplyWithObject(ctx, obj, key_name);
            if (err) {
                TO_STR(obj_path);

                fprintf(stderr, "%s: Failed to send \"%s.%s\" of node_id: \"%.*s\"\n",
                        __FILE__,
                        obj_path_str,
                        key_name_str,
                        (int)SELVA_NODE_ID_SIZE, nodeId);
                continue;
            }

            /* Mark the key as sent. */
            (void)SelvaObject_SetLongLong(fields, key_name, 1);
        }
    } else if (merge_strategy == MERGE_STRATEGY_NAMED) { /* Send named keys from the nested object. */
        void *iterator;
        SVector *vec;
        const char *field_index;

        iterator = SelvaObject_ForeachBegin(fields);
        while ((vec = (SVector *)SelvaObject_ForeachValue(fields, &iterator, &field_index, SELVA_OBJECT_ARRAY))) {
            struct SVectorIterator it;
            RedisModuleString *field;

            SVector_ForeachBegin(&it, vec);
            while ((field = SVector_Foreach(&it))) {
                if (SelvaObject_Exists(obj, field)) {
                    continue;
                }

                ++*nr_fields_out;

                RedisModuleString *full_field_path;
                full_field_path = format_full_field_path(ctx, obj_path_str, RedisModule_StringPtrLen(field, NULL));
                if (!full_field_path) {
                    fprintf(stderr, "%s:%d: Out of memory\n", __FILE__, __LINE__);
                    replyWithSelvaError(ctx, SELVA_ENOMEM);
                    continue;
                }

                /*
                 * Start a new array reply:
                 * [node_id, field_name, field_value]
                 */
                RedisModule_ReplyWithArray(ctx, 3);
                RedisModule_ReplyWithStringBuffer(ctx, nodeId, Selva_NodeIdLen(nodeId));
                RedisModule_ReplyWithString(ctx, full_field_path);
                err = SelvaObject_ReplyWithObject(ctx, obj, field);
                if (err) {
                    TO_STR(field);

                    fprintf(stderr, "%s: Failed to send the field (%s) for node_id: \"%.*s\" err: \"%s\"\n",
                            __FILE__,
                            field_str,
                            (int)SELVA_NODE_ID_SIZE, nodeId,
                            getSelvaErrorStr(err));

                    /* Reply with null to fill the gap. */
                    RedisModule_ReplyWithNull(ctx);
                }

                SelvaObject_DelKeyStr(fields, field_index, strlen(field_index)); /* Remove the field from the list */
                break; /* Only send the first existing field from the fields list. */
            }
        }
    } else if (merge_strategy == MERGE_STRATEGY_DEEP) {
        return send_deep_merge(ctx, nodeId, fields, obj, obj_path, nr_fields_out);
    } else {
        return replyWithSelvaErrorf(ctx, SELVA_ENOTSUP, "Merge strategy not supported: %d\n", (int)merge_strategy);
    }

    RedisModule_CloseKey(key);
    return 0;
}

static int FindCommand_NodeCb(Selva_NodeId nodeId, void *arg, struct SelvaModify_HierarchyMetadata *metadata __unused) {
    struct FindCommand_Args *args = (struct FindCommand_Args *)arg;
    struct rpn_ctx *rpn_ctx = args->rpn_ctx;
    int take = (args->offset > 0) ? !args->offset-- : 1;

    if (take && rpn_ctx) {
        int err;

        /* Set node_id to the register */
        rpn_set_reg(rpn_ctx, 0, nodeId, SELVA_NODE_ID_SIZE, 0);

        /*
         * Resolve the expression and get the result.
         */
        err = rpn_bool(args->ctx, rpn_ctx, args->filter, &take);
        if (err) {
            fprintf(stderr, "%s: Expression failed (node: \"%.*s\"): \"%s\"\n",
                    __FILE__,
                    (int)SELVA_NODE_ID_SIZE, nodeId,
                    rpn_str_error[err]);
            return 1;
        }
    }

    if (take) {
        const int sort = !!args->order_field;

        if (!sort) {
            ssize_t *nr_nodes = args->nr_nodes;
            ssize_t * restrict limit = args->limit;
            int err;

            if (args->merge_strategy != MERGE_STRATEGY_NONE) {
                err = send_node_object_merge(args->ctx, nodeId, args->merge_strategy, args->merge_path, args->fields, args->merge_nr_fields);
            } else if (args->fields) {
                err = send_node_fields(args->ctx, args->hierarchy, nodeId, args->fields);
            } else {
                RedisModule_ReplyWithStringBuffer(args->ctx, nodeId, Selva_NodeIdLen(nodeId));
                err = 0;
            }
            if (err) {
                RedisModule_ReplyWithNull(args->ctx);
                fprintf(stderr, "%s:%d: Failed to handle field(s) of the node: \"%.*s\" err: %s\n",
                        __FILE__, __LINE__,
                        (int)SELVA_NODE_ID_SIZE, nodeId,
                        getSelvaErrorStr(err));
            }

            *nr_nodes = *nr_nodes + 1;

            *limit = *limit - 1;
            if (*limit == 0) {
                return 1;
            }
        } else {
            struct FindCommand_OrderedItem *item;

            item = createFindCommand_OrderItem(args->ctx, nodeId, args->order_field);
            if (item) {
                SVector_InsertFast(args->order_result, item);
            } else {
                /*
                 * It's not so easy to make the response fail at this point.
                 * Given that we shouldn't generally even end up here in real
                 * life, it's fairly ok to just log the error and return what
                 * we can.
                 */
                fprintf(stderr, "%s: Out of memory while creating an ordered result item\n", __FILE__);
            }
        }
    }

    return 0;
}

static int FindInSubCommand_NodeCb(Selva_NodeId nodeId, void *arg, struct SelvaModify_HierarchyMetadata *metadata) {
    struct FindCommand_Args *args = (struct FindCommand_Args *)arg;
    struct Selva_SubscriptionMarker *marker = args->marker;
    struct rpn_ctx *rpn_ctx = args->rpn_ctx;
    int take = (args->offset > 0) ? !args->offset-- : 1;

    Selva_Subscriptions_SetMarker(nodeId, metadata, marker);

    if (take && rpn_ctx) {
        int err;

        /* Set node_id to the register */
        rpn_set_reg(rpn_ctx, 0, nodeId, SELVA_NODE_ID_SIZE, 0);

        /*
         * Resolve the expression and get the result.
         */
        err = rpn_bool(args->ctx, rpn_ctx, args->filter, &take);
        if (err) {
            fprintf(stderr, "%s: Expression failed (node: \"%.*s\"): \"%s\"\n",
                    __FILE__,
                    (int)SELVA_NODE_ID_SIZE, nodeId,
                    rpn_str_error[err]);
            take = 0;
        }
    }

    if (take) {
        const int sort = !!args->order_field;

        if (!sort) {
            ssize_t * restrict limit = args->limit;

            if (*limit != 0) {
                ssize_t *nr_nodes = args->nr_nodes;

                RedisModule_ReplyWithStringBuffer(args->ctx, nodeId, Selva_NodeIdLen(nodeId));
                *nr_nodes = *nr_nodes + 1;
                *limit = *limit - 1;
            }
        } else {
            struct FindCommand_OrderedItem *item;

            item = createFindCommand_OrderItem(args->ctx, nodeId, args->order_field);
            if (item) {
                SVector_InsertFast(args->order_result, item);
            } else {
                fprintf(stderr, "%s: Out of memory while creating an ordered result item\n", __FILE__);
            }
        }
    }

    return 0;
}

/**
 * @param nr_fields_out Only set when merge_strategy != MERGE_STRATEGY_NONE.
 */
static size_t FindCommand_PrintOrderedResult(
        RedisModuleCtx *ctx,
        SelvaModify_Hierarchy *hierarchy,
        ssize_t offset,
        ssize_t limit,
        enum merge_strategy merge_strategy,
        RedisModuleString *merge_path,
        struct SelvaObject *fields,
        SVector *order_result,
        size_t *nr_fields_out) {
    struct FindCommand_OrderedItem *item;
    struct SVectorIterator it;
    size_t len = 0;

    /*
     * First handle the offsetting.
     */
    for (ssize_t i = 0; i < offset; i++) {
        SVector_Shift(order_result);
    }
    SVector_ShiftReset(order_result);

    /*
     * Then send out node IDs upto the limit.
     */
    SVector_ForeachBegin(&it, order_result);
    while ((item = SVector_Foreach(&it))) {
        int err;
        if (limit-- == 0) {
            break;
        }

        if (merge_strategy != MERGE_STRATEGY_NONE) {
            err = send_node_object_merge(ctx, item->id, merge_strategy, merge_path, fields, nr_fields_out);
        } else if (fields) {
            err = send_node_fields(ctx, hierarchy, item->id, fields);
        } else {
            RedisModule_ReplyWithStringBuffer(ctx, item->id, Selva_NodeIdLen(item->id));
            err = 0;
        }
        if (err) {
            RedisModule_ReplyWithNull(ctx);
            fprintf(stderr, "%s:%d: Failed to handle field(s) of the node: \"%.*s\" err: %s\n",
                    __FILE__, __LINE__,
                    (int)SELVA_NODE_ID_SIZE, item->id,
                    getSelvaErrorStr(err));
        }

        len++;
    }

    return len;
}

static int get_skip(enum SelvaModify_HierarchyTraversal dir) {
    switch (dir) {
     /*
      * Find needs to skip the head node of the traverse for some types as we
      * are not interested in the node we already know.
      */
    case SELVA_HIERARCHY_TRAVERSAL_BFS_ANCESTORS:
    case SELVA_HIERARCHY_TRAVERSAL_BFS_DESCENDANTS:
    case SELVA_HIERARCHY_TRAVERSAL_DFS_ANCESTORS:
    case SELVA_HIERARCHY_TRAVERSAL_DFS_DESCENDANTS:
    case SELVA_HIERARCHY_TRAVERSAL_DFS_FULL:
        return 1;
    default:
        return 0;
    }
}

/**
 * Find node ancestors/descendants.
 * SELVA.HIERARCHY.find REDIS_KEY dfs|bfs descendants|ancestors [order field asc|desc] [offset 1234] [limit 1234] [merge path] [fields field_names] NODE_IDS [expression] [args...]
 *                                |       |                     |                      |             |            |            |                    |        |            |
 * Traversal method/algo --------/        |                     |                      |             |            |            |                    |        |            |
 * Traversal direction ------------------/                      |                      |             |            |            |                    |        |            |
 * Sort order of the results ----------------------------------/                       |             |            |            |                    |        |            |
 * Skip the first 1234 - 1 results ---------------------------------------------------/              |            |            |                    |        |            |
 * Limit the number of results (Optional) ----------------------------------------------------------/             |            |                    |        |            |
 * Merge fields. fields option must be set. ---------------------------------------------------------------------/             |                    |        |            |
 * Return field values instead of node names ---------------------------------------------------------------------------------/                     |        |            |
 * One or more node IDs concatenated (10 chars per ID) --------------------------------------------------------------------------------------------/         |            |
 * RPN filter expression -----------------------------------------------------------------------------------------------------------------------------------/             |
 * Register arguments for the RPN filter --------------------------------------------------------------------------------------------------------------------------------/
 */
int SelvaHierarchy_FindCommand(RedisModuleCtx *ctx, RedisModuleString **argv, int argc) {
    RedisModule_AutoMemory(ctx);
    int err;

    const size_t ARGV_REDIS_KEY = 1;
    const size_t ARGV_ALGO      = 2;
    const size_t ARGV_DIRECTION = 3;
    const size_t ARGV_ORDER_TXT = 4;
    const size_t ARGV_ORDER_FLD = 5;
    const size_t ARGV_ORDER_ORD = 6;
    size_t ARGV_OFFSET_TXT      = 4;
    size_t ARGV_OFFSET_NUM      = 5;
    size_t ARGV_LIMIT_TXT       = 4;
    size_t ARGV_LIMIT_NUM       = 5;
    size_t ARGV_MERGE_TXT       = 4;
    size_t ARGV_MERGE_VAL       = 5;
    size_t ARGV_FIELDS_TXT      = 4;
    size_t ARGV_FIELDS_VAL      = 5;
    size_t ARGV_NODE_IDS        = 4;
    size_t ARGV_FILTER_EXPR     = 5;
    size_t ARGV_FILTER_ARGS     = 6;
#define SHIFT_ARGS(i) \
    ARGV_OFFSET_TXT += i; \
    ARGV_OFFSET_NUM += i; \
    ARGV_LIMIT_TXT += i; \
    ARGV_LIMIT_NUM += i; \
    ARGV_MERGE_TXT += i; \
    ARGV_MERGE_VAL += i; \
    ARGV_FIELDS_TXT += i; \
    ARGV_FIELDS_VAL += i; \
    ARGV_NODE_IDS += i; \
    ARGV_FILTER_EXPR += i; \
    ARGV_FILTER_ARGS += i

    if (argc < 5) {
        return RedisModule_WrongArity(ctx);
    }

    /*
     * Open the Redis key.
     */
    SelvaModify_Hierarchy *hierarchy = SelvaModify_OpenHierarchy(ctx, argv[ARGV_REDIS_KEY], REDISMODULE_READ);
    if (!hierarchy) {
        return REDISMODULE_OK;
    }

    /*
     * Select traversal method.
     */
    enum SelvaModify_Hierarchy_Algo algo;
    err = parse_algo(&algo, argv[ARGV_ALGO]);
    if (err) {
        return replyWithSelvaErrorf(ctx, err, "traversal method");
    }

    /*
     * Parse the order arg.
     */
    enum hierarchy_result_order order = HIERARCHY_RESULT_ORDER_NONE;
    const RedisModuleString *order_by_field = NULL;
    if (argc > (int)ARGV_ORDER_ORD) {
        err = parse_order(&order_by_field, &order,
                          argv[ARGV_ORDER_TXT],
                          argv[ARGV_ORDER_FLD],
                          argv[ARGV_ORDER_ORD]);
        if (err == 0) {
            SHIFT_ARGS(3);
        } else if (err != SELVA_MODIFY_HIERARCHY_ENOENT) {
            return replyWithSelvaErrorf(ctx, err, "order");
        }
    }

    /*
     * Parse the offset arg.
     */
    ssize_t offset = 0;
    if (argc > (int)ARGV_OFFSET_NUM) {
        err = SelvaArgParser_IntOpt(&offset, "offset", argv[ARGV_OFFSET_TXT], argv[ARGV_OFFSET_NUM]);
        if (err == 0) {
            SHIFT_ARGS(2);
        } else if (err != SELVA_ENOENT) {
            return replyWithSelvaErrorf(ctx, err, "offset");
        }
    }

    /*
     * Parse the limit arg. -1 = inf
     */
    ssize_t limit = -1;
    if (argc > (int)ARGV_LIMIT_NUM) {
        err = SelvaArgParser_IntOpt(&limit, "limit", argv[ARGV_LIMIT_TXT], argv[ARGV_LIMIT_NUM]);
        if (err == 0) {
            SHIFT_ARGS(2);
        } else if (err != SELVA_ENOENT) {
            return replyWithSelvaErrorf(ctx, err, "limit");
        }
    }

    /*
     * Parse the merge flag.
     */
    enum merge_strategy merge_strategy = MERGE_STRATEGY_NONE;
    RedisModuleString *merge_path = NULL;
    if (argc > (int)ARGV_MERGE_VAL) {
        err = SelvaArgParser_Enum(merge_types, argv[ARGV_MERGE_TXT]);
        if (err != SELVA_ENOENT) {
            if (err < 0) {
                return replyWithSelvaErrorf(ctx, err, "invalid merge argument");
            }

<<<<<<< HEAD
            merge_strategy = err;
            merge_path = argv[ARGV_MERGE_VAL];
            SHIFT_ARGS(2);
        }

        /*
         * Deep merge.
         */
        err = SelvaArgParser_StrOpt(NULL, "deepMerge", argv[ARGV_MERGE_TXT], argv[ARGV_MERGE_VAL]);
        if (err == 0) {
=======
>>>>>>> 489d6e53
            if (limit != -1) {
                return replyWithSelvaErrorf(ctx, err, "merge is not supported with limit");
            }

            merge_strategy = err;
            merge_path = argv[ARGV_MERGE_VAL];
            SHIFT_ARGS(2);
        }
    }

    /*
     * Parse fields.
     */
    selvaobject_autofree struct SelvaObject *fields = NULL;
    if (argc > (int)ARGV_FIELDS_VAL) {
		err = SelvaArgsParser_StringSetList(ctx, &fields, "fields", argv[ARGV_FIELDS_TXT], argv[ARGV_FIELDS_VAL]);
        if (err == 0) {
            if (merge_strategy == MERGE_STRATEGY_ALL) {
                /* Having fields set turns a regular merge into a named merge. */
                merge_strategy = MERGE_STRATEGY_NAMED;
            } else if (merge_strategy != MERGE_STRATEGY_NONE) {
                return replyWithSelvaErrorf(ctx, err, "only the regular merge can be used with fields");
            }
            SHIFT_ARGS(2);
        } else if (err != SELVA_ENOENT) {
            return replyWithSelvaErrorf(ctx, err, "fields");
        }
    }
    if (merge_strategy != MERGE_STRATEGY_NONE && (!fields || fields_contains(fields, "*", 1))) {
        if (fields) {
            SelvaObject_Destroy(fields);
        }
        /* Merge needs a fields object anyway but it must be empty. */
        fields = SelvaObject_New();
    }

    /*
     * Prepare the filter expression if given.
     */
    struct rpn_ctx *rpn_ctx = NULL;
    rpn_token *filter_expression = NULL;
    if (argc >= (int)ARGV_FILTER_EXPR + 1) {
        const int nr_reg = argc - ARGV_FILTER_ARGS + 2;
        const char *input;
        size_t input_len;

        rpn_ctx = rpn_init(nr_reg);
        if (!rpn_ctx) {
            return replyWithSelvaErrorf(ctx, SELVA_ENOMEM, "filter expression");
        }

        /*
         * Compile the filter expression.
         */
        input = RedisModule_StringPtrLen(argv[ARGV_FILTER_EXPR], &input_len);
        filter_expression = rpn_compile(input, input_len);
        if (!filter_expression) {
            rpn_destroy(rpn_ctx);
            return replyWithSelvaErrorf(ctx, SELVA_RPN_ECOMP, "Failed to compile the filter expression");
        }

        /*
         * Get the filter expression arguments and set them to the registers.
         */
        for (size_t i = ARGV_FILTER_ARGS; i < (size_t)argc; i++) {
            /* reg[0] is reserved for the current nodeId */
            const size_t reg_i = i - ARGV_FILTER_ARGS + 1;
            size_t str_len;
            const char *str = RedisModule_StringPtrLen(argv[i], &str_len);

            rpn_set_reg(rpn_ctx, reg_i, str, str_len + 1, 0);
        }
    }

    svector_autofree SVector order_result = { 0 }; /*!< for ordered result. */

    if (argc <= ARGV_NODE_IDS) {
        replyWithSelvaError(ctx, SELVA_MODIFY_HIERARCHY_EINVAL);
        goto out;
    }

    RedisModuleString *ids = argv[ARGV_NODE_IDS];
    TO_STR(ids);

    if (order != HIERARCHY_RESULT_ORDER_NONE) {
        if (!SVector_Init(&order_result, (limit > 0) ? limit : HIERARCHY_EXPECTED_RESP_LEN, getOrderFunc(order))) {
            replyWithSelvaError(ctx, SELVA_ENOMEM);
            goto out;
        }
    }

    RedisModule_ReplyWithArray(ctx, REDISMODULE_POSTPONED_ARRAY_LEN);

    /*
     * Run for each NODE_ID.
     */
    ssize_t nr_nodes = 0;
    size_t merge_nr_fields = 0;
    for (size_t i = 0; i < ids_len; i += SELVA_NODE_ID_SIZE) {
        enum SelvaModify_HierarchyTraversal dir = SELVA_HIERARCHY_TRAVERSAL_NONE;
        Selva_NodeId nodeId;
        RedisModuleString *ref_field = NULL;

        Selva_NodeIdCpy(nodeId, ids_str + i);

        /*
         * Get the direction parameter.
         */
        err = parse_dir(ctx, &dir, &ref_field, nodeId, algo, argv[ARGV_DIRECTION]);
        if (err) {
            fprintf(stderr, "%s:%d: Error \"%s\" while selecting the field/dir for the node \"%.*s\", skipping\n",
                    __FILE__, __LINE__,
                    getSelvaErrorStr(err),
                    (int)SELVA_NODE_ID_SIZE, nodeId);
            /* Skip this node */
            continue;
        }

        /*
         * Run BFS/DFS.
         */
        ssize_t tmp_limit = -1;
        const size_t skip = get_skip(dir); /* Skip n nodes from the results. */
        struct FindCommand_Args args = {
            .ctx = ctx,
            .hierarchy = hierarchy,
            .nr_nodes = &nr_nodes,
            .offset = (order == HIERARCHY_RESULT_ORDER_NONE) ? offset + skip : skip,
            .limit = (order == HIERARCHY_RESULT_ORDER_NONE) ? &limit : &tmp_limit,
            .rpn_ctx = rpn_ctx,
            .filter = filter_expression,
            .merge_strategy = merge_strategy,
            .merge_path = merge_path,
            .merge_nr_fields = &merge_nr_fields,
            .fields = fields,
            .order_field = order_by_field,
            .order_result = &order_result,
        };
        const struct SelvaModify_HierarchyCallback cb = {
            .node_cb = FindCommand_NodeCb,
            .node_arg = &args,
        };

        if (limit == 0) {
            break;
        }

        if (dir == SELVA_HIERARCHY_TRAVERSAL_REF && ref_field) {
            TO_STR(ref_field);

            err = SelvaModify_TraverseHierarchyRef(ctx, hierarchy, nodeId, ref_field_str, &cb);
        } else {
            err = SelvaModify_TraverseHierarchy(hierarchy, nodeId, dir, &cb);
        }
        if (err != 0) {
            /*
             * We can't send an error to the client at this point so we'll just log
             * it and ignore the error.
             */
            fprintf(stderr, "%s: Find failed for node: \"%.*s\"\n", __FILE__, (int)SELVA_NODE_ID_SIZE, nodeId);
        }
    }

    /*
     * If an ordered request was requested then nothing was send to the client yet
     * and we need to do it now.
     */
    if (order != HIERARCHY_RESULT_ORDER_NONE) {
        nr_nodes = FindCommand_PrintOrderedResult(ctx, hierarchy, offset, limit, merge_strategy, merge_path, fields, &order_result, &merge_nr_fields);
    }

    RedisModule_ReplySetArrayLength(ctx, (merge_strategy == MERGE_STRATEGY_NONE) ? nr_nodes : merge_nr_fields);

out:
    if (rpn_ctx) {
#if MEM_DEBUG
        memset(filter_expression, 0, sizeof(*filter_expression));
#endif
        RedisModule_Free(filter_expression);
        rpn_destroy(rpn_ctx);
    }

    return REDISMODULE_OK;
#undef SHIFT_ARGS
}

/**
 * Find node in set.
 * SELVA.HIERARCHY.findIn REDIS_KEY [order field asc|desc] [offset 1234] [limit 1234] [fields field1\nfield2] NODE_IDS [expression] [args...]
 */
int SelvaHierarchy_FindInCommand(RedisModuleCtx *ctx, RedisModuleString **argv, int argc) {
    RedisModule_AutoMemory(ctx);
    int err;

    const size_t ARGV_REDIS_KEY = 1;
    const size_t ARGV_ORDER_TXT = 2;
    const size_t ARGV_ORDER_FLD = 3;
    const size_t ARGV_ORDER_ORD = 4;
    size_t ARGV_OFFSET_TXT      = 2;
    size_t ARGV_OFFSET_NUM      = 3;
    size_t ARGV_LIMIT_TXT       = 2;
    size_t ARGV_LIMIT_NUM       = 3;
    size_t ARGV_FIELDS_TXT      = 2;
    size_t ARGV_FIELDS_VAL      = 3;
    size_t ARGV_NODE_IDS        = 2;
    size_t ARGV_FILTER_EXPR     = 3;
    size_t ARGV_FILTER_ARGS     = 4;
#define SHIFT_ARGS(i) \
    ARGV_OFFSET_TXT += i; \
    ARGV_OFFSET_NUM += i; \
    ARGV_LIMIT_TXT += i; \
    ARGV_LIMIT_NUM += i; \
    ARGV_FIELDS_TXT += i; \
    ARGV_FIELDS_VAL += i; \
    ARGV_NODE_IDS += i; \
    ARGV_FILTER_EXPR += i; \
    ARGV_FILTER_ARGS += i

    if (argc < 4) {
        return RedisModule_WrongArity(ctx);
    }

    /*
     * Open the Redis key.
     */
    SelvaModify_Hierarchy *hierarchy = SelvaModify_OpenHierarchy(ctx, argv[ARGV_REDIS_KEY], REDISMODULE_READ);
    if (!hierarchy) {
        return REDISMODULE_OK;
    }

    /*
     * Parse the order arg.
     */
    enum hierarchy_result_order order = HIERARCHY_RESULT_ORDER_NONE;
    const RedisModuleString *order_by_field = NULL;
    if (argc > (int)ARGV_ORDER_ORD) {
        err = parse_order(&order_by_field, &order,
                          argv[ARGV_ORDER_TXT],
                          argv[ARGV_ORDER_FLD],
                          argv[ARGV_ORDER_ORD]);
        if (err == 0) {
            SHIFT_ARGS(3);
        } else if (err != SELVA_MODIFY_HIERARCHY_ENOENT) {
            return replyWithSelvaErrorf(ctx, err, "order");
        }
    }

    /*
     * Parse the offset arg.
     */
    ssize_t offset = 0;
    if (argc > (int)ARGV_OFFSET_NUM) {
        err = SelvaArgParser_IntOpt(&offset, "offset", argv[ARGV_OFFSET_TXT], argv[ARGV_OFFSET_NUM]);
        if (err == 0) {
            SHIFT_ARGS(2);
        } else if (err != SELVA_ENOENT) {
            return replyWithSelvaErrorf(ctx, err, "offset");
        }
    }

    /*
     * Parse the limit arg. -1 = inf
     */
    ssize_t limit = -1;
    if (argc > (int)ARGV_LIMIT_NUM) {
        err = SelvaArgParser_IntOpt(&limit, "limit", argv[ARGV_LIMIT_TXT], argv[ARGV_LIMIT_NUM]);
        if (err == 0) {
            SHIFT_ARGS(2);
        } else if (err != SELVA_ENOENT) {
            return replyWithSelvaErrorf(ctx, err, "limit");
        }
    }

    /*
     * Parse fields.
     */
    selvaobject_autofree struct SelvaObject *fields = NULL;
    if (argc > (int)ARGV_FIELDS_VAL) {
        err = SelvaArgsParser_StringSetList(ctx, &fields, "fields", argv[ARGV_FIELDS_TXT], argv[ARGV_FIELDS_VAL]);
        if (err == 0) {
            SHIFT_ARGS(2);
        } else if (err != SELVA_ENOENT) {
            return replyWithSelvaErrorf(ctx, err, "fields");
        }
    }

    size_t nr_reg = argc - ARGV_FILTER_ARGS + 1;
    struct rpn_ctx *rpn_ctx = rpn_init(nr_reg);
    if (!rpn_ctx) {
        return replyWithSelvaError(ctx, SELVA_ENOMEM);
    }

    RedisModuleString *ids = argv[ARGV_NODE_IDS];
    RedisModuleString *filter = argv[ARGV_FILTER_EXPR];
    TO_STR(ids, filter);

    /*
     * Compile the filter expression.
     */
    rpn_token *filter_expression = rpn_compile(filter_str, filter_len);
    if (!filter_expression) {
        rpn_destroy(rpn_ctx);
        return replyWithSelvaErrorf(ctx, SELVA_RPN_ECOMP, "Failed to compile the filter expression");
    }

    /*
     * Get the filter expression arguments and set them to the registers.
     */
    for (size_t i = ARGV_FILTER_ARGS; i < (size_t)argc; i++) {
        /* reg[0] is reserved for the current nodeId */
        const size_t reg_i = i - ARGV_FILTER_ARGS + 1;
        size_t str_len;
        const char *str = RedisModule_StringPtrLen(argv[i], &str_len);

        rpn_set_reg(rpn_ctx, reg_i, str, str_len + 1, 0);
    }

    svector_autofree SVector order_result = { 0 }; /*!< for ordered result. */
    if (order != HIERARCHY_RESULT_ORDER_NONE) {
        if (!SVector_Init(&order_result, (limit > 0) ? limit : HIERARCHY_EXPECTED_RESP_LEN, getOrderFunc(order))) {
            replyWithSelvaError(ctx, SELVA_ENOMEM);
            goto out;
        }
    }

    ssize_t array_len = 0;
    RedisModule_ReplyWithArray(ctx, REDISMODULE_POSTPONED_ARRAY_LEN);

    /*
     * Run the filter for each node.
     */
    for (size_t i = 0; i < ids_len; i += SELVA_NODE_ID_SIZE) {
        Selva_NodeId nodeId;
        ssize_t tmp_limit = -1;
        struct FindCommand_Args args = {
            .ctx = ctx,
            .hierarchy = hierarchy,
            .nr_nodes = &array_len,
            .offset = (order == HIERARCHY_RESULT_ORDER_NONE) ? offset : 0,
            .limit = (order == HIERARCHY_RESULT_ORDER_NONE) ? &limit : &tmp_limit,
            .rpn_ctx = rpn_ctx,
            .filter = filter_expression,
            .merge_strategy = MERGE_STRATEGY_NONE,
            .merge_path = NULL,
            .merge_nr_fields = 0,
            .fields = fields,
            .order_field = order_by_field,
            .order_result = &order_result,
        };

        Selva_NodeIdCpy(nodeId, ids_str + i);
        (void)FindCommand_NodeCb(nodeId, &args, NULL);
    }

    /*
     * If an ordered request was requested then nothing was sent to the client yet
     * and we need to do it now.
     */
    if (order != HIERARCHY_RESULT_ORDER_NONE) {
        array_len = FindCommand_PrintOrderedResult(ctx, hierarchy, offset, limit, MERGE_STRATEGY_NONE, NULL, fields, &order_result, NULL);
    }

    RedisModule_ReplySetArrayLength(ctx, array_len);

out:
    rpn_destroy(rpn_ctx);
#if MEM_DEBUG
    memset(filter_expression, 0, sizeof(*filter_expression));
#endif
    RedisModule_Free(filter_expression);

    return REDISMODULE_OK;
#undef SHIFT_ARGS
}

/**
 * Find node in set.
 * SELVA.HIERARCHY.findInSub REDIS_KEY SUB_ID MARKER_ID [order field asc|desc] [offset 1234] [limit 1234]
 */
int SelvaHierarchy_FindInSubCommand(RedisModuleCtx *ctx, RedisModuleString **argv, int argc) {
    RedisModule_AutoMemory(ctx);
    int err;

    const size_t ARGV_REDIS_KEY = 1;
    const size_t ARGV_SUB_ID    = 2;
    const size_t ARGV_MARKER_ID = 3;
    const size_t ARGV_ORDER_TXT = 4;
    const size_t ARGV_ORDER_FLD = 5;
    const size_t ARGV_ORDER_ORD = 6;
    size_t ARGV_OFFSET_TXT      = 4;
    size_t ARGV_OFFSET_NUM      = 5;
    size_t ARGV_LIMIT_TXT       = 4;
    size_t ARGV_LIMIT_NUM       = 5;
#define SHIFT_ARGS(i) \
    ARGV_OFFSET_TXT += i; \
    ARGV_OFFSET_NUM += i; \
    ARGV_LIMIT_TXT += i; \
    ARGV_LIMIT_NUM += i

    if (argc < 4) {
        return RedisModule_WrongArity(ctx);
    }

    /*
     * Open the Redis key.
     */
    SelvaModify_Hierarchy *hierarchy = SelvaModify_OpenHierarchy(ctx, argv[ARGV_REDIS_KEY], REDISMODULE_READ);
    if (!hierarchy) {
        return REDISMODULE_OK;
    }

    /*
     * Get the subscription id.
     */
    Selva_SubscriptionId sub_id;
    err = SelvaArgParser_SubscriptionId(sub_id, argv[ARGV_SUB_ID]);
    if (err) {
        return replyWithSelvaErrorf(ctx, err, "subID");
    }

    /*
     * Get the marker id.
     */
    Selva_SubscriptionMarkerId marker_id;
    err = SelvaArgParser_MarkerId(&marker_id, argv[ARGV_MARKER_ID]);
    if (err) {
        return replyWithSelvaErrorf(ctx, err, "markerID");
    }

    /*
     * Find the subscription marker.
     */
    struct Selva_SubscriptionMarker *marker;
    marker = SelvaSubscriptions_GetMarker(hierarchy, sub_id, marker_id);
    if (!marker) {
        return replyWithSelvaErrorf(ctx, SELVA_SUBSCRIPTIONS_EINVAL, "markerID");
    }

    /*
     * Parse the order arg.
     */
    enum hierarchy_result_order order = HIERARCHY_RESULT_ORDER_NONE;
    const RedisModuleString *order_by_field = NULL;
    if (argc > (int)ARGV_ORDER_ORD) {
        err = parse_order(&order_by_field, &order,
                          argv[ARGV_ORDER_TXT],
                          argv[ARGV_ORDER_FLD],
                          argv[ARGV_ORDER_ORD]);
        if (err == 0) {
            SHIFT_ARGS(3);
        } else if (err != SELVA_MODIFY_HIERARCHY_ENOENT) {
            return replyWithSelvaErrorf(ctx, err, "order");
        }
    }

    /*
     * Parse the offset arg.
     */
    ssize_t offset = 0;
    if (argc > (int)ARGV_OFFSET_NUM) {
        err = SelvaArgParser_IntOpt(&offset, "offset", argv[ARGV_OFFSET_TXT], argv[ARGV_OFFSET_NUM]);
        if (err == 0) {
            SHIFT_ARGS(2);
        } else if (err != SELVA_ENOENT) {
            return replyWithSelvaErrorf(ctx, err, "offset");
        }
    }

    /*
     * Parse the limit arg. -1 = inf
     */
    ssize_t limit = -1;
    if (argc > (int)ARGV_LIMIT_NUM) {
        err = SelvaArgParser_IntOpt(&limit, "limit", argv[ARGV_LIMIT_TXT], argv[ARGV_LIMIT_NUM]);
        if (err == 0) {
            SHIFT_ARGS(2);
        } else if (err != SELVA_ENOENT) {
            return replyWithSelvaErrorf(ctx, err, "limit");
        }
    }

    svector_autofree SVector order_result = { 0 }; /* No need to init for ORDER_NODE */
    if (order != HIERARCHY_RESULT_ORDER_NONE) {
        if (!SVector_Init(&order_result, (limit > 0) ? limit : HIERARCHY_EXPECTED_RESP_LEN, getOrderFunc(order))) {
            return replyWithSelvaError(ctx, SELVA_ENOMEM);
        }
    }

    ssize_t array_len = 0;
    RedisModule_ReplyWithArray(ctx, REDISMODULE_POSTPONED_ARRAY_LEN);

    /*
     * Run the traverse function.
     */
    ssize_t tmp_limit = -1;
    size_t skip = get_skip(marker->dir); /* Skip n nodes from the results. */
    struct FindCommand_Args args = {
        .ctx = ctx,
        .hierarchy = hierarchy,
        .nr_nodes = &array_len,
        .offset = (order == HIERARCHY_RESULT_ORDER_NONE) ? offset + skip : skip,
        .limit = (order == HIERARCHY_RESULT_ORDER_NONE) ? &limit : &tmp_limit,
        .rpn_ctx = marker->filter_ctx,
        .filter = marker->filter_expression,
        .merge_strategy = MERGE_STRATEGY_NONE,
        .merge_path = NULL,
        .merge_nr_fields = 0,
        .fields = NULL,
        .order_field = order_by_field,
        .order_result = &order_result,
        .marker = marker,
    };
    const struct SelvaModify_HierarchyCallback cb = {
        .node_cb = FindInSubCommand_NodeCb,
        .node_arg = &args,
    };

    /* RFE We expect here that all markers have a valid nodeId. */
    if (marker->dir == SELVA_HIERARCHY_TRAVERSAL_REF && marker->ref_field) {
        err = SelvaModify_TraverseHierarchyRef(ctx, hierarchy, marker->node_id, marker->ref_field, &cb);
    } else {
        /*
         * This could be implemented with a head callback but it's not
         * currently implemented for the traverse API. Therefore we do a
         * separate traverse just for the node itself in some special cases
         * where it's necessary.
         */
        if (marker->dir == SELVA_HIERARCHY_TRAVERSAL_PARENTS || marker->dir == SELVA_HIERARCHY_TRAVERSAL_CHILDREN) {
            err = SelvaModify_TraverseHierarchy(hierarchy, marker->node_id, SELVA_HIERARCHY_TRAVERSAL_NODE, &cb);
        } else {
            err = 0;
        }
        if (!err) {
            err = SelvaModify_TraverseHierarchy(hierarchy, marker->node_id, marker->dir, &cb);
        }
    }
    if (err != 0) {
        char str[SELVA_SUBSCRIPTION_ID_STR_LEN + 1];
        /*
         * We can't send an error to the client at this point so we'll just log
         * it and ignore the error.
         */
        fprintf(stderr, "%s: FindInSub failed. sub_id: \"%s\" marker_id: %d err: \"%s\"\n",
                __FILE__, Selva_SubscriptionId2str(str, sub_id), (int)marker_id, selvaStrError[-err]);
    }

    /*
     * If an ordered request was requested then nothing was sent to the client yet
     * and we need to do it now.
     */
    if (order != HIERARCHY_RESULT_ORDER_NONE) {
        array_len = FindCommand_PrintOrderedResult(ctx, hierarchy, offset, limit, MERGE_STRATEGY_NONE, NULL, NULL, &order_result, NULL);
    }

    RedisModule_ReplySetArrayLength(ctx, array_len);

    return REDISMODULE_OK;
#undef SHIFT_ARGS
}

static int Find_OnLoad(RedisModuleCtx *ctx) {
    /*
     * Register commands.
     */
    if (RedisModule_CreateCommand(ctx, "selva.hierarchy.find", SelvaHierarchy_FindCommand, "readonly", 1, 1, 1) == REDISMODULE_ERR ||
        RedisModule_CreateCommand(ctx, "selva.hierarchy.findIn", SelvaHierarchy_FindInCommand, "readonly", 1, 1, 1) == REDISMODULE_ERR ||
        RedisModule_CreateCommand(ctx, "selva.hierarchy.findInSub", SelvaHierarchy_FindInSubCommand, "readonly", 1, 1, 1) == REDISMODULE_ERR) {
        return REDISMODULE_ERR;
    }

    return REDISMODULE_OK;
}
SELVA_ONLOAD(Find_OnLoad);<|MERGE_RESOLUTION|>--- conflicted
+++ resolved
@@ -1141,19 +1141,6 @@
                 return replyWithSelvaErrorf(ctx, err, "invalid merge argument");
             }
 
-<<<<<<< HEAD
-            merge_strategy = err;
-            merge_path = argv[ARGV_MERGE_VAL];
-            SHIFT_ARGS(2);
-        }
-
-        /*
-         * Deep merge.
-         */
-        err = SelvaArgParser_StrOpt(NULL, "deepMerge", argv[ARGV_MERGE_TXT], argv[ARGV_MERGE_VAL]);
-        if (err == 0) {
-=======
->>>>>>> 489d6e53
             if (limit != -1) {
                 return replyWithSelvaErrorf(ctx, err, "merge is not supported with limit");
             }
