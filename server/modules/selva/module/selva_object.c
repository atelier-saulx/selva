#include <assert.h>
#include <limits.h>
#include <stdalign.h>
#include <stdlib.h>
#include <string.h>
#include "redismodule.h"
#include "cdefs.h"
#include "linker_set.h"
#include "typestr.h"
#include "cstrings.h"
#include "errors.h"
#include "selva_object.h"
#include "selva_onload.h"
#include "selva_set.h"
#include "svector.h"
#include "tree.h"

#define SELVA_OBJECT_ENCODING_VERSION   0
#define SELVA_OBJECT_KEY_MAX            USHRT_MAX
#define SELVA_OBJECT_SIZE_MAX           SIZE_MAX

#define SELVA_OBJECT_GETKEY_CREATE      0x1 /*!< Create the key and required nested objects. */
#define SELVA_OBJECT_GETKEY_DELETE      0x2 /*!< Delete the key found. */

RB_HEAD(SelvaObjectKeys, SelvaObjectKey);

struct SelvaObjectKey {
    enum SelvaObjectType type; /*!< Type of the value. */
    enum SelvaObjectType subtype; /*!< Subtype of the value. Arrays use this. */
    SelvaObjectMeta_t user_meta; /*!< User defined metadata. */
    unsigned short name_len;
    RB_ENTRY(SelvaObjectKey) _entry;
    union {
        struct {
            void *value; /*!< The rest of the types use this. */
            const struct SelvaObjectPointerOpts *ptr_opts; /*!< Options for a SELVA_OBJECT_POINTER */
        };
        double emb_double_value; /*!< SELVA_OBJECT_DOUBLE */
        long long emb_ll_value; /*!< SELVA_OBJECT_LONGLONG */
        struct SelvaSet selva_set; /*!< SELVA_OBJECT_SET */
        SVector array; /*!< SELVA_OBJECT_ARRAY */
    };
    char name[0]; /*!< Name of the key. */
};

struct SelvaObject {
    size_t obj_size;
    struct SelvaObjectKeys keys_head;
};

struct so_type_name {
    const char * const name;
    size_t len;
};

static RedisModuleType *ObjectType;
SET_DECLARE(selva_objpop, struct SelvaObjectPointerOpts);

/**
 * Defaults for SELVA_OBJECT_POINTER handling.
 * The default is: Do Nothing.
 */
static struct SelvaObjectPointerOpts default_ptr_opts = {
    .ptr_type_id = 0,
};
SELVA_OBJECT_POINTER_OPTS(default_ptr_opts);

static int get_key(struct SelvaObject *obj, const char *key_name_str, size_t key_name_len, unsigned flags, struct SelvaObjectKey **out);
static void replyWithKeyValue(RedisModuleCtx *ctx, RedisModuleString *lang, struct SelvaObjectKey *key);
static void replyWithObject(RedisModuleCtx *ctx, RedisModuleString *lang, struct SelvaObject *obj);
RB_PROTOTYPE_STATIC(SelvaObjectKeys, SelvaObjectKey, _entry, SelvaObject_Compare)

static int SelvaObject_Compare(const struct SelvaObjectKey *a, const struct SelvaObjectKey *b) {
    return strcmp(a->name, b->name);
}

RB_GENERATE_STATIC(SelvaObjectKeys, SelvaObjectKey, _entry, SelvaObject_Compare)

static const struct so_type_name type_names[] = {
    [SELVA_OBJECT_NULL] = { "null", 4 },
    [SELVA_OBJECT_DOUBLE] = { "double", 6 },
    [SELVA_OBJECT_LONGLONG] = { "long long", 9 },
    [SELVA_OBJECT_STRING] = { "string", 6 },
    [SELVA_OBJECT_OBJECT] = { "object", 6 },
    [SELVA_OBJECT_SET] = { "selva_set", 9 },
    [SELVA_OBJECT_ARRAY] = { "array", 7 },
};

struct SelvaObject *SelvaObject_New(void) {
    struct SelvaObject *obj;

    obj = RedisModule_Alloc(sizeof(*obj));
    obj->obj_size = 0;
    RB_INIT(&obj->keys_head);

    return obj;
}

static struct SelvaObjectPointerOpts *get_ptr_opts(unsigned ptr_type_id) {
    struct SelvaObjectPointerOpts **p;

    if (ptr_type_id >= SET_COUNT(selva_objpop)) {
        ptr_type_id = 0;
    }

    SET_FOREACH(p, selva_objpop) {
        struct SelvaObjectPointerOpts *opts = *p;

        if (opts->ptr_type_id == ptr_type_id) {
            return opts;
        }
    }

    __builtin_unreachable();
    return NULL; /* Never reached. */
}

static int clear_key_value(struct SelvaObjectKey *key) {
    switch (key->type) {
    case SELVA_OBJECT_NULL:
        /* NOP */
        break;
    case SELVA_OBJECT_DOUBLE:
        break;
    case SELVA_OBJECT_LONGLONG:
        break;
    case SELVA_OBJECT_STRING:
        if (key->value) {
            RedisModule_FreeString(NULL, key->value);
        }
        break;
    case SELVA_OBJECT_OBJECT:
        if (key->value) {
            struct SelvaObject *obj = (struct SelvaObject *)key->value;

            SelvaObject_Destroy(obj);
        }
        break;
    case SELVA_OBJECT_SET:
        SelvaSet_Destroy(&key->selva_set);
        break;
    case SELVA_OBJECT_ARRAY:
        if (key->subtype == SELVA_OBJECT_STRING) {
            struct SVectorIterator it;
            RedisModuleString *str;

            SVector_ForeachBegin(&it, &key->array);
            while ((str = SVector_Foreach(&it))) {
                // BEGIN DEBUG
                TO_STR(str);
                fprintf(stderr, "HELLO DELETE %.*s\n", (int)str_len, str_str);
                // END DEBUG

                RedisModule_FreeString(NULL, str);
            }

            SVector_Destroy(&key->array);
        } else if (key->subtype == SELVA_OBJECT_DOUBLE || key->subtype == SELVA_OBJECT_LONGLONG) {
            // do nothing, we store concrete values so it's enough to just clear the SVector itself
        } else if (key->subtype == SELVA_OBJECT_OBJECT) {
            struct SVectorIterator it;
            struct SelvaObject *k;

            SVector_ForeachBegin(&it, &key->array);
            while ((k = SVector_Foreach(&it))) {
                SelvaObject_Destroy(k);
            }
        } else {
            fprintf(stderr, "%s: Key clear failed: Unsupported array type (%d)\n",
                    __FILE__, (int)key->subtype);
        }
        SVector_Destroy(&key->array);
        break;
    case SELVA_OBJECT_POINTER:
        if (key->ptr_opts && key->ptr_opts->ptr_free) {
            key->ptr_opts->ptr_free(key->value);
        }
        key->value = NULL; /* Not strictly necessary. */
        break;
    default:
        /*
         * In general default shouldn't be used because it may mask out missing
         * type handling but it's acceptable here.
         */
        fprintf(stderr, "%s: Unknown object value type (%d)\n", __FILE__, (int)key->type);
        return SELVA_EINTYPE;
    }

    key->type = SELVA_OBJECT_NULL;

    return 0;
}

void SelvaObject_Clear(struct SelvaObject *obj) {
    struct SelvaObjectKey *next;

    for (struct SelvaObjectKey *key = RB_MIN(SelvaObjectKeys, &obj->keys_head); key != NULL; key = next) {
        next = RB_NEXT(SelvaObjectKeys, &obj->keys_head, key);
        RB_REMOVE(SelvaObjectKeys, &obj->keys_head, key);
        obj->obj_size--;

        /* Clear and free the key. */
        (void)clear_key_value(key);
#if MEM_DEBUG
        memset(key, 0, sizeof(*key));
#endif
        RedisModule_Free(key);
    }
}

void SelvaObject_Destroy(struct SelvaObject *obj) {
    SelvaObject_Clear(obj);
#if MEM_DEBUG
    if (obj) {
        memset(obj, 0, sizeof(*obj));
    }
#endif
    RedisModule_Free(obj);
}

void _cleanup_SelvaObject_Destroy(struct SelvaObject **obj) {
    if (*obj) {
        SelvaObject_Destroy(*obj);
    }
}

size_t SelvaObject_MemUsage(const void *value) {
    struct SelvaObject *obj = (struct SelvaObject *)value;
    struct SelvaObjectKey *key;
    size_t size = sizeof(*obj);

    RB_FOREACH(key, SelvaObjectKeys, &obj->keys_head) {
        size += sizeof(*key) + key->name_len + 1;

        switch (key->type) {
        case SELVA_OBJECT_STRING:
            if (key->value) {
                size_t len;

                (void)RedisModule_StringPtrLen(key->value, &len);
                size += len + 1;
            }
            break;
        case SELVA_OBJECT_OBJECT:
            if (key->value) {
                size += SelvaObject_MemUsage(key->value);
            }
            break;
        default:
            /* 0 */
            break;
        }
    }

    return size;
}

static struct SelvaObject *SelvaObject_Open(RedisModuleCtx *ctx, RedisModuleString *key_name, int mode) {
    struct SelvaObject *obj = NULL;
    RedisModuleKey *key;
    int type;

    key = RedisModule_OpenKey(ctx, key_name, mode);
    type = RedisModule_KeyType(key);

    if (type != REDISMODULE_KEYTYPE_EMPTY &&
        RedisModule_ModuleTypeGetType(key) != ObjectType) {
        RedisModule_CloseKey(key);
        RedisModule_ReplyWithError(ctx, REDISMODULE_ERRORMSG_WRONGTYPE);

        return NULL;
    }

    /* Create an empty value object if the key is currently empty. */
    if (type == REDISMODULE_KEYTYPE_EMPTY) {
        if ((mode & REDISMODULE_WRITE) == REDISMODULE_WRITE) {
            obj = SelvaObject_New();
            if (!obj) {
                replyWithSelvaError(ctx, SELVA_ENOMEM);
            }

            RedisModule_ModuleTypeSetValue(key, ObjectType, obj);
        } else {
            replyWithSelvaError(ctx, SELVA_ENOENT);
        }
    } else {
        obj = RedisModule_ModuleTypeGetValue(key);
        if (!obj) {
            replyWithSelvaError(ctx, SELVA_ENOENT);
        }
    }

    return obj;
}

int SelvaObject_Key2Obj(RedisModuleKey *key, struct SelvaObject **out) {
    struct SelvaObject *obj;

    if (!key) {
        return SELVA_ENOENT;
    }

    /* Create an empty value object if the key is currently empty. */
    if (RedisModule_KeyType(key) == REDISMODULE_KEYTYPE_EMPTY) {
        int err;

        obj = SelvaObject_New();
        if (!obj) {
            return SELVA_ENOMEM;
        }

        err = RedisModule_ModuleTypeSetValue(key, ObjectType, obj);
        if (err != REDISMODULE_OK) {
            SelvaObject_Destroy(obj);
            return SELVA_ENOENT;
        }
        /* TODO This check is really slow */
#if 0
    } else if (RedisModule_ModuleTypeGetType(key) == ObjectType) {
#endif
    } else {
        obj = RedisModule_ModuleTypeGetValue(key);
        if (!obj) {
            return SELVA_ENOENT;
        }
#if 0
    } else {
        return SELVA_EINVAL;
#endif
    }

    *out = obj;
    return 0;
}

// TODO: add array syntax stuff here
static int get_key_obj(struct SelvaObject *obj, const char *key_name_str, size_t key_name_len, unsigned flags, struct SelvaObjectKey **out) {
    const char *sep = ".";
    const size_t nr_parts = substring_count(key_name_str, sep, key_name_len) + 1;
    char buf[key_name_len + 1]; /* We assume that the length has been sanity checked at this point. */
    struct SelvaObjectKey *key = NULL;
    struct SelvaObject *cobj = obj; /* Containing object. */

    strncpy(buf, key_name_str, key_name_len);
    buf[key_name_len] = '\0';

    char *rest;
    size_t nr_parts_found = 0;
<<<<<<< HEAD
    for (s = strtok(s, sep); s; s = strtok(NULL, sep)) {
        // TODO: get by value by index if s+slen is an array field and if it's a selva_object then return the type else return the array type
=======
    for (char *s = strtok_r(buf, sep, &rest);
         s != NULL;
         s = strtok_r(NULL, sep, &rest)) {
>>>>>>> 70c94a2c
        const size_t slen = strlen(s);
        int err;

        cobj = obj;
        key = NULL; /* This needs to be cleared on every iteration. */
        nr_parts_found++;
        err = get_key(obj, s, slen, 0, &key);
        if ((err == SELVA_ENOENT || (err == 0 && key->type != SELVA_OBJECT_OBJECT)) &&
            (flags & SELVA_OBJECT_GETKEY_CREATE)) {
            /*
             * Either the nested object doesn't exist yet or the nested key is not an object,
             * but we are allowed to create one here.
             */
            if (!key) {
                /*
                 * Only create the key if it didn't exist. Otherwise we can just
                 * reuse it.
                 */
                if (obj->obj_size == SELVA_OBJECT_SIZE_MAX) {
                    return SELVA_OBJECT_EOBIG;
                }

                const size_t key_size = sizeof(struct SelvaObjectKey) + slen + 1;
                key = RedisModule_Alloc(key_size);
                if (!key) {
                    return SELVA_ENOMEM;
                }

                memset(key, 0, key_size);
                strcpy(key->name, s); /* strok() is safe. */
                key->name_len = slen;
                obj->obj_size++;
                (void)RB_INSERT(SelvaObjectKeys, &obj->keys_head, key);
            } else {
                /*
                 * Clear the old value.
                 */
                clear_key_value(key);
            }
            key->type = SELVA_OBJECT_OBJECT;
            key->value = SelvaObject_New();

            if (!key->value) {
                /* A partial object might have been created! */
                key->type = SELVA_OBJECT_NULL;
                return SELVA_ENOMEM;
            }

            obj = key->value;
        } else if (err) {
            /*
             * Error, bail out.
             */
            return err;
        } else if (key->type == SELVA_OBJECT_OBJECT) {
            /*
             * Keep nesting or return an object if this was the last token.
             */
            obj = key->value;
        } else {
            /*
             * Found the final key.
             */
            break;
        }
    }

    /*
     * Check that we found what  we were really looking for. Consider the
     * following:
     * We have a key: a.b = "hello"
     * We do a lookup for "a.b.c" but end up to "a.b"
     * Without the following check we'd happily tell the user that the value of
     * "a.b.c" == "hello".
     */
    if (nr_parts_found != nr_parts || !key) {
        return SELVA_ENOENT;
    }

    if (flags & SELVA_OBJECT_GETKEY_DELETE) {
        RB_REMOVE(SelvaObjectKeys, &cobj->keys_head, key);
        cobj->obj_size--;
        (void)clear_key_value(key);
#if MEM_DEBUG
        memset(key, 0, sizeof(*key));
#endif
        RedisModule_Free(key);
        key = NULL;
    }

    *out = key;
    return 0;
}

static int get_key(struct SelvaObject *obj, const char *key_name_str, size_t key_name_len, unsigned flags, struct SelvaObjectKey **out) {
    struct SelvaObjectKey *filter;
    struct SelvaObjectKey *key;

    if (key_name_len + 1 > SELVA_OBJECT_KEY_MAX) {
        return SELVA_ENAMETOOLONG;
    }

    if (strnstr(key_name_str, ".", key_name_len)) {
        return get_key_obj(obj, key_name_str, key_name_len, flags, out);
    }

    // just return the actual array type if getting type of an array field directly
    if (is_array_field(key_name_str, key_name_len)) {
        key_name_len = get_array_field_index(key_name_str, key_name_len);
    }

    const size_t key_size = sizeof(struct SelvaObjectKey) + key_name_len + 1;
    char buf[key_size] __attribute__((aligned(alignof(struct SelvaObjectKey)))); /* RFE This might be dumb */

    filter = (struct SelvaObjectKey *)buf;
    memset(filter, 0, key_size);
    memcpy(filter->name, key_name_str, key_name_len);
    filter->name_len = key_name_len;

    key = RB_FIND(SelvaObjectKeys, &obj->keys_head, filter);
    if (!key && (flags & SELVA_OBJECT_GETKEY_CREATE)) {
        if (obj->obj_size == SELVA_OBJECT_SIZE_MAX) {
            return SELVA_OBJECT_EOBIG;
        }

        key = RedisModule_Alloc(key_size);
        if (!key) {
            return SELVA_ENOMEM;
        }

        memcpy(key, filter, key_size);
        memset(&key->_entry, 0, sizeof(key->_entry)); /* RFE Might not be necessary. */
        obj->obj_size++;
        (void)RB_INSERT(SelvaObjectKeys, &obj->keys_head, key);
    } else if (!key) {
        fprintf(stderr, "ENOENT??? %s\n", key_name_str);
        return SELVA_ENOENT;
    }

    if (flags & SELVA_OBJECT_GETKEY_DELETE) {
        RB_REMOVE(SelvaObjectKeys, &obj->keys_head, key);
        obj->obj_size--;
        (void)clear_key_value(key);
#if MEM_DEBUG
        if (key) {
            memset(key, 0, sizeof(*key));
        }
#endif
        RedisModule_Free(key);
        key = NULL;
    }

    *out = key;
    return 0;
}

/**
 * Get key for modify without destroying the original value.
 */
static int get_key_modify(struct SelvaObject *obj, const char *key_name_str, size_t key_name_len, struct SelvaObjectKey **out) {
    struct SelvaObjectKey *key;
    int err;

    /*
     * Do get_key() first without create to avoid clearing the original value that we want to modify.
     * If we get a SELVA_ENOENT error we can safely create the key.
     */
    err = get_key(obj, key_name_str, key_name_len, 0, &key);
    if (err == SELVA_ENOENT) {
        err = get_key(obj, key_name_str, key_name_len, SELVA_OBJECT_GETKEY_CREATE, &key);
    }
    if (err) {
        return err;
    }

    *out = key;
    return 0;
}

int SelvaObject_DelKeyStr(struct SelvaObject *obj, const char *key_name_str, size_t key_name_len) {
    struct SelvaObjectKey *key;

    assert(obj);

    return get_key(obj, key_name_str, key_name_len, SELVA_OBJECT_GETKEY_DELETE, &key);
}

int SelvaObject_DelKey(struct SelvaObject *obj, const RedisModuleString *key_name) {
    TO_STR(key_name);

    return SelvaObject_DelKeyStr(obj, key_name_str, key_name_len);
}

int SelvaObject_ExistsStr(struct SelvaObject *obj, const char *key_name_str, size_t key_name_len) {
    struct SelvaObjectKey *key;

    assert(obj);

    return get_key(obj, key_name_str, key_name_len, 0, &key);
}

int SelvaObject_Exists(struct SelvaObject *obj, const RedisModuleString *key_name) {
    struct SelvaObjectKey *key;
    TO_STR(key_name);

    assert(obj);

    return get_key(obj, key_name_str, key_name_len, 0, &key);
}

int SelvaObject_ExistsTopLevel(struct SelvaObject *obj, const RedisModuleString *key_name) {
    struct SelvaObjectKey *key;
    TO_STR(key_name);

    assert(obj);

    return get_key(obj, key_name_str, strcspn(key_name_str, "."), 0, &key);
}

int SelvaObject_GetDoubleStr(struct SelvaObject *obj, const char *key_name_str, size_t key_name_len, double *out) {
    struct SelvaObjectKey *key;
    int err;

    assert(obj);

    err = get_key(obj, key_name_str, key_name_len, 0, &key);
    if (err) {
        return err;
    } else if (key->type != SELVA_OBJECT_DOUBLE) {
        return SELVA_EINTYPE;
    }

    *out = key->emb_double_value;

    return 0;
}

int SelvaObject_GetDouble(struct SelvaObject *obj, const RedisModuleString *key_name, double *out) {
    TO_STR(key_name);

    return SelvaObject_GetDoubleStr(obj, key_name_str, key_name_len, out);
}

int SelvaObject_GetLongLongStr(struct SelvaObject *obj, const char *key_name_str, size_t key_name_len, long long *out) {
    struct SelvaObjectKey *key;
    int err;

    assert(obj);

    err = get_key(obj, key_name_str, key_name_len, 0, &key);
    if (err) {
        return err;
    } else if (key->type != SELVA_OBJECT_LONGLONG) {
        return SELVA_EINTYPE;
    }

    *out = key->emb_ll_value;

    return 0;
}

int SelvaObject_GetLongLong(struct SelvaObject *obj, const RedisModuleString *key_name, long long *out) {
    TO_STR(key_name);

    return SelvaObject_GetLongLongStr(obj, key_name_str, key_name_len, out);
}

int SelvaObject_GetStringStr(struct SelvaObject *obj, const char *key_name_str, size_t key_name_len, RedisModuleString **out) {
    struct SelvaObjectKey *key;
    int err;

    assert(obj);

    err = get_key(obj, key_name_str, key_name_len, 0, &key);
    if (err) {
        return err;
    } else if (key->type != SELVA_OBJECT_STRING) {
        return SELVA_EINTYPE;
    }
    assert(key->value);

    *out = key->value;

    return 0;
}

int SelvaObject_GetString(struct SelvaObject *obj, const RedisModuleString *key_name, RedisModuleString **out) {
    TO_STR(key_name);

    return SelvaObject_GetStringStr(obj, key_name_str, key_name_len, out);
}

int SelvaObject_SetDoubleStr(struct SelvaObject *obj, const char *key_name_str, size_t key_name_len, double value) {
    struct SelvaObjectKey *key;
    int err;

    assert(obj);

    err = get_key(obj, key_name_str, key_name_len, SELVA_OBJECT_GETKEY_CREATE, &key);
    if (err) {
        return err;
    }

    err = clear_key_value(key);
    if (err) {
        return err;
    }

    key->type = SELVA_OBJECT_DOUBLE;
    key->emb_double_value = value;

    return 0;
}

int SelvaObject_SetDouble(struct SelvaObject *obj, const RedisModuleString *key_name, double value) {
    TO_STR(key_name);

    return SelvaObject_SetDoubleStr(obj, key_name_str, key_name_len, value);
}

int SelvaObject_SetLongLongStr(struct SelvaObject *obj, const char *key_name_str, size_t key_name_len, long long value) {
    struct SelvaObjectKey *key;
    int err;

    assert(obj);

    err = get_key(obj, key_name_str, key_name_len, SELVA_OBJECT_GETKEY_CREATE, &key);
    if (err) {
        return err;
    }

    err = clear_key_value(key);
    if (err) {
        return err;
    }

    key->type = SELVA_OBJECT_LONGLONG;
    key->emb_ll_value = value;

    return 0;
}

int SelvaObject_SetLongLong(struct SelvaObject *obj, const RedisModuleString *key_name, long long value) {
    TO_STR(key_name);

    return SelvaObject_SetLongLongStr(obj, key_name_str, key_name_len, value);
}

int SelvaObject_SetStringStr(struct SelvaObject *obj, const char *key_name_str, size_t key_name_len, RedisModuleString *value) {
    struct SelvaObjectKey *key;
    int err;

    assert(obj);

    err = get_key(obj, key_name_str, key_name_len, SELVA_OBJECT_GETKEY_CREATE, &key);
    if (err) {
        return err;
    }

    err = clear_key_value(key);
    if (err) {
        return err;
    }

    key->type = SELVA_OBJECT_STRING;
    key->value = value;

    return 0;
}

int SelvaObject_SetString(struct SelvaObject *obj, const RedisModuleString *key_name, RedisModuleString *value) {
    TO_STR(key_name);

    return SelvaObject_SetStringStr(obj, key_name_str, key_name_len, value);
}

int SelvaObject_GetObjectStr(struct SelvaObject *obj, const char *key_name_str, size_t key_name_len, struct SelvaObject **out) {
    struct SelvaObjectKey *key;
    int err;

    assert(obj);

    err = get_key(obj, key_name_str, key_name_len, 0, &key);
    if (err) {
        return err;
    } else if (key->type != SELVA_OBJECT_OBJECT) {
        return SELVA_EINTYPE;
    }
    assert(key->value);

    *out = key->value;

    return 0;
}

int SelvaObject_GetObject(struct SelvaObject *obj, const RedisModuleString *key_name, struct SelvaObject **out) {
    TO_STR(key_name);

    return SelvaObject_GetObjectStr(obj, key_name_str, key_name_len, out);
}

static int get_selva_set_modify(struct SelvaObject *obj, const RedisModuleString *key_name, enum SelvaSetType type, struct SelvaSet **set_out) {
    TO_STR(key_name);
    struct SelvaObjectKey *key;
    int err;

    assert(obj);

    err = get_key_modify(obj, key_name_str, key_name_len, &key);
    if (err) {
        return err;
    }

    if (key->type != SELVA_OBJECT_SET) {
        err = clear_key_value(key);
        if (err) {
            return err;
        }

        SelvaSet_Init(&key->selva_set, type);
        key->type = SELVA_OBJECT_SET;
    } else if (key->selva_set.type != type) {
        return SELVA_EINTYPE;
    }

    *set_out = &key->selva_set;
    return 0;
}

int SelvaObject_AddDoubleSet(struct SelvaObject *obj, const RedisModuleString *key_name, double value) {
    struct SelvaSet *selva_set;
    int err;

    err = get_selva_set_modify(obj, key_name, SELVA_SET_TYPE_DOUBLE, &selva_set);
    if (err) {
        return err;
    }

    return SelvaSet_Add(selva_set, value);
}

int SelvaObject_AddLongLongSet(struct SelvaObject *obj, const RedisModuleString *key_name, long long value) {
    struct SelvaSet *selva_set;
    int err;

    err = get_selva_set_modify(obj, key_name, SELVA_SET_TYPE_LONGLONG, &selva_set);
    if (err) {
        return err;
    }

    return SelvaSet_Add(selva_set, value);
}

int SelvaObject_AddStringSet(struct SelvaObject *obj, const RedisModuleString *key_name, RedisModuleString *value) {
    struct SelvaSet *selva_set;
    int err;

    err = get_selva_set_modify(obj, key_name, SELVA_SET_TYPE_RMSTRING, &selva_set);
    if (err) {
        return err;
    }

    return SelvaSet_Add(selva_set, value);
}

static int get_selva_set_str(struct SelvaObject *obj, const char *key_name_str, size_t key_name_len, enum SelvaSetType type, struct SelvaSet **set_out) {
    struct SelvaObjectKey *key;
    int err;

    assert(obj);

    err = get_key(obj, key_name_str, key_name_len, 0, &key);
    if (err) {
        return err;
    }

    if (key->type != SELVA_OBJECT_SET) {
        return SELVA_EINVAL;
    }

    if (key->selva_set.type != type) {
        return SELVA_EINTYPE;
    }

    *set_out = &key->selva_set;
    return 0;
}

static int get_selva_set(struct SelvaObject *obj, const RedisModuleString *key_name, enum SelvaSetType type, struct SelvaSet **set_out) {
    TO_STR(key_name);

    return get_selva_set_str(obj, key_name_str, key_name_len, type, set_out);
}

int SelvaObject_RemDoubleSetStr(struct SelvaObject *obj, const char *key_name_str, size_t key_name_len, double value) {
    struct SelvaSet *selva_set;
    struct SelvaSetElement *el;
    int err;

    err = get_selva_set_str(obj, key_name_str, key_name_len, SELVA_SET_TYPE_DOUBLE, &selva_set);
    if (err) {
        return err;
    }

    el = SelvaSet_Remove(selva_set, value);
    if (!el) {
        return SELVA_EINVAL;
    }
    SelvaSet_DestroyElement(el);

    return 0;
}

int SelvaObject_RemDoubleSet(struct SelvaObject *obj, const RedisModuleString *key_name, double value) {
    TO_STR(key_name);

    return SelvaObject_RemDoubleSetStr(obj, key_name_str, key_name_len, value);
}

int SelvaObject_RemLongLongSetStr(struct SelvaObject *obj, const char *key_name_str, size_t key_name_len, long long value) {
    struct SelvaSet *selva_set;
    struct SelvaSetElement *el;
    int err;

    err = get_selva_set_str(obj, key_name_str, key_name_len, SELVA_SET_TYPE_LONGLONG, &selva_set);
    if (err) {
        return err;
    }

    el = SelvaSet_Remove(selva_set, value);
    if (!el) {
        return SELVA_EINVAL;
    }
    SelvaSet_DestroyElement(el);

    return 0;
}

int SelvaObject_RemLongLongSet(struct SelvaObject *obj, const RedisModuleString *key_name, long long value) {
    TO_STR(key_name);

    return SelvaObject_RemLongLongSetStr(obj, key_name_str, key_name_len, value);
}

int SelvaObject_RemStringSetStr(struct SelvaObject *obj, const char *key_name_str, size_t key_name_len, RedisModuleString *value) {
    struct SelvaSet *selva_set;
    struct SelvaSetElement *el;
    int err;

    err = get_selva_set_str(obj, key_name_str, key_name_len, SELVA_SET_TYPE_RMSTRING, &selva_set);
    if (err) {
        return err;
    }

    el = SelvaSet_Remove(selva_set, value);
    if (!el) {
        return SELVA_EINVAL;
    }
    RedisModule_FreeString(NULL, el->value_rms);
    SelvaSet_DestroyElement(el);

    return 0;
}

int SelvaObject_RemStringSet(struct SelvaObject *obj, const RedisModuleString *key_name, RedisModuleString *value) {
    TO_STR(key_name);

    return SelvaObject_RemStringSetStr(obj, key_name_str, key_name_len, value);
}

struct SelvaSet *SelvaObject_GetSetStr(struct SelvaObject *obj, const char *key_name_str, size_t key_name_len) {
    struct SelvaObjectKey *key;
    int err;

    assert(obj);

    err = get_key(obj, key_name_str, key_name_len, 0, &key);
    if (err || key->type != SELVA_OBJECT_SET) {
        return NULL;
    }

    return &key->selva_set;
}

struct SelvaSet *SelvaObject_GetSet(struct SelvaObject *obj, const RedisModuleString *key_name) {
    TO_STR(key_name);

    return SelvaObject_GetSetStr(obj, key_name_str, key_name_len);
}

int SelvaObject_AddArrayStr(struct SelvaObject *obj, const char *key_name_str, size_t key_name_len, enum SelvaObjectType subtype, void *p) {
    struct SelvaObjectKey *key;
    int err;

    assert(obj);

    err = get_key_modify(obj, key_name_str, key_name_len, &key);
    if (err) {
        return err;
    }

    /* TODO Should it fail if the subtype doesn't match? */
    if (key->type != SELVA_OBJECT_ARRAY || key->subtype != subtype) {
        err = clear_key_value(key);
        if (err) {
            return err;
        }

        /*
         * Type must be set before initializing the vector to avoid a situation
         * where we'd have a key with an unknown value type.
         */
        key->type = SELVA_OBJECT_ARRAY;
        key->subtype = subtype;

        if (!SVector_Init(&key->array, 1, NULL)) {
            return SELVA_ENOMEM;
        }
    }

    SVector_Insert(&key->array, p);

    return 0;
}

int SelvaObject_AddArray(struct SelvaObject *obj, const RedisModuleString *key_name, enum SelvaObjectType subtype, void *p) {
    TO_STR(key_name);

    return SelvaObject_AddArrayStr(obj, key_name_str, key_name_len, subtype, p);
}

int SelvaObject_InsertArrayStr(struct SelvaObject *obj, const char *key_name_str, size_t key_name_len, enum SelvaObjectType subtype, void *p) {
    struct SelvaObjectKey *key;
    int err;

    assert(obj);

    err = get_key_modify(obj, key_name_str, key_name_len, &key);
    if (err) {
        return err;
    }

    /* TODO Should it fail if the subtype doesn't match? */
    if (key->type != SELVA_OBJECT_ARRAY || key->subtype != subtype) {
        err = clear_key_value(key);
        if (err) {
            return err;
        }

        /*
         * Type must be set before initializing the vector to avoid a situation
         * where we'd have a key with an unknown value type.
         */
        key->type = SELVA_OBJECT_ARRAY;
        key->subtype = subtype;

        if (!SVector_Init(&key->array, 1, NULL)) {
            return SELVA_ENOMEM;
        }
    }

    SVector_Insert(&key->array, p);

    return 0;
}

int SelvaObject_InsertArray(struct SelvaObject *obj, const RedisModuleString *key_name, enum SelvaObjectType subtype, void *p) {
    TO_STR(key_name);

    return SelvaObject_InsertArrayStr(obj, key_name_str, key_name_len, subtype, p);
}

int SelvaObject_InsertArrayIndexStr(struct SelvaObject *obj, const char *key_name_str, size_t key_name_len, enum SelvaObjectType subtype, size_t idx, void *p) {
    fprintf(stderr, "OKAY DOING THINGS %.*s %zu\n", (int)key_name_len, key_name_str, idx);
    struct SelvaObjectKey *key;
    int err;

    assert(obj);

    err = get_key_modify(obj, key_name_str, key_name_len, &key);
    if (err) {
        return err;
    }

    /* TODO Should it fail if the subtype doesn't match? */
    if (key->type != SELVA_OBJECT_ARRAY || key->subtype != subtype) {
        err = clear_key_value(key);
        if (err) {
            return err;
        }

        /*
         * Type must be set before initializing the vector to avoid a situation
         * where we'd have a key with an unknown value type.
         */
        key->type = SELVA_OBJECT_ARRAY;
        key->subtype = subtype;

        if (!SVector_Init(&key->array, 1, NULL)) {
            return SELVA_ENOMEM;
        }
    }

    SVector_InsertIndex(&key->array, idx, p);

    // BEGIN DEBUG
    RedisModuleString *str;
    struct SVectorIterator it;
    SVector_ForeachBegin(&it, &key->array);
    while ((str = SVector_Foreach(&it))) {
        TO_STR(str);
        fprintf(stderr, "HAS CONTENT %.*s\n", (int)str_len, str_str);
    }
    // END DEBUG

    return 0;
}

int SelvaObject_InsertArrayIndex(struct SelvaObject *obj, const RedisModuleString *key_name, enum SelvaObjectType subtype, size_t idx, void *p) {
    TO_STR(key_name);

    return SelvaObject_InsertArrayIndexStr(obj, key_name_str, key_name_len, subtype, idx, p);
}

int SelvaObject_RemoveArrayIndex(struct SelvaObject *obj, const char *key_name_str, size_t key_name_len, size_t idx) {
    struct SelvaObjectKey *key;
    int err;

    assert(obj);

    err = get_key_modify(obj, key_name_str, key_name_len, &key);
    if (err) {
        return err;
    }

    if (key->type != SELVA_OBJECT_ARRAY) {
        return SELVA_EINVAL;
    }

    SVector_RemoveIndex(&key->array, idx);

    return 0;
}

int SelvaObject_GetArrayStr(struct SelvaObject *obj, const char *key_name_str, size_t key_name_len, enum SelvaObjectType *out_subtype, SVector **out_p) {
    struct SelvaObjectKey *key;
    int err;

    assert(obj);

    err = get_key(obj, key_name_str, key_name_len, 0, &key);
    if (err) {
        return err;
    }

    if (key->type != SELVA_OBJECT_ARRAY) {
        return SELVA_EINTYPE;
    }

    if (out_subtype) {
        *out_subtype = key->subtype;
    }
    if (out_p) {
        *out_p = &key->array;
    }

    return 0;
}

int SelvaObject_GetArray(struct SelvaObject *obj, const RedisModuleString *key_name, enum SelvaObjectType *out_subtype, SVector **out_p) {
    TO_STR(key_name);

    return SelvaObject_GetArrayStr(obj, key_name_str, key_name_len, out_subtype, out_p);
}

int SelvaObject_SetPointerStr(struct SelvaObject *obj, const char *key_name_str, size_t key_name_len, void *p, struct SelvaObjectPointerOpts *opts) {
    struct SelvaObjectKey *key;
    int err;

    assert(obj);

    if (!p) {
        /* The value must be non-NULL. */
        return SELVA_EINVAL;
    }

    err = get_key(obj, key_name_str, key_name_len, SELVA_OBJECT_GETKEY_CREATE, &key);
    if (err) {
        return err;
    }

    err = clear_key_value(key);
    if (err) {
        return err;
    }

    key->type = SELVA_OBJECT_POINTER;
    key->value = p;
    key->ptr_opts = opts;

    return 0;
}

int SelvaObject_SetPointer(struct SelvaObject *obj, const struct RedisModuleString *key_name, void *p, struct SelvaObjectPointerOpts *opts) {
    TO_STR(key_name);

    return SelvaObject_SetPointerStr(obj, key_name_str, key_name_len, p, opts);
}

int SelvaObject_GetPointerStr(struct SelvaObject *obj, const char *key_name_str, size_t key_name_len, void **out_p) {
    struct SelvaObjectKey *key;
    int err;

    assert(obj);

    err = get_key(obj, key_name_str, key_name_len, 0, &key);
    if (err) {
        return err;
    }

    if (key->type != SELVA_OBJECT_POINTER) {
        return SELVA_EINTYPE;
    }

    if (out_p) {
        *out_p = key->value;
    }

    return 0;
}

int SelvaObject_GetPointer(struct SelvaObject *obj, const struct RedisModuleString *key_name, void **out_p) {
    TO_STR(key_name);

    return SelvaObject_GetPointerStr(obj, key_name_str, key_name_len, out_p);
}

enum SelvaObjectType SelvaObject_GetTypeStr(struct SelvaObject *obj, const char *key_name_str, size_t key_name_len) {
    struct SelvaObjectKey *key;
    enum SelvaObjectType type = SELVA_OBJECT_NULL;
    int err;

    err = get_key(obj, key_name_str, key_name_len, 0, &key);
    if (!err) {
        type = key->type;
    }

    return type;
}

enum SelvaObjectType SelvaObject_GetType(struct SelvaObject *obj, const RedisModuleString *key_name) {
    TO_STR(key_name);

    if (unlikely(!key_name_str)) {
        return SELVA_OBJECT_NULL;
    }

    return SelvaObject_GetTypeStr(obj, key_name_str, key_name_len);
}

ssize_t SelvaObject_LenStr(struct SelvaObject *obj, const char *key_name_str, size_t key_name_len) {
    struct SelvaObjectKey *key;
    int err;

    if (!key_name_str) {
        return obj->obj_size;
    }

    err = get_key(obj, key_name_str, key_name_len, 0, &key);
    if (err) {
        return err;
    }

    switch (key->type) {
    case SELVA_OBJECT_NULL:
        return 0;
    case SELVA_OBJECT_DOUBLE:
    case SELVA_OBJECT_LONGLONG:
        return 1;
    case SELVA_OBJECT_STRING:
        if (key->value) {
            size_t len;

            (void)RedisModule_StringPtrLen(key->value, &len);
            return len;
        } else {
            return 0;
        }
    case SELVA_OBJECT_OBJECT:
        if (key->value) {
            struct SelvaObject *obj2 = (struct SelvaObject *)key->value;

            return obj2->obj_size;
        } else {
            return 0;
        }
    case SELVA_OBJECT_SET:
        return key->selva_set.size;
    case SELVA_OBJECT_ARRAY:
        return SVector_Size(&key->array);
    case SELVA_OBJECT_POINTER:
        return (key->ptr_opts && key->ptr_opts->ptr_len) ? key->ptr_opts->ptr_len(key->value) : 1;
    }

    return SELVA_EINTYPE;
}

ssize_t SelvaObject_Len(struct SelvaObject *obj, const RedisModuleString *key_name) {
    if (!key_name) {
        return obj->obj_size;
    }

    TO_STR(key_name);

    return SelvaObject_LenStr(obj, key_name_str, key_name_len);
}

int SelvaObject_GetUserMetaStr(struct SelvaObject *obj, const char *key_name_str, size_t key_name_len, SelvaObjectMeta_t *meta) {
    int err;
    struct SelvaObjectKey *key;

    err = get_key(obj, key_name_str, key_name_len, 0, &key);
    if (err) {
        return err;
    }

    *meta = key->user_meta;
    return 0;
}

int SelvaObject_GetUserMeta(struct SelvaObject *obj, const RedisModuleString *key_name, SelvaObjectMeta_t *meta) {
    TO_STR(key_name);

    return SelvaObject_GetUserMetaStr(obj, key_name_str, key_name_len, meta);
}

int SelvaObject_SetUserMetaStr(struct SelvaObject *obj, const char *key_name_str, size_t key_name_len, SelvaObjectMeta_t meta, SelvaObjectMeta_t *old_meta) {
    int err;
    struct SelvaObjectKey *key;

    err = get_key(obj, key_name_str, key_name_len, 0, &key);
    if (err) {
        return err;
    }

    if (old_meta) {
        *old_meta = key->user_meta;
    }
    key->user_meta = meta;
    return 0;
}

int SelvaObject_SetUserMeta(struct SelvaObject *obj, const RedisModuleString *key_name, SelvaObjectMeta_t meta, SelvaObjectMeta_t *old_meta) {
    TO_STR(key_name);

    return SelvaObject_SetUserMetaStr(obj, key_name_str, key_name_len, meta, old_meta);
}

/* TODO Support nested objects */
void *SelvaObject_ForeachBegin(struct SelvaObject *obj) {
    return RB_MIN(SelvaObjectKeys, &obj->keys_head);
}

const char *SelvaObject_ForeachKey(struct SelvaObject *obj, void **iterator) {
    struct SelvaObjectKey *key = *iterator;
    (void)obj; /* This makes the compiler think we are actually using obj. */

    if (!key) {
        return NULL;
    }

    *iterator = RB_NEXT(SelvaObjectKeys, &obj->keys_head, key);

    return key->name;
}

const void *SelvaObject_ForeachValue(struct SelvaObject *obj, void **iterator, const char **name_out, enum SelvaObjectType type) {
    struct SelvaObjectKey *key;
    (void)obj; /* This makes the compiler think we are actually using obj. */

    do {
        key = *iterator;
        if (!key) {
            return NULL;
        }

        *iterator = RB_NEXT(SelvaObjectKeys, &obj->keys_head, key);
    } while (key->type != type);

    if (name_out) {
        *name_out = key->name;
    }

    switch (key->type) {
    case SELVA_OBJECT_NULL:
        return NULL;
    case SELVA_OBJECT_DOUBLE:
        return &key->emb_double_value;
    case SELVA_OBJECT_LONGLONG:
        return &key->emb_ll_value;
    case SELVA_OBJECT_STRING:
    case SELVA_OBJECT_OBJECT:
    case SELVA_OBJECT_POINTER:
        return key->value;
    case SELVA_OBJECT_SET:
        return &key->selva_set;
    case SELVA_OBJECT_ARRAY:
        return &key->array;
    }

    return NULL;
}

const char *SelvaObject_Type2String(enum SelvaObjectType type, size_t *len) {
    if (type >= 0 && type < num_elem(type_names)) {
        const struct so_type_name *tn = &type_names[type];

        if (len) {
            *len = tn->len;
        }
        return tn->name;
    }

    return NULL;
}

int SelvaObject_DelCommand(RedisModuleCtx *ctx, RedisModuleString **argv, int argc) {
    RedisModule_AutoMemory(ctx);
    struct SelvaObject *obj;
    int err;

    const int ARGV_KEY = 1;
    const int ARGV_OKEY = 2;

    if (argc != 3) {
        return RedisModule_WrongArity(ctx);
    }

    obj = SelvaObject_Open(ctx, argv[ARGV_KEY], REDISMODULE_READ);
    if (!obj) {
        return REDISMODULE_OK;
    }

    err = SelvaObject_DelKey(obj, argv[ARGV_OKEY]);
    if (err == SELVA_ENOENT) {
        RedisModule_ReplyWithLongLong(ctx, 0);
    } else if (err) {
        return replyWithSelvaError(ctx, err);
    } else {
        RedisModule_ReplyWithLongLong(ctx, 1);
    }

    return RedisModule_ReplicateVerbatim(ctx);
}

int SelvaObject_ExistsCommand(RedisModuleCtx *ctx, RedisModuleString **argv, int argc) {
    RedisModule_AutoMemory(ctx);
    struct SelvaObject *obj;
    int err;

    const int ARGV_KEY = 1;
    const int ARGV_OKEY = 2;

    if (argc < 3) {
        return RedisModule_WrongArity(ctx);
    }

    obj = SelvaObject_Open(ctx, argv[ARGV_KEY], REDISMODULE_READ);
    if (!obj) {
        return REDISMODULE_OK;
    }

    err = SelvaObject_Exists(obj, argv[ARGV_OKEY]);
    if (err == SELVA_ENOENT) {
        return RedisModule_ReplyWithLongLong(ctx, 0);
    } else if (err) {
        return replyWithSelvaError(ctx, err);
    }
    return RedisModule_ReplyWithLongLong(ctx, 1);
}

static void replyWithSelvaSet(RedisModuleCtx *ctx, struct SelvaSet *set) {
    struct SelvaSetElement *el;
    size_t n = 0;

    RedisModule_ReplyWithArray(ctx, REDISMODULE_POSTPONED_ARRAY_LEN);

    if (set->type == SELVA_SET_TYPE_RMSTRING) {
        SELVA_SET_RMS_FOREACH(el, set) {
            RedisModule_ReplyWithString(ctx, el->value_rms);
            n++;
        }
    } else if (set->type == SELVA_SET_TYPE_DOUBLE) {
        SELVA_SET_DOUBLE_FOREACH(el, set) {
            RedisModule_ReplyWithDouble(ctx, el->value_d);
            n++;
        }
    } else if (set->type == SELVA_SET_TYPE_LONGLONG) {
        SELVA_SET_LONGLONG_FOREACH(el, set) {
            RedisModule_ReplyWithLongLong(ctx, el->value_ll);
            n++;
        }
    }

    RedisModule_ReplySetArrayLength(ctx, n);
}

static void replyWithArray(RedisModuleCtx *ctx, enum SelvaObjectType subtype, SVector *array) {
    RedisModuleString *str;
    struct SVectorIterator it;
    SVector_ForeachBegin(&it, array);
    size_t n = 0;

    while ((str = SVector_Foreach(&it))) {
        switch (subtype) {
        case SELVA_OBJECT_DOUBLE:
            n++;
            // TODO
            break;
        case SELVA_OBJECT_LONGLONG:
            n++;
            // TODO
            break;
        case SELVA_OBJECT_STRING:
            n++;
            RedisModule_ReplyWithString(ctx, str);
            break;
        default:
            break;
        }
    }

    RedisModule_ReplySetArrayLength(ctx, n);
}

static void replyWithKeyValue(RedisModuleCtx *ctx, RedisModuleString *lang, struct SelvaObjectKey *key) {
    switch (key->type) {
    case SELVA_OBJECT_NULL:
        RedisModule_ReplyWithNull(ctx);
        break;
    case SELVA_OBJECT_DOUBLE:
        RedisModule_ReplyWithDouble(ctx, key->emb_double_value);
        break;
    case SELVA_OBJECT_LONGLONG:
        RedisModule_ReplyWithLongLong(ctx, key->emb_ll_value);
        break;
    case SELVA_OBJECT_STRING:
        if (key->value) {
            RedisModule_ReplyWithString(ctx, key->value);
        } else {
            RedisModule_ReplyWithNull(ctx);
        }
        break;
    case SELVA_OBJECT_OBJECT:
        if (key->value) {
            TO_STR(lang);

            if (key->user_meta == SELVA_OBJECT_META_SUBTYPE_TEXT && lang && lang_len > 0) {
                char buf[lang_len + 1];
                memcpy(buf, lang_str, lang_len + 1);
                const char *sep = "\n";
                char *rest;

                for (char *s = strtok_r(buf, sep, &rest);
                     s != NULL;
                     s = strtok_r(NULL, sep, &rest)) {
                    const size_t slen = strlen(s);
                    struct SelvaObjectKey *text_key;
                    int err = get_key(key->value, s, slen, 0, &text_key);

                    // ignore errors on purpose
                    if (!err && text_key->type == SELVA_OBJECT_STRING) {
                        RedisModule_ReplyWithString(ctx, text_key->value);
                        return;
                    }
                }

                RedisModule_ReplyWithNull(ctx);
            } else {
                replyWithObject(ctx, lang, key->value);
            }
        } else {
            RedisModule_ReplyWithNull(ctx);
        }
        break;
    case SELVA_OBJECT_SET:
        replyWithSelvaSet(ctx, &key->selva_set);
        break;
    case SELVA_OBJECT_ARRAY:
        replyWithArray(ctx, key->subtype, &key->array);
        break;
    case SELVA_OBJECT_POINTER:
        RedisModule_ReplyWithStringBuffer(ctx, "(pointer)", 9);
        break;
    default:
        (void)replyWithSelvaErrorf(ctx, SELVA_EINTYPE, "Type not supported %d", (int)key->type);
    }
}

static void replyWithObject(RedisModuleCtx *ctx, RedisModuleString *lang, struct SelvaObject *obj) {
    struct SelvaObjectKey *key;
    size_t n = 0;

    RedisModule_ReplyWithArray(ctx, REDISMODULE_POSTPONED_ARRAY_LEN);

    RB_FOREACH(key, SelvaObjectKeys, &obj->keys_head) {
        RedisModule_ReplyWithStringBuffer(ctx, key->name, key->name_len);
        replyWithKeyValue(ctx, lang, key);

        n += 2;
    }

    RedisModule_ReplySetArrayLength(ctx, n);
}

int SelvaObject_ReplyWithObject(RedisModuleCtx *ctx, RedisModuleString *lang, struct SelvaObject *obj, const RedisModuleString *key_name) {
    struct SelvaObjectKey *key;
    int err;

    if (!key_name) {
        replyWithObject(ctx, lang, obj);
        return 0;
    }

    TO_STR(key_name);
    err = get_key(obj, key_name_str, key_name_len, 0, &key);
    if (err) {
        return err;
    }

    replyWithKeyValue(ctx, lang, key);

    return 0;
}

int SelvaObject_GetWithWildcardStr(
        RedisModuleCtx *ctx,
        RedisModuleString *lang,
        struct SelvaObject *obj,
        const char *okey_str,
        size_t okey_len,
        long *resp_count,
        int resp_path_start_idx,
        unsigned int flags) {
    const size_t idx = strnstr(okey_str, ".*.", okey_len) - okey_str + 1; // .*. => *.

    /* path before the wildcard character */
    const size_t before_len = idx - 1;
    const char *before = okey_str;

    /* path after the wildcard character */
    const size_t after_len = okey_len - idx - 2;
    const char *after = &okey_str[idx + 2];

    struct SelvaObjectKey *key;
    int err;

    err = get_key(obj, before, before_len, 0, &key);
    if (!err && key->type == SELVA_OBJECT_OBJECT && key->user_meta == 1) {
        void *it = SelvaObject_ForeachBegin(key->value);

        const char *obj_key_name_str;
        while ((obj_key_name_str = SelvaObject_ForeachKey(key->value, &it))) {
            /*
                construct a new field path with the resolved path with the following:
                -> path before the wildcard
                -> the current object key being iterated
                -> path after the wildcard
            */
            const size_t obj_key_len = strlen(obj_key_name_str);
            const size_t new_field_len = before_len + 1 + obj_key_len + 1 + after_len;
            char new_field[new_field_len + 1];

            snprintf(new_field, new_field_len + 1, "%.*s.%.*s.%.*s",
                    (int)before_len, before,
                    (int)obj_key_len, obj_key_name_str,
                    (int)after_len, after);

            if (strnstr(new_field, ".*.", new_field_len)) {
                /* recurse for nested wildcards while keeping the resolved path */
                SelvaObject_GetWithWildcardStr(ctx, lang, obj, new_field, new_field_len, resp_count, resp_path_start_idx == -1 ? idx : resp_path_start_idx, flags);
                continue;
            }

            struct SelvaObjectKey *key;
            err = get_key(obj, new_field, new_field_len, 0, &key);

            if (flags == 1) {
                /* if the path should be spliced to start from the first wildcard (as expected by selva.object.get */
                const size_t reply_path_len = resp_path_start_idx == -1 ? obj_key_len + 1 + key->name_len : (before_len - resp_path_start_idx) + 1 + obj_key_len + 1 + key->name_len;
                char reply_path[reply_path_len + 1];

                if (resp_path_start_idx == -1) {
                    snprintf(
                        reply_path, reply_path_len + 1, "%.*s.%.*s",
                        (int)obj_key_len, obj_key_name_str,
                        (int)key->name_len, key->name);
                } else {
                    snprintf(reply_path, reply_path_len + 1, "%.*s.%.*s.%.*s",
                        (int)(before_len - resp_path_start_idx), before + resp_path_start_idx,
                        (int)obj_key_len, obj_key_name_str,
                        (int)key->name_len, key->name);
                }

                RedisModule_ReplyWithStringBuffer(ctx, reply_path, reply_path_len);
            } else {
                /* if the whole resolved path should be returned */
                const size_t reply_path_len = before_len + 1 + obj_key_len + 1 + key->name_len;
                char reply_path[reply_path_len + 1];

                snprintf(reply_path, reply_path_len + 1, "%.*s.%.*s.%.*s",
                        (int)before_len, before,
                        (int)obj_key_len, obj_key_name_str,
                        (int)key->name_len, key->name);
                RedisModule_ReplyWithStringBuffer(ctx, reply_path, reply_path_len);
            }

            replyWithKeyValue(ctx, lang, key);
            *resp_count += 2;
        }
    } else {
        err = SELVA_ENOENT;
    }

    /* ignore errors unless nothing was returned and an error occurred */
    if (err && *resp_count == 0) {
        return err;
    }

    return 0;
}

int SelvaObject_GetCommand(RedisModuleCtx *ctx, RedisModuleString **argv, int argc) {
    RedisModule_AutoMemory(ctx);
    struct SelvaObject *obj;
    struct SelvaObjectKey *key;

    const int ARGV_LANG = 1;
    const int ARGV_KEY = 2;
    const int ARGV_OKEY = 3;

    if (argc < 3) {
        return RedisModule_WrongArity(ctx);
    }

    RedisModuleString *lang = argv[ARGV_LANG];
    obj = SelvaObject_Open(ctx, argv[ARGV_KEY], REDISMODULE_READ);
    if (!obj) {
        return REDISMODULE_OK;
    }

    if (argc == 3) {
        replyWithObject(ctx, lang, obj);
        return REDISMODULE_OK;
    }

    for (int i = ARGV_OKEY; i < argc; i++) {
        int is_wildcard = 0;
        const RedisModuleString *okey = argv[i];
        TO_STR(okey);

        int err = 0;

        if (strstr(okey_str, ".*.")) {
            is_wildcard = 1;

            long resp_count = 0;
            RedisModule_ReplyWithArray(ctx, REDISMODULE_POSTPONED_ARRAY_LEN);
            err = SelvaObject_GetWithWildcardStr(ctx, lang, obj, okey_str, okey_len, &resp_count, -1, 1);
            RedisModule_ReplySetArrayLength(ctx, resp_count);
        } else {
            fprintf(stderr, "HMM KEY getting %s\n", okey_str);
            err = get_key(obj, okey_str, okey_len, 0, &key);
        }

        if (err == SELVA_ENOENT) {
            /* Keep looking. */
            continue;
        } else if (err) {
            return replyWithSelvaErrorf(ctx, err, "get_key");
        }

        if (!is_wildcard) {
            replyWithKeyValue(ctx, lang, key);
        }
        return REDISMODULE_OK;
    }

    return RedisModule_ReplyWithNull(ctx);
}

int SelvaObject_SetCommand(RedisModuleCtx *ctx, RedisModuleString **argv, int argc) {
    RedisModule_AutoMemory(ctx);
    struct SelvaObject *obj;
    size_t values_set = 0;
    int err;

    const int ARGV_KEY = 1;
    const int ARGV_OKEY = 2;
    const int ARGV_TYPE = 3;
    const int ARGV_OVAL = 4;

    if (argc <= ARGV_TYPE) {
        return RedisModule_WrongArity(ctx);
    }

    size_t type_len;
    const char type = RedisModule_StringPtrLen(argv[ARGV_TYPE], &type_len)[0];

    if (type_len != 1) {
        return replyWithSelvaErrorf(ctx, SELVA_EINVAL, "Invalid or missing type argument");
    }

    if (!(argc == 5 || (type == 'S' && argc >= 5))) {
        return RedisModule_WrongArity(ctx);
    }

    obj = SelvaObject_Open(ctx, argv[ARGV_KEY], REDISMODULE_READ | REDISMODULE_WRITE);
    if (!obj) {
        return REDISMODULE_OK;
    }

    switch (type) {
    case 'f': /* SELVA_OBJECT_DOUBLE */
        err = SelvaObject_SetDouble(
            obj,
            argv[ARGV_OKEY],
            strtod(RedisModule_StringPtrLen(argv[ARGV_OVAL], NULL), NULL));
        values_set++;
        break;
    case 'i': /* SELVA_OBJECT_LONGLONG */
        err = SelvaObject_SetLongLong(
            obj,
            argv[ARGV_OKEY],
            strtoll(RedisModule_StringPtrLen(argv[ARGV_OVAL], NULL), NULL, 10));
        values_set++;
        break;
    case 's': /* SELVA_OBJECT_STRING */
        err = SelvaObject_SetString(obj, argv[ARGV_OKEY], argv[ARGV_OVAL]);
        if (err == 0) {
            RedisModule_RetainString(ctx, argv[ARGV_OVAL]);
        }
        values_set++;
        break;
    case 'S': /* SELVA_OBJECT_SET */
        for (int i = ARGV_OVAL; i < argc; i++) {
            if (SelvaObject_AddStringSet(obj, argv[ARGV_OKEY], argv[i]) == 0) {
                RedisModule_RetainString(ctx, argv[i]);
                values_set++;
            }
        }
        err = 0;
        break;
    default:
        err = SELVA_EINTYPE;
    }
    if (err) {
        return replyWithSelvaError(ctx, err);
    }
    RedisModule_ReplyWithLongLong(ctx, values_set);

    return RedisModule_ReplicateVerbatim(ctx);
}

int SelvaObject_TypeCommand(RedisModuleCtx *ctx, RedisModuleString **argv, int argc) {
    RedisModule_AutoMemory(ctx);
    struct SelvaObject *obj;
    struct SelvaObjectKey *key;
    int err;

    const int ARGV_KEY = 1;
    const int ARGV_OKEY = 2;

    if (argc != 3) {
        return RedisModule_WrongArity(ctx);
    }

    obj = SelvaObject_Open(ctx, argv[ARGV_KEY], REDISMODULE_READ);
    if (!obj) {
        return REDISMODULE_OK;
    }

    enum SelvaObjectType type = SELVA_OBJECT_NULL;
    const RedisModuleString *okey = argv[ARGV_OKEY];
    TO_STR(okey);

    err = get_key(obj, okey_str, okey_len, 0, &key);
    if (!err) {
        type = key->type;
    } else if (err != SELVA_ENOENT) {
        return replyWithSelvaErrorf(ctx, err, "get_key");
    }

    if (type >= 0 && type < num_elem(type_names)) {
        const struct so_type_name *tn = &type_names[type];

        RedisModule_ReplyWithArray(ctx, REDISMODULE_POSTPONED_ARRAY_LEN);
        RedisModule_ReplyWithStringBuffer(ctx, tn->name, tn->len);

        if (type == SELVA_OBJECT_ARRAY) {
            enum SelvaObjectType subtype = key->subtype;

            if (subtype >= 0 && subtype < num_elem(type_names)) {
                const struct so_type_name *sub_tn = &type_names[subtype];

                RedisModule_ReplyWithStringBuffer(ctx, sub_tn->name, sub_tn->len);
            } else {
                replyWithSelvaErrorf(ctx, SELVA_EINTYPE, "invalid key subtype %d", (int)subtype);
            }

            RedisModule_ReplySetArrayLength(ctx, 2);
        } else if (type == SELVA_OBJECT_SET) {
            RedisModule_ReplyWithLongLong(ctx, key->selva_set.type); /* TODO Type as a string */
            RedisModule_ReplySetArrayLength(ctx, 2);
        } else {
            RedisModule_ReplySetArrayLength(ctx, 1);
        }
    } else {
        return replyWithSelvaErrorf(ctx, SELVA_EINTYPE, "invalid key type %d", (int)type);
    }

    return REDISMODULE_OK;
}

int SelvaObject_LenCommand(RedisModuleCtx *ctx, RedisModuleString **argv, int argc) {
    RedisModule_AutoMemory(ctx);
    struct SelvaObject *obj;

    const int ARGV_KEY = 1;
    const int ARGV_OKEY = 2;

    if (argc != 2 && argc != 3) {
        return RedisModule_WrongArity(ctx);
    }

    obj = SelvaObject_Open(ctx, argv[ARGV_KEY], REDISMODULE_READ);
    if (!obj) {
        return REDISMODULE_OK;
    }

    ssize_t len;
    if (argc == 2) {
        len = obj->obj_size;
    } else {
        len = SelvaObject_Len(obj, argv[ARGV_OKEY]);
        if (len < 0) {
            int err = (int)len;

            if (err == SELVA_EINTYPE) {
                return replyWithSelvaErrorf(ctx, SELVA_EINTYPE, "key type not supported");
            } else {
                return replyWithSelvaError(ctx, err);
            }
        }
    }

    return RedisModule_ReplyWithLongLong(ctx, len);
}

int SelvaObject_GetMetaCommand(RedisModuleCtx *ctx, RedisModuleString **argv, int argc) {
    RedisModule_AutoMemory(ctx);
    struct SelvaObject *obj;
    int err;

    const int ARGV_KEY = 1;
    const int ARGV_OKEY = 2;

    if (argc != 3) {
        return RedisModule_WrongArity(ctx);
    }

    obj = SelvaObject_Open(ctx, argv[ARGV_KEY], REDISMODULE_READ);
    if (!obj) {
        return REDISMODULE_OK;
    }

    SelvaObjectMeta_t user_meta;
    err = SelvaObject_GetUserMeta(obj, argv[ARGV_OKEY], &user_meta);
    if (err) {
        return replyWithSelvaErrorf(ctx, err, "Failed to get key metadata");
    }

    return RedisModule_ReplyWithLongLong(ctx, user_meta);
}

int SelvaObject_SetMetaCommand(RedisModuleCtx *ctx, RedisModuleString **argv, int argc) {
    RedisModule_AutoMemory(ctx);
    struct SelvaObject *obj;
    SelvaObjectMeta_t user_meta;
    int err;

    const int ARGV_KEY = 1;
    const int ARGV_OKEY = 2;
    const int ARGV_MVAL = 3;

    if (argc != 4) {
        return RedisModule_WrongArity(ctx);
    }

    RedisModuleString *mval = argv[ARGV_MVAL];
    TO_STR(mval);

    if (mval_len < sizeof(SelvaObjectMeta_t)) {
        return replyWithSelvaErrorf(ctx, SELVA_EINTYPE,"Expected: %s", typeof_str(user_meta));
    }

    obj = SelvaObject_Open(ctx, argv[ARGV_KEY], REDISMODULE_READ);
    if (!obj) {
        return REDISMODULE_OK;
    }

    memcpy(&user_meta, mval_str, sizeof(SelvaObjectMeta_t));
    err = SelvaObject_SetUserMeta(obj, argv[ARGV_OKEY], user_meta, NULL);
    if (err) {
        return replyWithSelvaErrorf(ctx, err, "Failed to set key metadata");
    }

    return RedisModule_ReplyWithLongLong(ctx, 1);
}

static int rdb_load_object_double(RedisModuleIO *io, struct SelvaObject *obj, const RedisModuleString *name) {
    double value;
    int err;

    value = RedisModule_LoadDouble(io);
    err = SelvaObject_SetDouble(obj, name, value);
    if (err) {
        RedisModule_LogIOError(io, "warning", "Error while loading a double");
        return SELVA_EINVAL;
    }

    return 0;
}

static int rdb_load_object_long_long(RedisModuleIO *io, struct SelvaObject *obj, const RedisModuleString *name) {
    long long value;
    int err;

    value = RedisModule_LoadSigned(io);
    err = SelvaObject_SetLongLong(obj, name, value);
    if (err) {
        RedisModule_LogIOError(io, "warning", "Error while loading a long long");
        return SELVA_EINVAL;
    }

    return 0;
}

static int rdb_load_object_string(RedisModuleIO *io, struct SelvaObject *obj, const RedisModuleString *name) {
    RedisModuleString *value = RedisModule_LoadString(io);
    int err;

    err = SelvaObject_SetString(obj, name, value);
    if (err) {
        RedisModule_LogIOError(io, "warning", "Error while loading a string");
        return SELVA_EINVAL;
    }

    return 0;
}

static int rdb_load_object_set(RedisModuleIO *io, struct SelvaObject *obj, const RedisModuleString *name) {
    enum SelvaSetType setType = RedisModule_LoadUnsigned(io);
    const size_t n = RedisModule_LoadUnsigned(io);

    if (setType == SELVA_SET_TYPE_RMSTRING) {
        for (size_t j = 0; j < n; j++) {
            RedisModuleString *value = RedisModule_LoadString(io);

            SelvaObject_AddStringSet(obj, name, value);
        }
    } else if (setType == SELVA_SET_TYPE_DOUBLE) {
        for (size_t j = 0; j < n; j++) {
            double value = RedisModule_LoadDouble(io);

            SelvaObject_AddDoubleSet(obj, name, value);
        }
    } else if (setType == SELVA_SET_TYPE_LONGLONG) {
        for (size_t j = 0; j < n; j++) {
            long long value = RedisModule_LoadSigned(io);

            SelvaObject_AddLongLongSet(obj, name, value);
        }
    } else {
        RedisModule_LogIOError(io, "warning", "Unknown set type");
        return SELVA_EINTYPE;
    }

    return 0;
}

static int rdb_load_object_array(RedisModuleIO *io, struct SelvaObject *obj, const RedisModuleString *name, int encver, void *ptr_load_data) {
    enum SelvaObjectType arrayType = RedisModule_LoadUnsigned(io);
    const size_t n = RedisModule_LoadUnsigned(io);

    if (arrayType == SELVA_OBJECT_LONGLONG) {
        long long value = RedisModule_LoadSigned(io);
        SelvaObject_AddArray(obj, name, arrayType, (void *)value);
    } else if (arrayType == SELVA_OBJECT_DOUBLE) {
        double value = RedisModule_LoadDouble(io);
        void *wrapper;
        memcpy(&wrapper, &value, sizeof(value));
        SelvaObject_AddArray(obj, name, arrayType, &wrapper);
    } else if (arrayType == SELVA_OBJECT_STRING) {
        RedisModuleString *value = RedisModule_LoadString(io);
        SelvaObject_AddArray(obj, name, arrayType, value);
    } else if (arrayType == SELVA_OBJECT_OBJECT) {
        struct SelvaObject *obj = SelvaObjectTypeRDBLoad(io, encver, ptr_load_data);
        SelvaObject_AddArray(obj, name, arrayType, obj);
    } else {
        RedisModule_LogIOError(io, "warning", "Unknown array type");
        return SELVA_EINTYPE;
    }

    return 0;
}

static int rdb_load_pointer(RedisModuleIO *io, int encver, struct SelvaObject *obj, const RedisModuleString *name, void *ptr_load_data) {
    unsigned ptr_type_id;

    ptr_type_id = RedisModule_LoadUnsigned(io);
    if (ptr_type_id > 0) {
        struct SelvaObjectPointerOpts *opts;
        int err;
        void *p;

        opts = get_ptr_opts(ptr_type_id);
        if (!(opts && opts->ptr_load)) {
            return SELVA_EINVAL; /* Presumably a serialized pointer should have a loader fn. */
        }

        p = opts->ptr_load(io, encver, ptr_load_data);
        if (!p) {
            RedisModule_LogIOError(io, "warning", "Failed to load a SELVA_OBJECT_POINTER");
            return SELVA_EGENERAL;
        }

        err = SelvaObject_SetPointer(obj, name, p, opts);
        if (err) {
            RedisModule_LogIOError(io, "warning", "Failed to load a SELVA_OBJECT_POINTER");
            return SELVA_EGENERAL;
        }
    } else {
        RedisModule_LogIOError(io, "warning", "No ptr_load given");
    }

    return 0;
}

static void *rdb_load_object(RedisModuleIO *io, int encver, void *ptr_load_data) {
    struct SelvaObject *obj;

    obj = SelvaObject_New();
    if (!obj) {
        RedisModule_LogIOError(io, "warning", "Failed to create a new SelvaObject");
        return NULL;
    }

    const size_t obj_size = RedisModule_LoadUnsigned(io);
    for (size_t i = 0; i < obj_size; i++) {
        RedisModuleString *name = RedisModule_LoadString(io);
        const enum SelvaObjectType type = RedisModule_LoadUnsigned(io);
        const SelvaObjectMeta_t user_meta = RedisModule_LoadUnsigned(io);

        if (unlikely(!name)) {
            RedisModule_LogIOError(io, "warning", "SelvaObject key name cannot be NULL");
            break;
        }

        switch (type) {
        case SELVA_OBJECT_NULL:
            /* NOP - There is generally no reason to recreate NULLs */
            break;
        case SELVA_OBJECT_DOUBLE:
            if(rdb_load_object_double(io, obj, name)) {
                return NULL;
            }
            break;
        case SELVA_OBJECT_LONGLONG:
            if (rdb_load_object_long_long(io, obj, name)) {
                return NULL;
            }
            break;
        case SELVA_OBJECT_STRING:
            if (rdb_load_object_string(io, obj, name)) {
                return NULL;
            }
            break;
        case SELVA_OBJECT_OBJECT:
            {
                struct SelvaObjectKey *key;
                TO_STR(name);
                int err;

                err = get_key(obj, name_str, name_len, SELVA_OBJECT_GETKEY_CREATE, &key);
                if (err) {
                    RedisModule_LogIOError(io, "warning", "Error while creating an object key");
                    return NULL;
                }

                key->value = rdb_load_object(io, encver, ptr_load_data);
                if (!key->value) {
                    RedisModule_LogIOError(io, "warning", "Error while loading an object");
                    return NULL;
                }
                key->type = SELVA_OBJECT_OBJECT;
            }
            break;
        case SELVA_OBJECT_SET:
            if (rdb_load_object_set(io, obj, name)) {
                return NULL;
            }
            break;
        case SELVA_OBJECT_ARRAY:
            /* TODO Support arrays */
            RedisModule_LogIOError(io, "warning", "Array not supported in RDB");
            break;
        case SELVA_OBJECT_POINTER:
            if (rdb_load_pointer(io, encver, obj, name, ptr_load_data)) {
                return NULL;
            }
            break;
        default:
            RedisModule_LogIOError(io, "warning", "Unknown type");
        }

        /*
         * Not the most efficient way to do this as we may need to look
         * multiple lookups.
         */
        if (SelvaObject_SetUserMeta(obj, name, user_meta, NULL)) {
            RedisModule_LogIOError(io, "warning", "Failed to set user meta");
        }

        RedisModule_FreeString(NULL, name);
    }

    return obj;
}

struct SelvaObject *SelvaObjectTypeRDBLoad(RedisModuleIO *io, int encver, void *ptr_load_data) {
    struct SelvaObject *obj;

    if (encver != SELVA_OBJECT_ENCODING_VERSION) {
        /*
         * RFE
         * We should actually log an error here, or try to implement
         * the ability to load older versions of our data structure.
         */
        return NULL;
    }

    obj = rdb_load_object(io, encver, ptr_load_data);

    return obj;
}

void *_SelvaObjectTypeRDBLoad(RedisModuleIO *io, int encver) {
    return SelvaObjectTypeRDBLoad(io, encver, NULL);
}

static void rdb_save_object_string(RedisModuleIO *io, struct SelvaObjectKey *key) {
    if (!key->value) {
        RedisModule_LogIOError(io, "warning", "STRING value missing");
        return;
    }
    RedisModule_SaveString(io, key->value);
}

static void rdb_save_object_set(RedisModuleIO *io, struct SelvaObjectKey *key) {
    struct SelvaSet *selva_set = &key->selva_set;

    RedisModule_SaveUnsigned(io, selva_set->type);
    RedisModule_SaveUnsigned(io, selva_set->size);

    if (selva_set->type == SELVA_SET_TYPE_RMSTRING) {
        struct SelvaSetElement *el;

        SELVA_SET_RMS_FOREACH(el, &key->selva_set) {
            RedisModule_SaveString(io, el->value_rms);
        }
    } else if (selva_set->type == SELVA_SET_TYPE_DOUBLE) {
        struct SelvaSetElement *el;

        SELVA_SET_DOUBLE_FOREACH(el, &key->selva_set) {
            RedisModule_SaveDouble(io, el->value_d);
        }
    } else if (selva_set->type == SELVA_SET_TYPE_LONGLONG) {
        struct SelvaSetElement *el;

        SELVA_SET_LONGLONG_FOREACH(el, &key->selva_set) {
            RedisModule_SaveSigned(io, el->value_ll);
        }
    } else {
        RedisModule_LogIOError(io, "warning", "Unknown set type");
    }
}

static void rdb_save_object_array(RedisModuleIO *io, struct SelvaObjectKey *key, void *ptr_save_data) {
    struct SVector *array = &key->array;

    RedisModule_SaveUnsigned(io, key->subtype);
    RedisModule_SaveUnsigned(io, array->vec_arr_len);

    if (key->subtype == SELVA_OBJECT_LONGLONG) {
        long long *num;
        struct SVectorIterator it;
        SVector_ForeachBegin(&it, &key->array);
        while ((num = SVector_Foreach(&it))) {
            RedisModule_SaveSigned(io, *num);
        }
    } else if (key->subtype == SELVA_OBJECT_DOUBLE) {
        double *num;
        struct SVectorIterator it;
        SVector_ForeachBegin(&it, &key->array);
        while ((num = SVector_Foreach(&it))) {
            RedisModule_SaveDouble(io, *num);
        }
    } else if (key->subtype == SELVA_OBJECT_STRING) {
        RedisModuleString *str;
        struct SVectorIterator it;
        SVector_ForeachBegin(&it, &key->array);
        while ((str = SVector_Foreach(&it))) {
            RedisModule_SaveString(io, str);
        }
    } else if (key->subtype == SELVA_OBJECT_OBJECT) {
        struct SelvaObject *k;
        struct SVectorIterator it;
        SVector_ForeachBegin(&it, &key->array);
        while ((k = SVector_Foreach(&it))) {
            SelvaObjectTypeRDBSave(io, k, ptr_save_data);
        }
    } else {
        RedisModule_LogIOError(io, "warning", "Unknown set type");
    }
}

void SelvaObjectTypeRDBSave(RedisModuleIO *io, struct SelvaObject *obj, void *ptr_save_data) {
    struct SelvaObjectKey *key;

    if (unlikely(!obj)) {
        RedisModule_LogIOError(io, "warning", "value can't be NULL");
        return;
    }

    RedisModule_SaveUnsigned(io, obj->obj_size);
    RB_FOREACH(key, SelvaObjectKeys, &obj->keys_head) {
        RedisModule_SaveStringBuffer(io, key->name, key->name_len);
        RedisModule_SaveUnsigned(io, key->type);
        RedisModule_SaveUnsigned(io, key->user_meta);

        switch (key->type) {
        case SELVA_OBJECT_NULL:
            /* null is implicit value and doesn't need to be persisted. */
            break;
        case SELVA_OBJECT_DOUBLE:
            RedisModule_SaveDouble(io, key->emb_double_value);
            break;
        case SELVA_OBJECT_LONGLONG:
            RedisModule_SaveSigned(io, key->emb_ll_value);
            break;
        case SELVA_OBJECT_STRING:
            rdb_save_object_string(io, key);
            break;
        case SELVA_OBJECT_OBJECT:
            if (!key->value) {
                RedisModule_LogIOError(io, "warning", "OBJECT value missing");
                /* TODO This would create a fatally broken RDB file. */
                break;
            }
            SelvaObjectTypeRDBSave(io, key->value, ptr_save_data);
            break;
        case SELVA_OBJECT_SET:
            rdb_save_object_set(io, key);
            break;
        case SELVA_OBJECT_ARRAY:
            rdb_save_object_array(io, key, ptr_save_data);
            break;
        case SELVA_OBJECT_POINTER:
            if (key->ptr_opts && key->ptr_opts->ptr_save) {
                RedisModule_SaveUnsigned(io, key->ptr_opts->ptr_type_id); /* This is used to locate the loader on RDB load. */
                key->ptr_opts->ptr_save(io, key->value, ptr_save_data);
            } else {
                RedisModule_LogIOError(io, "warning", "ptr_save() not given");
                break;
            }
            break;
        default:
            RedisModule_LogIOError(io, "warning", "Unknown type");
        }
    }
}

void _SelvaObjectTypeRDBSave(RedisModuleIO *io, void *value) {
    SelvaObjectTypeRDBSave(io, value, NULL);
}

void SelvaObjectTypeAOFRewrite(RedisModuleIO *aof, RedisModuleString *key __unused, void *value __unused) {
    RedisModule_LogIOError(aof, "warning", "AOF rewrite not supported");
}

void SelvaObjectTypeFree(void *value) {
    struct SelvaObject *obj = (struct SelvaObject *)value;

    SelvaObject_Destroy(obj);
}

static int SelvaObject_OnLoad(RedisModuleCtx *ctx) {
    RedisModuleTypeMethods tm = {
        .version = REDISMODULE_TYPE_METHOD_VERSION,
        .rdb_load = _SelvaObjectTypeRDBLoad,
        .rdb_save = _SelvaObjectTypeRDBSave,
        .aof_rewrite = SelvaObjectTypeAOFRewrite,
        .mem_usage = SelvaObject_MemUsage,
        .free = SelvaObjectTypeFree,
    };

    ObjectType = RedisModule_CreateDataType(ctx, "selva_obj", SELVA_OBJECT_ENCODING_VERSION, &tm);
    if (ObjectType == NULL) {
        return REDISMODULE_ERR;
    }

    /*
     * Register commands.
     */
    if (RedisModule_CreateCommand(ctx, "selva.object.del", SelvaObject_DelCommand, "write", 1, 1, 1) == REDISMODULE_ERR ||
        RedisModule_CreateCommand(ctx, "selva.object.exists", SelvaObject_ExistsCommand, "readonly", 1, 1, 1) == REDISMODULE_ERR ||
        RedisModule_CreateCommand(ctx, "selva.object.get", SelvaObject_GetCommand, "readonly", 2, 2, 1) == REDISMODULE_ERR ||
#if 0
        RedisModule_CreateCommand(ctx, "selva.object.getrange", SelvaObject_GetRangeCommand, "readonly", 1, 1, 1) == REDISMODULE_ERR ||
        RedisModule_CreateCommand(ctx, "selva.object.incrby", SelvaObject_IncrbyCommand, "write", 1, 1, 1) == REDISMODULE_ERR ||
        RedisModule_CreateCommand(ctx, "selva.object.incrbydouble", SelvaObject_IncrbyDoubleCommand, "write", 1, 1, 1) == REDISMODULE_ERR ||
        RedisModule_CreateCommand(ctx, "selva.object.keys", SelvaObject_KeysCommand, "readonly", 1, 1, 1) == REDISMODULE_ERR ||
#endif
        RedisModule_CreateCommand(ctx, "selva.object.len", SelvaObject_LenCommand, "readonly", 1, 1, 1) == REDISMODULE_ERR ||
#if 0
        RedisModule_CreateCommand(ctx, "selva.object.mget", SelvaObject_MgetCommand, "readonly", 1, 1, 1) == REDISMODULE_ERR ||
        RedisModule_CreateCommand(ctx, "selva.object.mset", SelvaObject_MsetCommand, "write deny-oom", 1, 1, 1) == REDISMODULE_ERR ||
        RedisModule_CreateCommand(ctx, "selva.object.scan", SelvaObject_ScanCommand, "readonly", 1, 1, 1) == REDISMODULE_ERR ||
#endif
        RedisModule_CreateCommand(ctx, "selva.object.set", SelvaObject_SetCommand, "write deny-oom", 1, 1, 1) == REDISMODULE_ERR ||
#if 0
        RedisModule_CreateCommand(ctx, "selva.object.setnx", SelvaObject_SetNXCommand, "write deny-oom", 1, 1, 1) == REDISMODULE_ERR ||
        RedisModule_CreateCommand(ctx, "selva.object.strlen", SelvaObject_StrlenCommand, "readonly", 1, 1, 1) == REDISMODULE_ERR ||
#endif
        RedisModule_CreateCommand(ctx, "selva.object.type", SelvaObject_TypeCommand, "readonly", 1, 1, 1) == REDISMODULE_ERR ||
        /*RedisModule_CreateCommand(ctx, "selva.object.vals", SelvaObject_ValsCommand, "readonly", 1, 1, 1) == REDISMODULE_ERR*/
        RedisModule_CreateCommand(ctx, "selva.object.getmeta", SelvaObject_GetMetaCommand, "readonly", 1, 1, 1) == REDISMODULE_ERR ||
        RedisModule_CreateCommand(ctx, "selva.object.setmeta", SelvaObject_SetMetaCommand, "write", 1, 1, 1) == REDISMODULE_ERR) {
        return REDISMODULE_ERR;
    }

    return REDISMODULE_OK;
}
SELVA_ONLOAD(SelvaObject_OnLoad);<|MERGE_RESOLUTION|>--- conflicted
+++ resolved
@@ -346,14 +346,10 @@
 
     char *rest;
     size_t nr_parts_found = 0;
-<<<<<<< HEAD
-    for (s = strtok(s, sep); s; s = strtok(NULL, sep)) {
-        // TODO: get by value by index if s+slen is an array field and if it's a selva_object then return the type else return the array type
-=======
+
     for (char *s = strtok_r(buf, sep, &rest);
          s != NULL;
          s = strtok_r(NULL, sep, &rest)) {
->>>>>>> 70c94a2c
         const size_t slen = strlen(s);
         int err;
 
