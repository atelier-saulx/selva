--- conflicted
+++ resolved
@@ -1997,7 +1997,6 @@
     }
 }
 
-<<<<<<< HEAD
 static void rdb_save_object_array(RedisModuleIO *io, struct SelvaObjectKey *key) {
     struct SVector *array = &key->array;
 
@@ -2055,11 +2054,7 @@
     // }
 }
 
-void _SelvaObjectTypeRDBSave(RedisModuleIO *io, void *value) {
-    struct SelvaObject *obj = (struct SelvaObject *)value;
-=======
 void SelvaObjectTypeRDBSave(RedisModuleIO *io, struct SelvaObject *obj, void *ptr_save_data) {
->>>>>>> ba92845c
     struct SelvaObjectKey *key;
 
     if (unlikely(!obj)) {
