#include <assert.h>
#include <limits.h>
#include <stdalign.h>
#include <stdlib.h>
#include <string.h>
#include "redismodule.h"
#include "cdefs.h"
#include "linker_set.h"
#include "typestr.h"
#include "cstrings.h"
#include "errors.h"
#include "selva_object.h"
#include "selva_onload.h"
#include "selva_set.h"
#include "svector.h"
#include "tree.h"

#define SELVA_OBJECT_ENCODING_VERSION   0
#define SELVA_OBJECT_KEY_MAX            USHRT_MAX
#define SELVA_OBJECT_SIZE_MAX           SIZE_MAX

#define SELVA_OBJECT_GETKEY_CREATE      0x1 /*!< Create the key and required nested objects. */
#define SELVA_OBJECT_GETKEY_DELETE      0x2 /*!< Delete the key found. */

RB_HEAD(SelvaObjectKeys, SelvaObjectKey);

struct SelvaObjectKey {
    enum SelvaObjectType type; /*!< Type of the value. */
    enum SelvaObjectType subtype; /*!< Subtype of the value. Arrays use this. */
    SelvaObjectMeta_t user_meta; /*!< User defined metadata. */
    unsigned short name_len;
    RB_ENTRY(SelvaObjectKey) _entry;
    union {
        struct {
            void *value; /*!< The rest of the types use this. */
            const struct SelvaObjectPointerOpts *ptr_opts; /*!< Options for a SELVA_OBJECT_POINTER */
        };
        double emb_double_value; /*!< SELVA_OBJECT_DOUBLE */
        long long emb_ll_value; /*!< SELVA_OBJECT_LONGLONG */
        struct SelvaSet selva_set; /*!< SELVA_OBJECT_SET */
        SVector array; /*!< SELVA_OBJECT_ARRAY */
    };
    char name[0]; /*!< Name of the key. */
};

struct SelvaObject {
    size_t obj_size;
    struct SelvaObjectKeys keys_head;
};

struct so_type_name {
    const char * const name;
    size_t len;
};

static RedisModuleType *ObjectType;
SET_DECLARE(selva_objpop, struct SelvaObjectPointerOpts);

/**
 * Defaults for SELVA_OBJECT_POINTER handling.
 * The default is: Do Nothing.
 */
static struct SelvaObjectPointerOpts default_ptr_opts = {
    .ptr_type_id = 0,
};
SELVA_OBJECT_POINTER_OPTS(default_ptr_opts);

static int get_key(struct SelvaObject *obj, const char *key_name_str, size_t key_name_len, unsigned flags, struct SelvaObjectKey **out);
static void replyWithKeyValue(RedisModuleCtx *ctx, RedisModuleString *lang, struct SelvaObjectKey *key);
static void replyWithObject(RedisModuleCtx *ctx, RedisModuleString *lang, struct SelvaObject *obj);
RB_PROTOTYPE_STATIC(SelvaObjectKeys, SelvaObjectKey, _entry, SelvaObject_Compare)

static int SelvaObject_Compare(const struct SelvaObjectKey *a, const struct SelvaObjectKey *b) {
    return strcmp(a->name, b->name);
}

RB_GENERATE_STATIC(SelvaObjectKeys, SelvaObjectKey, _entry, SelvaObject_Compare)

static const struct so_type_name type_names[] = {
    [SELVA_OBJECT_NULL] = { "null", 4 },
    [SELVA_OBJECT_DOUBLE] = { "double", 6 },
    [SELVA_OBJECT_LONGLONG] = { "long long", 9 },
    [SELVA_OBJECT_STRING] = { "string", 6 },
    [SELVA_OBJECT_OBJECT] = { "object", 6 },
    [SELVA_OBJECT_SET] = { "selva_set", 9 },
    [SELVA_OBJECT_ARRAY] = { "array", 7 },
};

struct SelvaObject *SelvaObject_New(void) {
    struct SelvaObject *obj;

    obj = RedisModule_Alloc(sizeof(*obj));
    obj->obj_size = 0;
    RB_INIT(&obj->keys_head);

    return obj;
}

static struct SelvaObjectPointerOpts *get_ptr_opts(unsigned ptr_type_id) {
    struct SelvaObjectPointerOpts **p;

    if (ptr_type_id >= SET_COUNT(selva_objpop)) {
        ptr_type_id = 0;
    }

    SET_FOREACH(p, selva_objpop) {
        struct SelvaObjectPointerOpts *opts = *p;

        if (opts->ptr_type_id == ptr_type_id) {
            return opts;
        }
    }

    __builtin_unreachable();
    return NULL; /* Never reached. */
}

static int clear_key_value(struct SelvaObjectKey *key) {
    switch (key->type) {
    case SELVA_OBJECT_NULL:
        /* NOP */
        break;
    case SELVA_OBJECT_DOUBLE:
        break;
    case SELVA_OBJECT_LONGLONG:
        break;
    case SELVA_OBJECT_STRING:
        if (key->value) {
            RedisModule_FreeString(NULL, key->value);
        }
        break;
    case SELVA_OBJECT_OBJECT:
        if (key->value) {
            struct SelvaObject *obj = (struct SelvaObject *)key->value;

            SelvaObject_Destroy(obj);
        }
        break;
    case SELVA_OBJECT_SET:
        SelvaSet_Destroy(&key->selva_set);
        break;
    case SELVA_OBJECT_ARRAY:
        if (key->subtype == SELVA_OBJECT_STRING) {
            struct SVectorIterator it;
            RedisModuleString *str;

            SVector_ForeachBegin(&it, &key->array);
            while ((str = SVector_Foreach(&it))) {
                // BEGIN DEBUG
                TO_STR(str);
                fprintf(stderr, "HELLO DELETE %.*s\n", (int)str_len, str_str);
                // END DEBUG

                RedisModule_FreeString(NULL, str);
            }

            SVector_Destroy(&key->array);
        } else if (key->subtype == SELVA_OBJECT_DOUBLE || key->subtype == SELVA_OBJECT_LONGLONG) {
            // do nothing, we store concrete values so it's enough to just clear the SVector itself
        } else if (key->subtype == SELVA_OBJECT_OBJECT) {
            struct SVectorIterator it;
            struct SelvaObject *k;

            SVector_ForeachBegin(&it, &key->array);
            while ((k = SVector_Foreach(&it))) {
                SelvaObject_Destroy(k);
            }
        } else {
            fprintf(stderr, "%s: Key clear failed: Unsupported array type (%d)\n",
                    __FILE__, (int)key->subtype);
        }
        SVector_Destroy(&key->array);
        break;
    case SELVA_OBJECT_POINTER:
        if (key->ptr_opts && key->ptr_opts->ptr_free) {
            key->ptr_opts->ptr_free(key->value);
        }
        key->value = NULL; /* Not strictly necessary. */
        break;
    default:
        /*
         * In general default shouldn't be used because it may mask out missing
         * type handling but it's acceptable here.
         */
        fprintf(stderr, "%s: Unknown object value type (%d)\n", __FILE__, (int)key->type);
        return SELVA_EINTYPE;
    }

    key->type = SELVA_OBJECT_NULL;

    return 0;
}

void SelvaObject_Clear(struct SelvaObject *obj) {
    struct SelvaObjectKey *next;

    for (struct SelvaObjectKey *key = RB_MIN(SelvaObjectKeys, &obj->keys_head); key != NULL; key = next) {
        next = RB_NEXT(SelvaObjectKeys, &obj->keys_head, key);
        RB_REMOVE(SelvaObjectKeys, &obj->keys_head, key);
        obj->obj_size--;

        /* Clear and free the key. */
        (void)clear_key_value(key);
#if MEM_DEBUG
        memset(key, 0, sizeof(*key));
#endif
        RedisModule_Free(key);
    }
}

void SelvaObject_Destroy(struct SelvaObject *obj) {
    SelvaObject_Clear(obj);
#if MEM_DEBUG
    if (obj) {
        memset(obj, 0, sizeof(*obj));
    }
#endif
    RedisModule_Free(obj);
}

void _cleanup_SelvaObject_Destroy(struct SelvaObject **obj) {
    if (*obj) {
        SelvaObject_Destroy(*obj);
    }
}

size_t SelvaObject_MemUsage(const void *value) {
    struct SelvaObject *obj = (struct SelvaObject *)value;
    struct SelvaObjectKey *key;
    size_t size = sizeof(*obj);

    RB_FOREACH(key, SelvaObjectKeys, &obj->keys_head) {
        size += sizeof(*key) + key->name_len + 1;

        switch (key->type) {
        case SELVA_OBJECT_STRING:
            if (key->value) {
                size_t len;

                (void)RedisModule_StringPtrLen(key->value, &len);
                size += len + 1;
            }
            break;
        case SELVA_OBJECT_OBJECT:
            if (key->value) {
                size += SelvaObject_MemUsage(key->value);
            }
            break;
        default:
            /* 0 */
            break;
        }
    }

    return size;
}

static struct SelvaObject *SelvaObject_Open(RedisModuleCtx *ctx, RedisModuleString *key_name, int mode) {
    struct SelvaObject *obj = NULL;
    RedisModuleKey *key;
    int type;

    key = RedisModule_OpenKey(ctx, key_name, mode);
    type = RedisModule_KeyType(key);

    if (type != REDISMODULE_KEYTYPE_EMPTY &&
        RedisModule_ModuleTypeGetType(key) != ObjectType) {
        RedisModule_CloseKey(key);
        RedisModule_ReplyWithError(ctx, REDISMODULE_ERRORMSG_WRONGTYPE);

        return NULL;
    }

    /* Create an empty value object if the key is currently empty. */
    if (type == REDISMODULE_KEYTYPE_EMPTY) {
        if ((mode & REDISMODULE_WRITE) == REDISMODULE_WRITE) {
            obj = SelvaObject_New();
            if (!obj) {
                replyWithSelvaError(ctx, SELVA_ENOMEM);
            }

            RedisModule_ModuleTypeSetValue(key, ObjectType, obj);
        } else {
            replyWithSelvaError(ctx, SELVA_ENOENT);
        }
    } else {
        obj = RedisModule_ModuleTypeGetValue(key);
        if (!obj) {
            replyWithSelvaError(ctx, SELVA_ENOENT);
        }
    }

    return obj;
}

int SelvaObject_Key2Obj(RedisModuleKey *key, struct SelvaObject **out) {
    struct SelvaObject *obj;

    if (!key) {
        return SELVA_ENOENT;
    }

    /* Create an empty value object if the key is currently empty. */
    if (RedisModule_KeyType(key) == REDISMODULE_KEYTYPE_EMPTY) {
        int err;

        obj = SelvaObject_New();
        if (!obj) {
            return SELVA_ENOMEM;
        }

        err = RedisModule_ModuleTypeSetValue(key, ObjectType, obj);
        if (err != REDISMODULE_OK) {
            SelvaObject_Destroy(obj);
            return SELVA_ENOENT;
        }
        /* TODO This check is really slow */
#if 0
    } else if (RedisModule_ModuleTypeGetType(key) == ObjectType) {
#endif
    } else {
        obj = RedisModule_ModuleTypeGetValue(key);
        if (!obj) {
            return SELVA_ENOENT;
        }
#if 0
    } else {
        return SELVA_EINVAL;
#endif
    }

    *out = obj;
    return 0;
}

// TODO: add array syntax stuff here
static int get_key_obj(struct SelvaObject *obj, const char *key_name_str, size_t key_name_len, unsigned flags, struct SelvaObjectKey **out) {
    const char *sep = ".";
    const size_t nr_parts = substring_count(key_name_str, sep, key_name_len) + 1;
    char buf[key_name_len + 1]; /* We assume that the length has been sanity checked at this point. */
    struct SelvaObjectKey *key = NULL;
    struct SelvaObject *cobj = obj; /* Containing object. */

    strncpy(buf, key_name_str, key_name_len);
    buf[key_name_len] = '\0';

    char *rest;
    size_t nr_parts_found = 0;
<<<<<<< HEAD

    for (char *s = strtok_r(buf, sep, &rest);
=======
    for (const char *s = strtok_r(buf, sep, &rest);
>>>>>>> 7b1ab45c
         s != NULL;
         s = strtok_r(NULL, sep, &rest)) {
        const size_t slen = strlen(s);
        int err;

        cobj = obj;
        key = NULL; /* This needs to be cleared on every iteration. */
        nr_parts_found++;
        err = get_key(obj, s, slen, 0, &key);
        if ((err == SELVA_ENOENT || (err == 0 && key->type != SELVA_OBJECT_OBJECT)) &&
            (flags & SELVA_OBJECT_GETKEY_CREATE)) {
            /*
             * Either the nested object doesn't exist yet or the nested key is not an object,
             * but we are allowed to create one here.
             */
            if (!key) {
                /*
                 * Only create the key if it didn't exist. Otherwise we can just
                 * reuse it.
                 */
                if (obj->obj_size == SELVA_OBJECT_SIZE_MAX) {
                    return SELVA_OBJECT_EOBIG;
                }

                const size_t key_size = sizeof(struct SelvaObjectKey) + slen + 1;
                key = RedisModule_Alloc(key_size);
                if (!key) {
                    return SELVA_ENOMEM;
                }

                memset(key, 0, key_size);
                strcpy(key->name, s); /* strok() is safe. */
                key->name_len = slen;
                obj->obj_size++;
                (void)RB_INSERT(SelvaObjectKeys, &obj->keys_head, key);
            } else {
                /*
                 * Clear the old value.
                 */
                clear_key_value(key);
            }
            key->type = SELVA_OBJECT_OBJECT;
            key->value = SelvaObject_New();

            if (!key->value) {
                /* A partial object might have been created! */
                key->type = SELVA_OBJECT_NULL;
                return SELVA_ENOMEM;
            }

            obj = key->value;
        } else if (err) {
            /*
             * Error, bail out.
             */
            return err;
        } else if (key->type == SELVA_OBJECT_OBJECT) {
            /*
             * Keep nesting or return an object if this was the last token.
             */
            obj = key->value;
        } else {
            /*
             * Found the final key.
             */
            break;
        }
    }

    /*
     * Check that we found what  we were really looking for. Consider the
     * following:
     * We have a key: a.b = "hello"
     * We do a lookup for "a.b.c" but end up to "a.b"
     * Without the following check we'd happily tell the user that the value of
     * "a.b.c" == "hello".
     */
    if (nr_parts_found != nr_parts || !key) {
        return SELVA_ENOENT;
    }

    if (flags & SELVA_OBJECT_GETKEY_DELETE) {
        RB_REMOVE(SelvaObjectKeys, &cobj->keys_head, key);
        cobj->obj_size--;
        (void)clear_key_value(key);
#if MEM_DEBUG
        memset(key, 0, sizeof(*key));
#endif
        RedisModule_Free(key);
        key = NULL;
    }

    *out = key;
    return 0;
}

static int get_key(struct SelvaObject *obj, const char *key_name_str, size_t key_name_len, unsigned flags, struct SelvaObjectKey **out) {
    struct SelvaObjectKey *filter;
    struct SelvaObjectKey *key;

    if (key_name_len + 1 > SELVA_OBJECT_KEY_MAX) {
        return SELVA_ENAMETOOLONG;
    }

    if (strnstr(key_name_str, ".", key_name_len)) {
        return get_key_obj(obj, key_name_str, key_name_len, flags, out);
    }

    // just return the actual array type if getting type of an array field directly
    if (is_array_field(key_name_str, key_name_len)) {
        key_name_len = get_array_field_index(key_name_str, key_name_len);
    }

    const size_t key_size = sizeof(struct SelvaObjectKey) + key_name_len + 1;
    char buf[key_size] __attribute__((aligned(alignof(struct SelvaObjectKey)))); /* RFE This might be dumb */

    filter = (struct SelvaObjectKey *)buf;
    memset(filter, 0, key_size);
    memcpy(filter->name, key_name_str, key_name_len);
    filter->name_len = key_name_len;

    key = RB_FIND(SelvaObjectKeys, &obj->keys_head, filter);
    if (!key && (flags & SELVA_OBJECT_GETKEY_CREATE)) {
        if (obj->obj_size == SELVA_OBJECT_SIZE_MAX) {
            return SELVA_OBJECT_EOBIG;
        }

        key = RedisModule_Alloc(key_size);
        if (!key) {
            return SELVA_ENOMEM;
        }

        memcpy(key, filter, key_size);
        memset(&key->_entry, 0, sizeof(key->_entry)); /* RFE Might not be necessary. */
        obj->obj_size++;
        (void)RB_INSERT(SelvaObjectKeys, &obj->keys_head, key);
    } else if (!key) {
        fprintf(stderr, "ENOENT??? %s\n", key_name_str);
        return SELVA_ENOENT;
    }

    if (flags & SELVA_OBJECT_GETKEY_DELETE) {
        RB_REMOVE(SelvaObjectKeys, &obj->keys_head, key);
        obj->obj_size--;
        (void)clear_key_value(key);
#if MEM_DEBUG
        if (key) {
            memset(key, 0, sizeof(*key));
        }
#endif
        RedisModule_Free(key);
        key = NULL;
    }

    *out = key;
    return 0;
}

/**
 * Get key for modify without destroying the original value.
 */
static int get_key_modify(struct SelvaObject *obj, const char *key_name_str, size_t key_name_len, struct SelvaObjectKey **out) {
    struct SelvaObjectKey *key;
    int err;

    /*
     * Do get_key() first without create to avoid clearing the original value that we want to modify.
     * If we get a SELVA_ENOENT error we can safely create the key.
     */
    err = get_key(obj, key_name_str, key_name_len, 0, &key);
    if (err == SELVA_ENOENT) {
        err = get_key(obj, key_name_str, key_name_len, SELVA_OBJECT_GETKEY_CREATE, &key);
    }
    if (err) {
        return err;
    }

    *out = key;
    return 0;
}

int SelvaObject_DelKeyStr(struct SelvaObject *obj, const char *key_name_str, size_t key_name_len) {
    struct SelvaObjectKey *key;

    assert(obj);

    return get_key(obj, key_name_str, key_name_len, SELVA_OBJECT_GETKEY_DELETE, &key);
}

int SelvaObject_DelKey(struct SelvaObject *obj, const RedisModuleString *key_name) {
    TO_STR(key_name);

    return SelvaObject_DelKeyStr(obj, key_name_str, key_name_len);
}

int SelvaObject_ExistsStr(struct SelvaObject *obj, const char *key_name_str, size_t key_name_len) {
    struct SelvaObjectKey *key;

    assert(obj);

    return get_key(obj, key_name_str, key_name_len, 0, &key);
}

int SelvaObject_Exists(struct SelvaObject *obj, const RedisModuleString *key_name) {
    struct SelvaObjectKey *key;
    TO_STR(key_name);

    assert(obj);

    return get_key(obj, key_name_str, key_name_len, 0, &key);
}

int SelvaObject_ExistsTopLevel(struct SelvaObject *obj, const RedisModuleString *key_name) {
    struct SelvaObjectKey *key;
    TO_STR(key_name);

    assert(obj);

    return get_key(obj, key_name_str, strcspn(key_name_str, "."), 0, &key);
}

int SelvaObject_GetDoubleStr(struct SelvaObject *obj, const char *key_name_str, size_t key_name_len, double *out) {
    struct SelvaObjectKey *key;
    int err;

    assert(obj);

    err = get_key(obj, key_name_str, key_name_len, 0, &key);
    if (err) {
        return err;
    } else if (key->type != SELVA_OBJECT_DOUBLE) {
        return SELVA_EINTYPE;
    }

    *out = key->emb_double_value;

    return 0;
}

int SelvaObject_GetDouble(struct SelvaObject *obj, const RedisModuleString *key_name, double *out) {
    TO_STR(key_name);

    return SelvaObject_GetDoubleStr(obj, key_name_str, key_name_len, out);
}

int SelvaObject_GetLongLongStr(struct SelvaObject *obj, const char *key_name_str, size_t key_name_len, long long *out) {
    struct SelvaObjectKey *key;
    int err;

    assert(obj);

    err = get_key(obj, key_name_str, key_name_len, 0, &key);
    if (err) {
        return err;
    } else if (key->type != SELVA_OBJECT_LONGLONG) {
        return SELVA_EINTYPE;
    }

    *out = key->emb_ll_value;

    return 0;
}

int SelvaObject_GetLongLong(struct SelvaObject *obj, const RedisModuleString *key_name, long long *out) {
    TO_STR(key_name);

    return SelvaObject_GetLongLongStr(obj, key_name_str, key_name_len, out);
}

int SelvaObject_GetStringStr(struct SelvaObject *obj, const char *key_name_str, size_t key_name_len, RedisModuleString **out) {
    struct SelvaObjectKey *key;
    int err;

    assert(obj);

    err = get_key(obj, key_name_str, key_name_len, 0, &key);
    if (err) {
        return err;
    } else if (key->type != SELVA_OBJECT_STRING) {
        return SELVA_EINTYPE;
    }
    assert(key->value);

    *out = key->value;

    return 0;
}

int SelvaObject_GetString(struct SelvaObject *obj, const RedisModuleString *key_name, RedisModuleString **out) {
    TO_STR(key_name);

    return SelvaObject_GetStringStr(obj, key_name_str, key_name_len, out);
}

int SelvaObject_SetDoubleStr(struct SelvaObject *obj, const char *key_name_str, size_t key_name_len, double value) {
    struct SelvaObjectKey *key;
    int err;

    assert(obj);

    err = get_key(obj, key_name_str, key_name_len, SELVA_OBJECT_GETKEY_CREATE, &key);
    if (err) {
        return err;
    }

    err = clear_key_value(key);
    if (err) {
        return err;
    }

    key->type = SELVA_OBJECT_DOUBLE;
    key->emb_double_value = value;

    return 0;
}

int SelvaObject_SetDouble(struct SelvaObject *obj, const RedisModuleString *key_name, double value) {
    TO_STR(key_name);

    return SelvaObject_SetDoubleStr(obj, key_name_str, key_name_len, value);
}

int SelvaObject_SetLongLongStr(struct SelvaObject *obj, const char *key_name_str, size_t key_name_len, long long value) {
    struct SelvaObjectKey *key;
    int err;

    assert(obj);

    err = get_key(obj, key_name_str, key_name_len, SELVA_OBJECT_GETKEY_CREATE, &key);
    if (err) {
        return err;
    }

    err = clear_key_value(key);
    if (err) {
        return err;
    }

    key->type = SELVA_OBJECT_LONGLONG;
    key->emb_ll_value = value;

    return 0;
}

int SelvaObject_SetLongLong(struct SelvaObject *obj, const RedisModuleString *key_name, long long value) {
    TO_STR(key_name);

    return SelvaObject_SetLongLongStr(obj, key_name_str, key_name_len, value);
}

int SelvaObject_SetStringStr(struct SelvaObject *obj, const char *key_name_str, size_t key_name_len, RedisModuleString *value) {
    struct SelvaObjectKey *key;
    int err;

    assert(obj);

    err = get_key(obj, key_name_str, key_name_len, SELVA_OBJECT_GETKEY_CREATE, &key);
    if (err) {
        return err;
    }

    err = clear_key_value(key);
    if (err) {
        return err;
    }

    key->type = SELVA_OBJECT_STRING;
    key->value = value;

    return 0;
}

int SelvaObject_SetString(struct SelvaObject *obj, const RedisModuleString *key_name, RedisModuleString *value) {
    TO_STR(key_name);

    return SelvaObject_SetStringStr(obj, key_name_str, key_name_len, value);
}

int SelvaObject_GetObjectStr(struct SelvaObject *obj, const char *key_name_str, size_t key_name_len, struct SelvaObject **out) {
    struct SelvaObjectKey *key;
    int err;

    assert(obj);

    err = get_key(obj, key_name_str, key_name_len, 0, &key);
    if (err) {
        return err;
    } else if (key->type != SELVA_OBJECT_OBJECT) {
        return SELVA_EINTYPE;
    }
    assert(key->value);

    *out = key->value;

    return 0;
}

int SelvaObject_GetObject(struct SelvaObject *obj, const RedisModuleString *key_name, struct SelvaObject **out) {
    TO_STR(key_name);

    return SelvaObject_GetObjectStr(obj, key_name_str, key_name_len, out);
}

static int get_selva_set_modify(struct SelvaObject *obj, const RedisModuleString *key_name, enum SelvaSetType type, struct SelvaSet **set_out) {
    TO_STR(key_name);
    struct SelvaObjectKey *key;
    int err;

    assert(obj);

    err = get_key_modify(obj, key_name_str, key_name_len, &key);
    if (err) {
        return err;
    }

    if (key->type != SELVA_OBJECT_SET) {
        err = clear_key_value(key);
        if (err) {
            return err;
        }

        SelvaSet_Init(&key->selva_set, type);
        key->type = SELVA_OBJECT_SET;
    } else if (key->selva_set.type != type) {
        return SELVA_EINTYPE;
    }

    *set_out = &key->selva_set;
    return 0;
}

int SelvaObject_AddDoubleSet(struct SelvaObject *obj, const RedisModuleString *key_name, double value) {
    struct SelvaSet *selva_set;
    int err;

    err = get_selva_set_modify(obj, key_name, SELVA_SET_TYPE_DOUBLE, &selva_set);
    if (err) {
        return err;
    }

    return SelvaSet_Add(selva_set, value);
}

int SelvaObject_AddLongLongSet(struct SelvaObject *obj, const RedisModuleString *key_name, long long value) {
    struct SelvaSet *selva_set;
    int err;

    err = get_selva_set_modify(obj, key_name, SELVA_SET_TYPE_LONGLONG, &selva_set);
    if (err) {
        return err;
    }

    return SelvaSet_Add(selva_set, value);
}

int SelvaObject_AddStringSet(struct SelvaObject *obj, const RedisModuleString *key_name, RedisModuleString *value) {
    struct SelvaSet *selva_set;
    int err;

    err = get_selva_set_modify(obj, key_name, SELVA_SET_TYPE_RMSTRING, &selva_set);
    if (err) {
        return err;
    }

    return SelvaSet_Add(selva_set, value);
}

static int get_selva_set_str(struct SelvaObject *obj, const char *key_name_str, size_t key_name_len, enum SelvaSetType type, struct SelvaSet **set_out) {
    struct SelvaObjectKey *key;
    int err;

    assert(obj);

    err = get_key(obj, key_name_str, key_name_len, 0, &key);
    if (err) {
        return err;
    }

    if (key->type != SELVA_OBJECT_SET) {
        return SELVA_EINVAL;
    }

    if (key->selva_set.type != type) {
        return SELVA_EINTYPE;
    }

    *set_out = &key->selva_set;
    return 0;
}

static int get_selva_set(struct SelvaObject *obj, const RedisModuleString *key_name, enum SelvaSetType type, struct SelvaSet **set_out) {
    TO_STR(key_name);

    return get_selva_set_str(obj, key_name_str, key_name_len, type, set_out);
}

int SelvaObject_RemDoubleSetStr(struct SelvaObject *obj, const char *key_name_str, size_t key_name_len, double value) {
    struct SelvaSet *selva_set;
    struct SelvaSetElement *el;
    int err;

    err = get_selva_set_str(obj, key_name_str, key_name_len, SELVA_SET_TYPE_DOUBLE, &selva_set);
    if (err) {
        return err;
    }

    el = SelvaSet_Remove(selva_set, value);
    if (!el) {
        return SELVA_EINVAL;
    }
    SelvaSet_DestroyElement(el);

    return 0;
}

int SelvaObject_RemDoubleSet(struct SelvaObject *obj, const RedisModuleString *key_name, double value) {
    TO_STR(key_name);

    return SelvaObject_RemDoubleSetStr(obj, key_name_str, key_name_len, value);
}

int SelvaObject_RemLongLongSetStr(struct SelvaObject *obj, const char *key_name_str, size_t key_name_len, long long value) {
    struct SelvaSet *selva_set;
    struct SelvaSetElement *el;
    int err;

    err = get_selva_set_str(obj, key_name_str, key_name_len, SELVA_SET_TYPE_LONGLONG, &selva_set);
    if (err) {
        return err;
    }

    el = SelvaSet_Remove(selva_set, value);
    if (!el) {
        return SELVA_EINVAL;
    }
    SelvaSet_DestroyElement(el);

    return 0;
}

int SelvaObject_RemLongLongSet(struct SelvaObject *obj, const RedisModuleString *key_name, long long value) {
    TO_STR(key_name);

    return SelvaObject_RemLongLongSetStr(obj, key_name_str, key_name_len, value);
}

int SelvaObject_RemStringSetStr(struct SelvaObject *obj, const char *key_name_str, size_t key_name_len, RedisModuleString *value) {
    struct SelvaSet *selva_set;
    struct SelvaSetElement *el;
    int err;

    err = get_selva_set_str(obj, key_name_str, key_name_len, SELVA_SET_TYPE_RMSTRING, &selva_set);
    if (err) {
        return err;
    }

    el = SelvaSet_Remove(selva_set, value);
    if (!el) {
        return SELVA_EINVAL;
    }
    RedisModule_FreeString(NULL, el->value_rms);
    SelvaSet_DestroyElement(el);

    return 0;
}

int SelvaObject_RemStringSet(struct SelvaObject *obj, const RedisModuleString *key_name, RedisModuleString *value) {
    TO_STR(key_name);

    return SelvaObject_RemStringSetStr(obj, key_name_str, key_name_len, value);
}

struct SelvaSet *SelvaObject_GetSetStr(struct SelvaObject *obj, const char *key_name_str, size_t key_name_len) {
    struct SelvaObjectKey *key;
    int err;

    assert(obj);

    err = get_key(obj, key_name_str, key_name_len, 0, &key);
    if (err || key->type != SELVA_OBJECT_SET) {
        return NULL;
    }

    return &key->selva_set;
}

struct SelvaSet *SelvaObject_GetSet(struct SelvaObject *obj, const RedisModuleString *key_name) {
    TO_STR(key_name);

    return SelvaObject_GetSetStr(obj, key_name_str, key_name_len);
}

int SelvaObject_AddArrayStr(struct SelvaObject *obj, const char *key_name_str, size_t key_name_len, enum SelvaObjectType subtype, void *p) {
    struct SelvaObjectKey *key;
    int err;

    assert(obj);

    err = get_key_modify(obj, key_name_str, key_name_len, &key);
    if (err) {
        return err;
    }

    /* TODO Should it fail if the subtype doesn't match? */
    if (key->type != SELVA_OBJECT_ARRAY || key->subtype != subtype) {
        err = clear_key_value(key);
        if (err) {
            return err;
        }

        /*
         * Type must be set before initializing the vector to avoid a situation
         * where we'd have a key with an unknown value type.
         */
        key->type = SELVA_OBJECT_ARRAY;
        key->subtype = subtype;

        if (!SVector_Init(&key->array, 1, NULL)) {
            return SELVA_ENOMEM;
        }
    }

    SVector_Insert(&key->array, p);

    return 0;
}

int SelvaObject_AddArray(struct SelvaObject *obj, const RedisModuleString *key_name, enum SelvaObjectType subtype, void *p) {
    TO_STR(key_name);

    return SelvaObject_AddArrayStr(obj, key_name_str, key_name_len, subtype, p);
}

int SelvaObject_InsertArrayStr(struct SelvaObject *obj, const char *key_name_str, size_t key_name_len, enum SelvaObjectType subtype, void *p) {
    struct SelvaObjectKey *key;
    int err;

    assert(obj);

    err = get_key_modify(obj, key_name_str, key_name_len, &key);
    if (err) {
        return err;
    }

    /* TODO Should it fail if the subtype doesn't match? */
    if (key->type != SELVA_OBJECT_ARRAY || key->subtype != subtype) {
        err = clear_key_value(key);
        if (err) {
            return err;
        }

        /*
         * Type must be set before initializing the vector to avoid a situation
         * where we'd have a key with an unknown value type.
         */
        key->type = SELVA_OBJECT_ARRAY;
        key->subtype = subtype;

        if (!SVector_Init(&key->array, 1, NULL)) {
            return SELVA_ENOMEM;
        }
    }

    SVector_Insert(&key->array, p);

    return 0;
}

int SelvaObject_InsertArray(struct SelvaObject *obj, const RedisModuleString *key_name, enum SelvaObjectType subtype, void *p) {
    TO_STR(key_name);

    return SelvaObject_InsertArrayStr(obj, key_name_str, key_name_len, subtype, p);
}

int SelvaObject_InsertArrayIndexStr(struct SelvaObject *obj, const char *key_name_str, size_t key_name_len, enum SelvaObjectType subtype, size_t idx, void *p) {
    fprintf(stderr, "OKAY DOING THINGS %.*s %zu\n", (int)key_name_len, key_name_str, idx);
    struct SelvaObjectKey *key;
    int err;

    assert(obj);

    err = get_key_modify(obj, key_name_str, key_name_len, &key);
    if (err) {
        return err;
    }

    /* TODO Should it fail if the subtype doesn't match? */
    if (key->type != SELVA_OBJECT_ARRAY || key->subtype != subtype) {
        err = clear_key_value(key);
        if (err) {
            return err;
        }

        /*
         * Type must be set before initializing the vector to avoid a situation
         * where we'd have a key with an unknown value type.
         */
        key->type = SELVA_OBJECT_ARRAY;
        key->subtype = subtype;

        if (!SVector_Init(&key->array, 1, NULL)) {
            return SELVA_ENOMEM;
        }
    }

    SVector_InsertIndex(&key->array, idx, p);

    // BEGIN DEBUG
    RedisModuleString *str;
    struct SVectorIterator it;
    SVector_ForeachBegin(&it, &key->array);
    while ((str = SVector_Foreach(&it))) {
        TO_STR(str);
        fprintf(stderr, "HAS CONTENT %.*s\n", (int)str_len, str_str);
    }
    // END DEBUG

    return 0;
}

int SelvaObject_InsertArrayIndex(struct SelvaObject *obj, const RedisModuleString *key_name, enum SelvaObjectType subtype, size_t idx, void *p) {
    TO_STR(key_name);

    return SelvaObject_InsertArrayIndexStr(obj, key_name_str, key_name_len, subtype, idx, p);
}

int SelvaObject_RemoveArrayIndex(struct SelvaObject *obj, const char *key_name_str, size_t key_name_len, size_t idx) {
    struct SelvaObjectKey *key;
    int err;

    assert(obj);

    err = get_key_modify(obj, key_name_str, key_name_len, &key);
    if (err) {
        return err;
    }

    if (key->type != SELVA_OBJECT_ARRAY) {
        return SELVA_EINVAL;
    }

    SVector_RemoveIndex(&key->array, idx);

    return 0;
}

int SelvaObject_GetArrayStr(struct SelvaObject *obj, const char *key_name_str, size_t key_name_len, enum SelvaObjectType *out_subtype, SVector **out_p) {
    struct SelvaObjectKey *key;
    int err;

    assert(obj);

    err = get_key(obj, key_name_str, key_name_len, 0, &key);
    if (err) {
        return err;
    }

    if (key->type != SELVA_OBJECT_ARRAY) {
        return SELVA_EINTYPE;
    }

    if (out_subtype) {
        *out_subtype = key->subtype;
    }
    if (out_p) {
        *out_p = &key->array;
    }

    return 0;
}

int SelvaObject_GetArray(struct SelvaObject *obj, const RedisModuleString *key_name, enum SelvaObjectType *out_subtype, SVector **out_p) {
    TO_STR(key_name);

    return SelvaObject_GetArrayStr(obj, key_name_str, key_name_len, out_subtype, out_p);
}

int SelvaObject_SetPointerStr(struct SelvaObject *obj, const char *key_name_str, size_t key_name_len, void *p, struct SelvaObjectPointerOpts *opts) {
    struct SelvaObjectKey *key;
    int err;

    assert(obj);

    if (!p) {
        /* The value must be non-NULL. */
        return SELVA_EINVAL;
    }

    err = get_key(obj, key_name_str, key_name_len, SELVA_OBJECT_GETKEY_CREATE, &key);
    if (err) {
        return err;
    }

    err = clear_key_value(key);
    if (err) {
        return err;
    }

    key->type = SELVA_OBJECT_POINTER;
    key->value = p;
    key->ptr_opts = opts;

    return 0;
}

int SelvaObject_SetPointer(struct SelvaObject *obj, const struct RedisModuleString *key_name, void *p, struct SelvaObjectPointerOpts *opts) {
    TO_STR(key_name);

    return SelvaObject_SetPointerStr(obj, key_name_str, key_name_len, p, opts);
}

int SelvaObject_GetPointerStr(struct SelvaObject *obj, const char *key_name_str, size_t key_name_len, void **out_p) {
    struct SelvaObjectKey *key;
    int err;

    assert(obj);

    err = get_key(obj, key_name_str, key_name_len, 0, &key);
    if (err) {
        return err;
    }

    if (key->type != SELVA_OBJECT_POINTER) {
        return SELVA_EINTYPE;
    }

    if (out_p) {
        *out_p = key->value;
    }

    return 0;
}

int SelvaObject_GetPointer(struct SelvaObject *obj, const struct RedisModuleString *key_name, void **out_p) {
    TO_STR(key_name);

    return SelvaObject_GetPointerStr(obj, key_name_str, key_name_len, out_p);
}

enum SelvaObjectType SelvaObject_GetTypeStr(struct SelvaObject *obj, const char *key_name_str, size_t key_name_len) {
    struct SelvaObjectKey *key;
    enum SelvaObjectType type = SELVA_OBJECT_NULL;
    int err;

    err = get_key(obj, key_name_str, key_name_len, 0, &key);
    if (!err) {
        type = key->type;
    }

    return type;
}

enum SelvaObjectType SelvaObject_GetType(struct SelvaObject *obj, const RedisModuleString *key_name) {
    TO_STR(key_name);

    if (unlikely(!key_name_str)) {
        return SELVA_OBJECT_NULL;
    }

    return SelvaObject_GetTypeStr(obj, key_name_str, key_name_len);
}

ssize_t SelvaObject_LenStr(struct SelvaObject *obj, const char *key_name_str, size_t key_name_len) {
    struct SelvaObjectKey *key;
    int err;

    if (!key_name_str) {
        return obj->obj_size;
    }

    err = get_key(obj, key_name_str, key_name_len, 0, &key);
    if (err) {
        return err;
    }

    switch (key->type) {
    case SELVA_OBJECT_NULL:
        return 0;
    case SELVA_OBJECT_DOUBLE:
    case SELVA_OBJECT_LONGLONG:
        return 1;
    case SELVA_OBJECT_STRING:
        if (key->value) {
            size_t len;

            (void)RedisModule_StringPtrLen(key->value, &len);
            return len;
        } else {
            return 0;
        }
    case SELVA_OBJECT_OBJECT:
        if (key->value) {
            struct SelvaObject *obj2 = (struct SelvaObject *)key->value;

            return obj2->obj_size;
        } else {
            return 0;
        }
    case SELVA_OBJECT_SET:
        return key->selva_set.size;
    case SELVA_OBJECT_ARRAY:
        return SVector_Size(&key->array);
    case SELVA_OBJECT_POINTER:
        return (key->ptr_opts && key->ptr_opts->ptr_len) ? key->ptr_opts->ptr_len(key->value) : 1;
    }

    return SELVA_EINTYPE;
}

ssize_t SelvaObject_Len(struct SelvaObject *obj, const RedisModuleString *key_name) {
    if (!key_name) {
        return obj->obj_size;
    }

    TO_STR(key_name);

    return SelvaObject_LenStr(obj, key_name_str, key_name_len);
}

int SelvaObject_GetUserMetaStr(struct SelvaObject *obj, const char *key_name_str, size_t key_name_len, SelvaObjectMeta_t *meta) {
    int err;
    struct SelvaObjectKey *key;

    err = get_key(obj, key_name_str, key_name_len, 0, &key);
    if (err) {
        return err;
    }

    *meta = key->user_meta;
    return 0;
}

int SelvaObject_GetUserMeta(struct SelvaObject *obj, const RedisModuleString *key_name, SelvaObjectMeta_t *meta) {
    TO_STR(key_name);

    return SelvaObject_GetUserMetaStr(obj, key_name_str, key_name_len, meta);
}

int SelvaObject_SetUserMetaStr(struct SelvaObject *obj, const char *key_name_str, size_t key_name_len, SelvaObjectMeta_t meta, SelvaObjectMeta_t *old_meta) {
    int err;
    struct SelvaObjectKey *key;

    err = get_key(obj, key_name_str, key_name_len, 0, &key);
    if (err) {
        return err;
    }

    if (old_meta) {
        *old_meta = key->user_meta;
    }
    key->user_meta = meta;
    return 0;
}

int SelvaObject_SetUserMeta(struct SelvaObject *obj, const RedisModuleString *key_name, SelvaObjectMeta_t meta, SelvaObjectMeta_t *old_meta) {
    TO_STR(key_name);

    return SelvaObject_SetUserMetaStr(obj, key_name_str, key_name_len, meta, old_meta);
}

/* TODO Support nested objects */
void *SelvaObject_ForeachBegin(struct SelvaObject *obj) {
    return RB_MIN(SelvaObjectKeys, &obj->keys_head);
}

const char *SelvaObject_ForeachKey(struct SelvaObject *obj, void **iterator) {
    struct SelvaObjectKey *key = *iterator;
    (void)obj; /* This makes the compiler think we are actually using obj. */

    if (!key) {
        return NULL;
    }

    *iterator = RB_NEXT(SelvaObjectKeys, &obj->keys_head, key);

    return key->name;
}

const void *SelvaObject_ForeachValue(struct SelvaObject *obj, void **iterator, const char **name_out, enum SelvaObjectType type) {
    struct SelvaObjectKey *key;
    (void)obj; /* This makes the compiler think we are actually using obj. */

    do {
        key = *iterator;
        if (!key) {
            return NULL;
        }

        *iterator = RB_NEXT(SelvaObjectKeys, &obj->keys_head, key);
    } while (key->type != type);

    if (name_out) {
        *name_out = key->name;
    }

    switch (key->type) {
    case SELVA_OBJECT_NULL:
        return NULL;
    case SELVA_OBJECT_DOUBLE:
        return &key->emb_double_value;
    case SELVA_OBJECT_LONGLONG:
        return &key->emb_ll_value;
    case SELVA_OBJECT_STRING:
    case SELVA_OBJECT_OBJECT:
    case SELVA_OBJECT_POINTER:
        return key->value;
    case SELVA_OBJECT_SET:
        return &key->selva_set;
    case SELVA_OBJECT_ARRAY:
        return &key->array;
    }

    return NULL;
}

const char *SelvaObject_Type2String(enum SelvaObjectType type, size_t *len) {
    if (type >= 0 && type < num_elem(type_names)) {
        const struct so_type_name *tn = &type_names[type];

        if (len) {
            *len = tn->len;
        }
        return tn->name;
    }

    return NULL;
}

int SelvaObject_DelCommand(RedisModuleCtx *ctx, RedisModuleString **argv, int argc) {
    RedisModule_AutoMemory(ctx);
    struct SelvaObject *obj;
    int err;

    const int ARGV_KEY = 1;
    const int ARGV_OKEY = 2;

    if (argc != 3) {
        return RedisModule_WrongArity(ctx);
    }

    obj = SelvaObject_Open(ctx, argv[ARGV_KEY], REDISMODULE_READ);
    if (!obj) {
        return REDISMODULE_OK;
    }

    err = SelvaObject_DelKey(obj, argv[ARGV_OKEY]);
    if (err == SELVA_ENOENT) {
        RedisModule_ReplyWithLongLong(ctx, 0);
    } else if (err) {
        return replyWithSelvaError(ctx, err);
    } else {
        RedisModule_ReplyWithLongLong(ctx, 1);
    }

    return RedisModule_ReplicateVerbatim(ctx);
}

int SelvaObject_ExistsCommand(RedisModuleCtx *ctx, RedisModuleString **argv, int argc) {
    RedisModule_AutoMemory(ctx);
    struct SelvaObject *obj;
    int err;

    const int ARGV_KEY = 1;
    const int ARGV_OKEY = 2;

    if (argc < 3) {
        return RedisModule_WrongArity(ctx);
    }

    obj = SelvaObject_Open(ctx, argv[ARGV_KEY], REDISMODULE_READ);
    if (!obj) {
        return REDISMODULE_OK;
    }

    err = SelvaObject_Exists(obj, argv[ARGV_OKEY]);
    if (err == SELVA_ENOENT) {
        return RedisModule_ReplyWithLongLong(ctx, 0);
    } else if (err) {
        return replyWithSelvaError(ctx, err);
    }
    return RedisModule_ReplyWithLongLong(ctx, 1);
}

static void replyWithSelvaSet(RedisModuleCtx *ctx, struct SelvaSet *set) {
    struct SelvaSetElement *el;
    size_t n = 0;

    RedisModule_ReplyWithArray(ctx, REDISMODULE_POSTPONED_ARRAY_LEN);

    if (set->type == SELVA_SET_TYPE_RMSTRING) {
        SELVA_SET_RMS_FOREACH(el, set) {
            RedisModule_ReplyWithString(ctx, el->value_rms);
            n++;
        }
    } else if (set->type == SELVA_SET_TYPE_DOUBLE) {
        SELVA_SET_DOUBLE_FOREACH(el, set) {
            RedisModule_ReplyWithDouble(ctx, el->value_d);
            n++;
        }
    } else if (set->type == SELVA_SET_TYPE_LONGLONG) {
        SELVA_SET_LONGLONG_FOREACH(el, set) {
            RedisModule_ReplyWithLongLong(ctx, el->value_ll);
            n++;
        }
    }

    RedisModule_ReplySetArrayLength(ctx, n);
}

static void replyWithArray(RedisModuleCtx *ctx, enum SelvaObjectType subtype, SVector *array) {
    RedisModuleString *str;
    struct SVectorIterator it;
    SVector_ForeachBegin(&it, array);
    size_t n = 0;

    while ((str = SVector_Foreach(&it))) {
        switch (subtype) {
        case SELVA_OBJECT_DOUBLE:
            n++;
            // TODO
            break;
        case SELVA_OBJECT_LONGLONG:
            n++;
            // TODO
            break;
        case SELVA_OBJECT_STRING:
            n++;
            RedisModule_ReplyWithString(ctx, str);
            break;
        default:
            break;
        }
    }

    RedisModule_ReplySetArrayLength(ctx, n);
}

static void replyWithKeyValue(RedisModuleCtx *ctx, RedisModuleString *lang, struct SelvaObjectKey *key) {
    switch (key->type) {
    case SELVA_OBJECT_NULL:
        RedisModule_ReplyWithNull(ctx);
        break;
    case SELVA_OBJECT_DOUBLE:
        RedisModule_ReplyWithDouble(ctx, key->emb_double_value);
        break;
    case SELVA_OBJECT_LONGLONG:
        RedisModule_ReplyWithLongLong(ctx, key->emb_ll_value);
        break;
    case SELVA_OBJECT_STRING:
        if (key->value) {
            RedisModule_ReplyWithString(ctx, key->value);
        } else {
            RedisModule_ReplyWithNull(ctx);
        }
        break;
    case SELVA_OBJECT_OBJECT:
        if (key->value) {
            TO_STR(lang);

            if (key->user_meta == SELVA_OBJECT_META_SUBTYPE_TEXT && lang && lang_len > 0) {
                char buf[lang_len + 1];
                memcpy(buf, lang_str, lang_len + 1);
                const char *sep = "\n";
                char *rest;

                for (const char *s = strtok_r(buf, sep, &rest);
                     s != NULL;
                     s = strtok_r(NULL, sep, &rest)) {
                    const size_t slen = strlen(s);
                    struct SelvaObjectKey *text_key;
                    int err = get_key(key->value, s, slen, 0, &text_key);

                    // ignore errors on purpose
                    if (!err && text_key->type == SELVA_OBJECT_STRING) {
                        RedisModule_ReplyWithString(ctx, text_key->value);
                        return;
                    }
                }

                RedisModule_ReplyWithNull(ctx);
            } else {
                replyWithObject(ctx, lang, key->value);
            }
        } else {
            RedisModule_ReplyWithNull(ctx);
        }
        break;
    case SELVA_OBJECT_SET:
        replyWithSelvaSet(ctx, &key->selva_set);
        break;
    case SELVA_OBJECT_ARRAY:
        replyWithArray(ctx, key->subtype, &key->array);
        break;
    case SELVA_OBJECT_POINTER:
        RedisModule_ReplyWithStringBuffer(ctx, "(pointer)", 9);
        break;
    default:
        (void)replyWithSelvaErrorf(ctx, SELVA_EINTYPE, "Type not supported %d", (int)key->type);
    }
}

static void replyWithObject(RedisModuleCtx *ctx, RedisModuleString *lang, struct SelvaObject *obj) {
    struct SelvaObjectKey *key;
    size_t n = 0;

    RedisModule_ReplyWithArray(ctx, REDISMODULE_POSTPONED_ARRAY_LEN);

    RB_FOREACH(key, SelvaObjectKeys, &obj->keys_head) {
        RedisModule_ReplyWithStringBuffer(ctx, key->name, key->name_len);
        replyWithKeyValue(ctx, lang, key);

        n += 2;
    }

    RedisModule_ReplySetArrayLength(ctx, n);
}

int SelvaObject_ReplyWithObject(RedisModuleCtx *ctx, RedisModuleString *lang, struct SelvaObject *obj, const RedisModuleString *key_name) {
    struct SelvaObjectKey *key;
    int err;

    if (!key_name) {
        replyWithObject(ctx, lang, obj);
        return 0;
    }

    TO_STR(key_name);
    err = get_key(obj, key_name_str, key_name_len, 0, &key);
    if (err) {
        return err;
    }

    replyWithKeyValue(ctx, lang, key);

    return 0;
}

int SelvaObject_GetWithWildcardStr(
        RedisModuleCtx *ctx,
        RedisModuleString *lang,
        struct SelvaObject *obj,
        const char *okey_str,
        size_t okey_len,
        long *resp_count,
        int resp_path_start_idx,
        unsigned int flags) {
    const size_t idx = strnstr(okey_str, ".*.", okey_len) - okey_str + 1; // .*. => *.

    /* path before the wildcard character */
    const size_t before_len = idx - 1;
    const char *before = okey_str;

    /* path after the wildcard character */
    const size_t after_len = okey_len - idx - 2;
    const char *after = &okey_str[idx + 2];

    struct SelvaObjectKey *key;
    int err;

    err = get_key(obj, before, before_len, 0, &key);
    if (!err && key->type == SELVA_OBJECT_OBJECT && key->user_meta == 1) {
        void *it = SelvaObject_ForeachBegin(key->value);

        const char *obj_key_name_str;
        while ((obj_key_name_str = SelvaObject_ForeachKey(key->value, &it))) {
            /*
                construct a new field path with the resolved path with the following:
                -> path before the wildcard
                -> the current object key being iterated
                -> path after the wildcard
            */
            const size_t obj_key_len = strlen(obj_key_name_str);
            const size_t new_field_len = before_len + 1 + obj_key_len + 1 + after_len;
            char new_field[new_field_len + 1];

            snprintf(new_field, new_field_len + 1, "%.*s.%.*s.%.*s",
                    (int)before_len, before,
                    (int)obj_key_len, obj_key_name_str,
                    (int)after_len, after);

            if (strnstr(new_field, ".*.", new_field_len)) {
                /* recurse for nested wildcards while keeping the resolved path */
                SelvaObject_GetWithWildcardStr(ctx, lang, obj, new_field, new_field_len, resp_count, resp_path_start_idx == -1 ? idx : resp_path_start_idx, flags);
                continue;
            }

            struct SelvaObjectKey *key;
            err = get_key(obj, new_field, new_field_len, 0, &key);

            if (flags == 1) {
                /* if the path should be spliced to start from the first wildcard (as expected by selva.object.get */
                const size_t reply_path_len = resp_path_start_idx == -1 ? obj_key_len + 1 + key->name_len : (before_len - resp_path_start_idx) + 1 + obj_key_len + 1 + key->name_len;
                char reply_path[reply_path_len + 1];

                if (resp_path_start_idx == -1) {
                    snprintf(
                        reply_path, reply_path_len + 1, "%.*s.%.*s",
                        (int)obj_key_len, obj_key_name_str,
                        (int)key->name_len, key->name);
                } else {
                    snprintf(reply_path, reply_path_len + 1, "%.*s.%.*s.%.*s",
                        (int)(before_len - resp_path_start_idx), before + resp_path_start_idx,
                        (int)obj_key_len, obj_key_name_str,
                        (int)key->name_len, key->name);
                }

                RedisModule_ReplyWithStringBuffer(ctx, reply_path, reply_path_len);
            } else {
                /* if the whole resolved path should be returned */
                const size_t reply_path_len = before_len + 1 + obj_key_len + 1 + key->name_len;
                char reply_path[reply_path_len + 1];

                snprintf(reply_path, reply_path_len + 1, "%.*s.%.*s.%.*s",
                        (int)before_len, before,
                        (int)obj_key_len, obj_key_name_str,
                        (int)key->name_len, key->name);
                RedisModule_ReplyWithStringBuffer(ctx, reply_path, reply_path_len);
            }

            replyWithKeyValue(ctx, lang, key);
            *resp_count += 2;
        }
    } else {
        err = SELVA_ENOENT;
    }

    /* ignore errors unless nothing was returned and an error occurred */
    if (err && *resp_count == 0) {
        return err;
    }

    return 0;
}

int SelvaObject_GetCommand(RedisModuleCtx *ctx, RedisModuleString **argv, int argc) {
    RedisModule_AutoMemory(ctx);
    struct SelvaObject *obj;
    struct SelvaObjectKey *key;

    const int ARGV_LANG = 1;
    const int ARGV_KEY = 2;
    const int ARGV_OKEY = 3;

    if (argc < 3) {
        return RedisModule_WrongArity(ctx);
    }

    RedisModuleString *lang = argv[ARGV_LANG];
    obj = SelvaObject_Open(ctx, argv[ARGV_KEY], REDISMODULE_READ);
    if (!obj) {
        return REDISMODULE_OK;
    }

    if (argc == 3) {
        replyWithObject(ctx, lang, obj);
        return REDISMODULE_OK;
    }

    for (int i = ARGV_OKEY; i < argc; i++) {
        int is_wildcard = 0;
        const RedisModuleString *okey = argv[i];
        TO_STR(okey);

        int err = 0;

        if (strstr(okey_str, ".*.")) {
            is_wildcard = 1;

            long resp_count = 0;
            RedisModule_ReplyWithArray(ctx, REDISMODULE_POSTPONED_ARRAY_LEN);
            err = SelvaObject_GetWithWildcardStr(ctx, lang, obj, okey_str, okey_len, &resp_count, -1, 1);
            RedisModule_ReplySetArrayLength(ctx, resp_count);
        } else {
            fprintf(stderr, "HMM KEY getting %s\n", okey_str);
            err = get_key(obj, okey_str, okey_len, 0, &key);
        }

        if (err == SELVA_ENOENT) {
            /* Keep looking. */
            continue;
        } else if (err) {
            return replyWithSelvaErrorf(ctx, err, "get_key");
        }

        if (!is_wildcard) {
            replyWithKeyValue(ctx, lang, key);
        }
        return REDISMODULE_OK;
    }

    return RedisModule_ReplyWithNull(ctx);
}

int SelvaObject_SetCommand(RedisModuleCtx *ctx, RedisModuleString **argv, int argc) {
    RedisModule_AutoMemory(ctx);
    struct SelvaObject *obj;
    size_t values_set = 0;
    int err;

    const int ARGV_KEY = 1;
    const int ARGV_OKEY = 2;
    const int ARGV_TYPE = 3;
    const int ARGV_OVAL = 4;

    if (argc <= ARGV_TYPE) {
        return RedisModule_WrongArity(ctx);
    }

    size_t type_len;
    const char type = RedisModule_StringPtrLen(argv[ARGV_TYPE], &type_len)[0];

    if (type_len != 1) {
        return replyWithSelvaErrorf(ctx, SELVA_EINVAL, "Invalid or missing type argument");
    }

    if (!(argc == 5 || (type == 'S' && argc >= 5))) {
        return RedisModule_WrongArity(ctx);
    }

    obj = SelvaObject_Open(ctx, argv[ARGV_KEY], REDISMODULE_READ | REDISMODULE_WRITE);
    if (!obj) {
        return REDISMODULE_OK;
    }

    switch (type) {
    case 'f': /* SELVA_OBJECT_DOUBLE */
        err = SelvaObject_SetDouble(
            obj,
            argv[ARGV_OKEY],
            strtod(RedisModule_StringPtrLen(argv[ARGV_OVAL], NULL), NULL));
        values_set++;
        break;
    case 'i': /* SELVA_OBJECT_LONGLONG */
        err = SelvaObject_SetLongLong(
            obj,
            argv[ARGV_OKEY],
            strtoll(RedisModule_StringPtrLen(argv[ARGV_OVAL], NULL), NULL, 10));
        values_set++;
        break;
    case 's': /* SELVA_OBJECT_STRING */
        err = SelvaObject_SetString(obj, argv[ARGV_OKEY], argv[ARGV_OVAL]);
        if (err == 0) {
            RedisModule_RetainString(ctx, argv[ARGV_OVAL]);
        }
        values_set++;
        break;
    case 'S': /* SELVA_OBJECT_SET */
        for (int i = ARGV_OVAL; i < argc; i++) {
            if (SelvaObject_AddStringSet(obj, argv[ARGV_OKEY], argv[i]) == 0) {
                RedisModule_RetainString(ctx, argv[i]);
                values_set++;
            }
        }
        err = 0;
        break;
    default:
        err = SELVA_EINTYPE;
    }
    if (err) {
        return replyWithSelvaError(ctx, err);
    }
    RedisModule_ReplyWithLongLong(ctx, values_set);

    return RedisModule_ReplicateVerbatim(ctx);
}

int SelvaObject_TypeCommand(RedisModuleCtx *ctx, RedisModuleString **argv, int argc) {
    RedisModule_AutoMemory(ctx);
    struct SelvaObject *obj;
    struct SelvaObjectKey *key;
    int err;

    const int ARGV_KEY = 1;
    const int ARGV_OKEY = 2;

    if (argc != 3) {
        return RedisModule_WrongArity(ctx);
    }

    obj = SelvaObject_Open(ctx, argv[ARGV_KEY], REDISMODULE_READ);
    if (!obj) {
        return REDISMODULE_OK;
    }

    enum SelvaObjectType type = SELVA_OBJECT_NULL;
    const RedisModuleString *okey = argv[ARGV_OKEY];
    TO_STR(okey);

    err = get_key(obj, okey_str, okey_len, 0, &key);
    if (!err) {
        type = key->type;
    } else if (err != SELVA_ENOENT) {
        return replyWithSelvaErrorf(ctx, err, "get_key");
    }

    if (type >= 0 && type < num_elem(type_names)) {
        const struct so_type_name *tn = &type_names[type];

        RedisModule_ReplyWithArray(ctx, REDISMODULE_POSTPONED_ARRAY_LEN);
        RedisModule_ReplyWithStringBuffer(ctx, tn->name, tn->len);

        if (type == SELVA_OBJECT_ARRAY) {
            enum SelvaObjectType subtype = key->subtype;

            if (subtype >= 0 && subtype < num_elem(type_names)) {
                const struct so_type_name *sub_tn = &type_names[subtype];

                RedisModule_ReplyWithStringBuffer(ctx, sub_tn->name, sub_tn->len);
            } else {
                replyWithSelvaErrorf(ctx, SELVA_EINTYPE, "invalid key subtype %d", (int)subtype);
            }

            RedisModule_ReplySetArrayLength(ctx, 2);
        } else if (type == SELVA_OBJECT_SET) {
            RedisModule_ReplyWithLongLong(ctx, key->selva_set.type); /* TODO Type as a string */
            RedisModule_ReplySetArrayLength(ctx, 2);
        } else {
            RedisModule_ReplySetArrayLength(ctx, 1);
        }
    } else {
        return replyWithSelvaErrorf(ctx, SELVA_EINTYPE, "invalid key type %d", (int)type);
    }

    return REDISMODULE_OK;
}

int SelvaObject_LenCommand(RedisModuleCtx *ctx, RedisModuleString **argv, int argc) {
    RedisModule_AutoMemory(ctx);
    struct SelvaObject *obj;

    const int ARGV_KEY = 1;
    const int ARGV_OKEY = 2;

    if (argc != 2 && argc != 3) {
        return RedisModule_WrongArity(ctx);
    }

    obj = SelvaObject_Open(ctx, argv[ARGV_KEY], REDISMODULE_READ);
    if (!obj) {
        return REDISMODULE_OK;
    }

    ssize_t len;
    if (argc == 2) {
        len = obj->obj_size;
    } else {
        len = SelvaObject_Len(obj, argv[ARGV_OKEY]);
        if (len < 0) {
            int err = (int)len;

            if (err == SELVA_EINTYPE) {
                return replyWithSelvaErrorf(ctx, SELVA_EINTYPE, "key type not supported");
            } else {
                return replyWithSelvaError(ctx, err);
            }
        }
    }

    return RedisModule_ReplyWithLongLong(ctx, len);
}

int SelvaObject_GetMetaCommand(RedisModuleCtx *ctx, RedisModuleString **argv, int argc) {
    RedisModule_AutoMemory(ctx);
    struct SelvaObject *obj;
    int err;

    const int ARGV_KEY = 1;
    const int ARGV_OKEY = 2;

    if (argc != 3) {
        return RedisModule_WrongArity(ctx);
    }

    obj = SelvaObject_Open(ctx, argv[ARGV_KEY], REDISMODULE_READ);
    if (!obj) {
        return REDISMODULE_OK;
    }

    SelvaObjectMeta_t user_meta;
    err = SelvaObject_GetUserMeta(obj, argv[ARGV_OKEY], &user_meta);
    if (err) {
        return replyWithSelvaErrorf(ctx, err, "Failed to get key metadata");
    }

    return RedisModule_ReplyWithLongLong(ctx, user_meta);
}

int SelvaObject_SetMetaCommand(RedisModuleCtx *ctx, RedisModuleString **argv, int argc) {
    RedisModule_AutoMemory(ctx);
    struct SelvaObject *obj;
    SelvaObjectMeta_t user_meta;
    int err;

    const int ARGV_KEY = 1;
    const int ARGV_OKEY = 2;
    const int ARGV_MVAL = 3;

    if (argc != 4) {
        return RedisModule_WrongArity(ctx);
    }

    RedisModuleString *mval = argv[ARGV_MVAL];
    TO_STR(mval);

    if (mval_len < sizeof(SelvaObjectMeta_t)) {
        return replyWithSelvaErrorf(ctx, SELVA_EINTYPE,"Expected: %s", typeof_str(user_meta));
    }

    obj = SelvaObject_Open(ctx, argv[ARGV_KEY], REDISMODULE_READ);
    if (!obj) {
        return REDISMODULE_OK;
    }

    memcpy(&user_meta, mval_str, sizeof(SelvaObjectMeta_t));
    err = SelvaObject_SetUserMeta(obj, argv[ARGV_OKEY], user_meta, NULL);
    if (err) {
        return replyWithSelvaErrorf(ctx, err, "Failed to set key metadata");
    }

    return RedisModule_ReplyWithLongLong(ctx, 1);
}

static int rdb_load_object_double(RedisModuleIO *io, struct SelvaObject *obj, const RedisModuleString *name) {
    double value;
    int err;

    value = RedisModule_LoadDouble(io);
    err = SelvaObject_SetDouble(obj, name, value);
    if (err) {
        RedisModule_LogIOError(io, "warning", "Error while loading a double");
        return SELVA_EINVAL;
    }

    return 0;
}

static int rdb_load_object_long_long(RedisModuleIO *io, struct SelvaObject *obj, const RedisModuleString *name) {
    long long value;
    int err;

    value = RedisModule_LoadSigned(io);
    err = SelvaObject_SetLongLong(obj, name, value);
    if (err) {
        RedisModule_LogIOError(io, "warning", "Error while loading a long long");
        return SELVA_EINVAL;
    }

    return 0;
}

static int rdb_load_object_string(RedisModuleIO *io, struct SelvaObject *obj, const RedisModuleString *name) {
    RedisModuleString *value = RedisModule_LoadString(io);
    int err;

    err = SelvaObject_SetString(obj, name, value);
    if (err) {
        RedisModule_LogIOError(io, "warning", "Error while loading a string");
        return SELVA_EINVAL;
    }

    return 0;
}

static int rdb_load_object_set(RedisModuleIO *io, struct SelvaObject *obj, const RedisModuleString *name) {
    enum SelvaSetType setType = RedisModule_LoadUnsigned(io);
    const size_t n = RedisModule_LoadUnsigned(io);

    if (setType == SELVA_SET_TYPE_RMSTRING) {
        for (size_t j = 0; j < n; j++) {
            RedisModuleString *value = RedisModule_LoadString(io);

            SelvaObject_AddStringSet(obj, name, value);
        }
    } else if (setType == SELVA_SET_TYPE_DOUBLE) {
        for (size_t j = 0; j < n; j++) {
            double value = RedisModule_LoadDouble(io);

            SelvaObject_AddDoubleSet(obj, name, value);
        }
    } else if (setType == SELVA_SET_TYPE_LONGLONG) {
        for (size_t j = 0; j < n; j++) {
            long long value = RedisModule_LoadSigned(io);

            SelvaObject_AddLongLongSet(obj, name, value);
        }
    } else {
        RedisModule_LogIOError(io, "warning", "Unknown set type");
        return SELVA_EINTYPE;
    }

    return 0;
}

static int rdb_load_object_array(RedisModuleIO *io, struct SelvaObject *obj, const RedisModuleString *name, int encver, void *ptr_load_data) {
    enum SelvaObjectType arrayType = RedisModule_LoadUnsigned(io);
    const size_t n = RedisModule_LoadUnsigned(io);

    if (arrayType == SELVA_OBJECT_LONGLONG) {
        long long value = RedisModule_LoadSigned(io);
        SelvaObject_AddArray(obj, name, arrayType, (void *)value);
    } else if (arrayType == SELVA_OBJECT_DOUBLE) {
        double value = RedisModule_LoadDouble(io);
        void *wrapper;
        memcpy(&wrapper, &value, sizeof(value));
        SelvaObject_AddArray(obj, name, arrayType, &wrapper);
    } else if (arrayType == SELVA_OBJECT_STRING) {
        RedisModuleString *value = RedisModule_LoadString(io);
        SelvaObject_AddArray(obj, name, arrayType, value);
    } else if (arrayType == SELVA_OBJECT_OBJECT) {
        struct SelvaObject *obj = SelvaObjectTypeRDBLoad(io, encver, ptr_load_data);
        SelvaObject_AddArray(obj, name, arrayType, obj);
    } else {
        RedisModule_LogIOError(io, "warning", "Unknown array type");
        return SELVA_EINTYPE;
    }

    return 0;
}

static int rdb_load_pointer(RedisModuleIO *io, int encver, struct SelvaObject *obj, const RedisModuleString *name, void *ptr_load_data) {
    unsigned ptr_type_id;

    ptr_type_id = RedisModule_LoadUnsigned(io);
    if (ptr_type_id > 0) {
        struct SelvaObjectPointerOpts *opts;
        int err;
        void *p;

        opts = get_ptr_opts(ptr_type_id);
        if (!(opts && opts->ptr_load)) {
            return SELVA_EINVAL; /* Presumably a serialized pointer should have a loader fn. */
        }

        p = opts->ptr_load(io, encver, ptr_load_data);
        if (!p) {
            RedisModule_LogIOError(io, "warning", "Failed to load a SELVA_OBJECT_POINTER");
            return SELVA_EGENERAL;
        }

        err = SelvaObject_SetPointer(obj, name, p, opts);
        if (err) {
            RedisModule_LogIOError(io, "warning", "Failed to load a SELVA_OBJECT_POINTER");
            return SELVA_EGENERAL;
        }
    } else {
        RedisModule_LogIOError(io, "warning", "No ptr_load given");
    }

    return 0;
}

static void *rdb_load_object(RedisModuleIO *io, int encver, void *ptr_load_data) {
    struct SelvaObject *obj;

    obj = SelvaObject_New();
    if (!obj) {
        RedisModule_LogIOError(io, "warning", "Failed to create a new SelvaObject");
        return NULL;
    }

    const size_t obj_size = RedisModule_LoadUnsigned(io);
    for (size_t i = 0; i < obj_size; i++) {
        RedisModuleString *name = RedisModule_LoadString(io);
        const enum SelvaObjectType type = RedisModule_LoadUnsigned(io);
        const SelvaObjectMeta_t user_meta = RedisModule_LoadUnsigned(io);

        if (unlikely(!name)) {
            RedisModule_LogIOError(io, "warning", "SelvaObject key name cannot be NULL");
            break;
        }

        switch (type) {
        case SELVA_OBJECT_NULL:
            /* NOP - There is generally no reason to recreate NULLs */
            break;
        case SELVA_OBJECT_DOUBLE:
            if(rdb_load_object_double(io, obj, name)) {
                return NULL;
            }
            break;
        case SELVA_OBJECT_LONGLONG:
            if (rdb_load_object_long_long(io, obj, name)) {
                return NULL;
            }
            break;
        case SELVA_OBJECT_STRING:
            if (rdb_load_object_string(io, obj, name)) {
                return NULL;
            }
            break;
        case SELVA_OBJECT_OBJECT:
            {
                struct SelvaObjectKey *key;
                TO_STR(name);
                int err;

                err = get_key(obj, name_str, name_len, SELVA_OBJECT_GETKEY_CREATE, &key);
                if (err) {
                    RedisModule_LogIOError(io, "warning", "Error while creating an object key");
                    return NULL;
                }

                key->value = rdb_load_object(io, encver, ptr_load_data);
                if (!key->value) {
                    RedisModule_LogIOError(io, "warning", "Error while loading an object");
                    return NULL;
                }
                key->type = SELVA_OBJECT_OBJECT;
            }
            break;
        case SELVA_OBJECT_SET:
            if (rdb_load_object_set(io, obj, name)) {
                return NULL;
            }
            break;
        case SELVA_OBJECT_ARRAY:
            /* TODO Support arrays */
            RedisModule_LogIOError(io, "warning", "Array not supported in RDB");
            break;
        case SELVA_OBJECT_POINTER:
            if (rdb_load_pointer(io, encver, obj, name, ptr_load_data)) {
                return NULL;
            }
            break;
        default:
            RedisModule_LogIOError(io, "warning", "Unknown type");
        }

        /*
         * Not the most efficient way to do this as we may need to look
         * multiple lookups.
         */
        if (SelvaObject_SetUserMeta(obj, name, user_meta, NULL)) {
            RedisModule_LogIOError(io, "warning", "Failed to set user meta");
        }

        RedisModule_FreeString(NULL, name);
    }

    return obj;
}

struct SelvaObject *SelvaObjectTypeRDBLoad(RedisModuleIO *io, int encver, void *ptr_load_data) {
    struct SelvaObject *obj;

    if (encver != SELVA_OBJECT_ENCODING_VERSION) {
        /*
         * RFE
         * We should actually log an error here, or try to implement
         * the ability to load older versions of our data structure.
         */
        return NULL;
    }

    obj = rdb_load_object(io, encver, ptr_load_data);

    return obj;
}

void *_SelvaObjectTypeRDBLoad(RedisModuleIO *io, int encver) {
    return SelvaObjectTypeRDBLoad(io, encver, NULL);
}

static void rdb_save_object_string(RedisModuleIO *io, struct SelvaObjectKey *key) {
    if (!key->value) {
        RedisModule_LogIOError(io, "warning", "STRING value missing");
        return;
    }
    RedisModule_SaveString(io, key->value);
}

static void rdb_save_object_set(RedisModuleIO *io, struct SelvaObjectKey *key) {
    struct SelvaSet *selva_set = &key->selva_set;

    RedisModule_SaveUnsigned(io, selva_set->type);
    RedisModule_SaveUnsigned(io, selva_set->size);

    if (selva_set->type == SELVA_SET_TYPE_RMSTRING) {
        struct SelvaSetElement *el;

        SELVA_SET_RMS_FOREACH(el, &key->selva_set) {
            RedisModule_SaveString(io, el->value_rms);
        }
    } else if (selva_set->type == SELVA_SET_TYPE_DOUBLE) {
        struct SelvaSetElement *el;

        SELVA_SET_DOUBLE_FOREACH(el, &key->selva_set) {
            RedisModule_SaveDouble(io, el->value_d);
        }
    } else if (selva_set->type == SELVA_SET_TYPE_LONGLONG) {
        struct SelvaSetElement *el;

        SELVA_SET_LONGLONG_FOREACH(el, &key->selva_set) {
            RedisModule_SaveSigned(io, el->value_ll);
        }
    } else {
        RedisModule_LogIOError(io, "warning", "Unknown set type");
    }
}

static void rdb_save_object_array(RedisModuleIO *io, struct SelvaObjectKey *key, void *ptr_save_data) {
    struct SVector *array = &key->array;

    RedisModule_SaveUnsigned(io, key->subtype);
    RedisModule_SaveUnsigned(io, array->vec_arr_len);

    if (key->subtype == SELVA_OBJECT_LONGLONG) {
        long long *num;
        struct SVectorIterator it;
        SVector_ForeachBegin(&it, &key->array);
        while ((num = SVector_Foreach(&it))) {
            RedisModule_SaveSigned(io, *num);
        }
    } else if (key->subtype == SELVA_OBJECT_DOUBLE) {
        double *num;
        struct SVectorIterator it;
        SVector_ForeachBegin(&it, &key->array);
        while ((num = SVector_Foreach(&it))) {
            RedisModule_SaveDouble(io, *num);
        }
    } else if (key->subtype == SELVA_OBJECT_STRING) {
        RedisModuleString *str;
        struct SVectorIterator it;
        SVector_ForeachBegin(&it, &key->array);
        while ((str = SVector_Foreach(&it))) {
            RedisModule_SaveString(io, str);
        }
    } else if (key->subtype == SELVA_OBJECT_OBJECT) {
        struct SelvaObject *k;
        struct SVectorIterator it;
        SVector_ForeachBegin(&it, &key->array);
        while ((k = SVector_Foreach(&it))) {
            SelvaObjectTypeRDBSave(io, k, ptr_save_data);
        }
    } else {
        RedisModule_LogIOError(io, "warning", "Unknown set type");
    }
}

void SelvaObjectTypeRDBSave(RedisModuleIO *io, struct SelvaObject *obj, void *ptr_save_data) {
    struct SelvaObjectKey *key;

    if (unlikely(!obj)) {
        RedisModule_LogIOError(io, "warning", "value can't be NULL");
        return;
    }

    RedisModule_SaveUnsigned(io, obj->obj_size);
    RB_FOREACH(key, SelvaObjectKeys, &obj->keys_head) {
        RedisModule_SaveStringBuffer(io, key->name, key->name_len);
        RedisModule_SaveUnsigned(io, key->type);
        RedisModule_SaveUnsigned(io, key->user_meta);

        switch (key->type) {
        case SELVA_OBJECT_NULL:
            /* null is implicit value and doesn't need to be persisted. */
            break;
        case SELVA_OBJECT_DOUBLE:
            RedisModule_SaveDouble(io, key->emb_double_value);
            break;
        case SELVA_OBJECT_LONGLONG:
            RedisModule_SaveSigned(io, key->emb_ll_value);
            break;
        case SELVA_OBJECT_STRING:
            rdb_save_object_string(io, key);
            break;
        case SELVA_OBJECT_OBJECT:
            if (!key->value) {
                RedisModule_LogIOError(io, "warning", "OBJECT value missing");
                /* TODO This would create a fatally broken RDB file. */
                break;
            }
            SelvaObjectTypeRDBSave(io, key->value, ptr_save_data);
            break;
        case SELVA_OBJECT_SET:
            rdb_save_object_set(io, key);
            break;
        case SELVA_OBJECT_ARRAY:
            rdb_save_object_array(io, key, ptr_save_data);
            break;
        case SELVA_OBJECT_POINTER:
            if (key->ptr_opts && key->ptr_opts->ptr_save) {
                RedisModule_SaveUnsigned(io, key->ptr_opts->ptr_type_id); /* This is used to locate the loader on RDB load. */
                key->ptr_opts->ptr_save(io, key->value, ptr_save_data);
            } else {
                RedisModule_LogIOError(io, "warning", "ptr_save() not given");
                break;
            }
            break;
        default:
            RedisModule_LogIOError(io, "warning", "Unknown type");
        }
    }
}

void _SelvaObjectTypeRDBSave(RedisModuleIO *io, void *value) {
    SelvaObjectTypeRDBSave(io, value, NULL);
}

void SelvaObjectTypeAOFRewrite(RedisModuleIO *aof, RedisModuleString *key __unused, void *value __unused) {
    RedisModule_LogIOError(aof, "warning", "AOF rewrite not supported");
}

void SelvaObjectTypeFree(void *value) {
    struct SelvaObject *obj = (struct SelvaObject *)value;

    SelvaObject_Destroy(obj);
}

static int SelvaObject_OnLoad(RedisModuleCtx *ctx) {
    RedisModuleTypeMethods tm = {
        .version = REDISMODULE_TYPE_METHOD_VERSION,
        .rdb_load = _SelvaObjectTypeRDBLoad,
        .rdb_save = _SelvaObjectTypeRDBSave,
        .aof_rewrite = SelvaObjectTypeAOFRewrite,
        .mem_usage = SelvaObject_MemUsage,
        .free = SelvaObjectTypeFree,
    };

    ObjectType = RedisModule_CreateDataType(ctx, "selva_obj", SELVA_OBJECT_ENCODING_VERSION, &tm);
    if (ObjectType == NULL) {
        return REDISMODULE_ERR;
    }

    /*
     * Register commands.
     */
    if (RedisModule_CreateCommand(ctx, "selva.object.del", SelvaObject_DelCommand, "write", 1, 1, 1) == REDISMODULE_ERR ||
        RedisModule_CreateCommand(ctx, "selva.object.exists", SelvaObject_ExistsCommand, "readonly", 1, 1, 1) == REDISMODULE_ERR ||
        RedisModule_CreateCommand(ctx, "selva.object.get", SelvaObject_GetCommand, "readonly", 2, 2, 1) == REDISMODULE_ERR ||
#if 0
        RedisModule_CreateCommand(ctx, "selva.object.getrange", SelvaObject_GetRangeCommand, "readonly", 1, 1, 1) == REDISMODULE_ERR ||
        RedisModule_CreateCommand(ctx, "selva.object.incrby", SelvaObject_IncrbyCommand, "write", 1, 1, 1) == REDISMODULE_ERR ||
        RedisModule_CreateCommand(ctx, "selva.object.incrbydouble", SelvaObject_IncrbyDoubleCommand, "write", 1, 1, 1) == REDISMODULE_ERR ||
        RedisModule_CreateCommand(ctx, "selva.object.keys", SelvaObject_KeysCommand, "readonly", 1, 1, 1) == REDISMODULE_ERR ||
#endif
        RedisModule_CreateCommand(ctx, "selva.object.len", SelvaObject_LenCommand, "readonly", 1, 1, 1) == REDISMODULE_ERR ||
#if 0
        RedisModule_CreateCommand(ctx, "selva.object.mget", SelvaObject_MgetCommand, "readonly", 1, 1, 1) == REDISMODULE_ERR ||
        RedisModule_CreateCommand(ctx, "selva.object.mset", SelvaObject_MsetCommand, "write deny-oom", 1, 1, 1) == REDISMODULE_ERR ||
        RedisModule_CreateCommand(ctx, "selva.object.scan", SelvaObject_ScanCommand, "readonly", 1, 1, 1) == REDISMODULE_ERR ||
#endif
        RedisModule_CreateCommand(ctx, "selva.object.set", SelvaObject_SetCommand, "write deny-oom", 1, 1, 1) == REDISMODULE_ERR ||
#if 0
        RedisModule_CreateCommand(ctx, "selva.object.setnx", SelvaObject_SetNXCommand, "write deny-oom", 1, 1, 1) == REDISMODULE_ERR ||
        RedisModule_CreateCommand(ctx, "selva.object.strlen", SelvaObject_StrlenCommand, "readonly", 1, 1, 1) == REDISMODULE_ERR ||
#endif
        RedisModule_CreateCommand(ctx, "selva.object.type", SelvaObject_TypeCommand, "readonly", 1, 1, 1) == REDISMODULE_ERR ||
        /*RedisModule_CreateCommand(ctx, "selva.object.vals", SelvaObject_ValsCommand, "readonly", 1, 1, 1) == REDISMODULE_ERR*/
        RedisModule_CreateCommand(ctx, "selva.object.getmeta", SelvaObject_GetMetaCommand, "readonly", 1, 1, 1) == REDISMODULE_ERR ||
        RedisModule_CreateCommand(ctx, "selva.object.setmeta", SelvaObject_SetMetaCommand, "write", 1, 1, 1) == REDISMODULE_ERR) {
        return REDISMODULE_ERR;
    }

    return REDISMODULE_OK;
}
SELVA_ONLOAD(SelvaObject_OnLoad);<|MERGE_RESOLUTION|>--- conflicted
+++ resolved
@@ -346,12 +346,7 @@
 
     char *rest;
     size_t nr_parts_found = 0;
-<<<<<<< HEAD
-
-    for (char *s = strtok_r(buf, sep, &rest);
-=======
     for (const char *s = strtok_r(buf, sep, &rest);
->>>>>>> 7b1ab45c
          s != NULL;
          s = strtok_r(NULL, sep, &rest)) {
         const size_t slen = strlen(s);
