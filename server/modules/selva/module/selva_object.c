#include <assert.h>
#include <limits.h>
#include <stdalign.h>
#include <stdlib.h>
#include <string.h>
#include "redismodule.h"
#include "cdefs.h"
#include "linker_set.h"
#include "typestr.h"
#include "cstrings.h"
#include "errors.h"
#include "selva_object.h"
#include "selva_onload.h"
#include "selva_set.h"
#include "svector.h"
#include "tree.h"

#define SELVA_OBJECT_ENCODING_VERSION   0
#define SELVA_OBJECT_KEY_MAX            USHRT_MAX
#define SELVA_OBJECT_SIZE_MAX           SIZE_MAX

#define SELVA_OBJECT_GETKEY_CREATE      0x1 /*!< Create the key and required nested objects. */
#define SELVA_OBJECT_GETKEY_DELETE      0x2 /*!< Delete the key found. */

RB_HEAD(SelvaObjectKeys, SelvaObjectKey);

struct SelvaObjectKey {
    enum SelvaObjectType type; /*!< Type of the value. */
    enum SelvaObjectType subtype; /*!< Subtype of the value. Arrays use this. */
    SelvaObjectMeta_t user_meta; /*!< User defined metadata. */
    unsigned short name_len;
    RB_ENTRY(SelvaObjectKey) _entry;
    union {
        struct {
            void *value; /*!< The rest of the types use this. */
            const struct SelvaObjectPointerOpts *ptr_opts; /*!< Options for a SELVA_OBJECT_POINTER */
        };
        double emb_double_value; /*!< SELVA_OBJECT_DOUBLE */
        long long emb_ll_value; /*!< SELVA_OBJECT_LONGLONG */
        struct SelvaSet selva_set; /*!< SELVA_OBJECT_SET */
        SVector array; /*!< SELVA_OBJECT_ARRAY */
    };
    char name[0]; /*!< Name of the key. */
};

struct SelvaObject {
    size_t obj_size;
    struct SelvaObjectKeys keys_head;
};

struct so_type_name {
    const char * const name;
    size_t len;
};

static RedisModuleType *ObjectType;
SET_DECLARE(selva_objpop, struct SelvaObjectPointerOpts);

/**
 * Defaults for SELVA_OBJECT_POINTER handling.
 * The default is: Do Nothing.
 */
static struct SelvaObjectPointerOpts default_ptr_opts = {
    .ptr_type_id = 0,
};
SELVA_OBJECT_POINTER_OPTS(default_ptr_opts);

static int get_key(struct SelvaObject *obj, const char *key_name_str, size_t key_name_len, unsigned flags, struct SelvaObjectKey **out);
static void replyWithKeyValue(RedisModuleCtx *ctx, RedisModuleString *lang, struct SelvaObjectKey *key);
static void replyWithObject(RedisModuleCtx *ctx, RedisModuleString *lang, struct SelvaObject *obj);
RB_PROTOTYPE_STATIC(SelvaObjectKeys, SelvaObjectKey, _entry, SelvaObject_Compare)

static int SelvaObject_Compare(const struct SelvaObjectKey *a, const struct SelvaObjectKey *b) {
    return strcmp(a->name, b->name);
}

RB_GENERATE_STATIC(SelvaObjectKeys, SelvaObjectKey, _entry, SelvaObject_Compare)

static const struct so_type_name type_names[] = {
    [SELVA_OBJECT_NULL] = { "null", 4 },
    [SELVA_OBJECT_DOUBLE] = { "double", 6 },
    [SELVA_OBJECT_LONGLONG] = { "long long", 9 },
    [SELVA_OBJECT_STRING] = { "string", 6 },
    [SELVA_OBJECT_OBJECT] = { "object", 6 },
    [SELVA_OBJECT_SET] = { "selva_set", 9 },
    [SELVA_OBJECT_ARRAY] = { "array", 7 },
};

struct SelvaObject *SelvaObject_New(void) {
    struct SelvaObject *obj;

    obj = RedisModule_Alloc(sizeof(*obj));
    obj->obj_size = 0;
    RB_INIT(&obj->keys_head);

    return obj;
}

static struct SelvaObjectPointerOpts *get_ptr_opts(unsigned ptr_type_id) {
    struct SelvaObjectPointerOpts **p;

    if (ptr_type_id >= SET_COUNT(selva_objpop)) {
        ptr_type_id = 0;
    }

    SET_FOREACH(p, selva_objpop) {
        struct SelvaObjectPointerOpts *opts = *p;

        if (opts->ptr_type_id == ptr_type_id) {
            return opts;
        }
    }

    __builtin_unreachable();
    return NULL; /* Never reached. */
}

static int clear_key_value(struct SelvaObjectKey *key) {
    switch (key->type) {
    case SELVA_OBJECT_NULL:
        /* NOP */
        break;
    case SELVA_OBJECT_DOUBLE:
        break;
    case SELVA_OBJECT_LONGLONG:
        break;
    case SELVA_OBJECT_STRING:
        if (key->value) {
            RedisModule_FreeString(NULL, key->value);
        }
        break;
    case SELVA_OBJECT_OBJECT:
        if (key->value) {
            struct SelvaObject *obj = (struct SelvaObject *)key->value;

            SelvaObject_Destroy(obj);
        }
        break;
    case SELVA_OBJECT_SET:
        SelvaSet_Destroy(&key->selva_set);
        break;
    case SELVA_OBJECT_ARRAY:
        if (key->subtype == SELVA_OBJECT_STRING) {
            struct SVectorIterator it;
            RedisModuleString *str;

            SVector_ForeachBegin(&it, &key->array);
            while ((str = SVector_Foreach(&it))) {
                RedisModule_FreeString(NULL, str);
            }
        } else if (key->subtype == SELVA_OBJECT_DOUBLE || key->subtype == SELVA_OBJECT_LONGLONG) {
            // do nothing, we store concrete values so it's enough to just clear the SVector itself
        } else if (key->subtype == SELVA_OBJECT_OBJECT) {
            struct SVectorIterator it;
            struct SelvaObject *k;

            SVector_ForeachBegin(&it, &key->array);
            while ((k = SVector_Foreach(&it))) {
                SelvaObject_Destroy(k);
            }
        } else {
            fprintf(stderr, "%s: Key clear failed: Unsupported array type (%d)\n",
                    __FILE__, (int)key->subtype);
        }
        SVector_Destroy(&key->array);
        break;
    case SELVA_OBJECT_POINTER:
        if (key->ptr_opts && key->ptr_opts->ptr_free) {
            key->ptr_opts->ptr_free(key->value);
        }
        key->value = NULL; /* Not strictly necessary. */
        break;
    default:
        /*
         * In general default shouldn't be used because it may mask out missing
         * type handling but it's acceptable here.
         */
        fprintf(stderr, "%s: Unknown object value type (%d)\n", __FILE__, (int)key->type);
        return SELVA_EINTYPE;
    }

    key->type = SELVA_OBJECT_NULL;

    return 0;
}

void SelvaObject_Clear(struct SelvaObject *obj) {
    struct SelvaObjectKey *next;

    for (struct SelvaObjectKey *key = RB_MIN(SelvaObjectKeys, &obj->keys_head); key != NULL; key = next) {
        next = RB_NEXT(SelvaObjectKeys, &obj->keys_head, key);
        RB_REMOVE(SelvaObjectKeys, &obj->keys_head, key);
        obj->obj_size--;

        /* Clear and free the key. */
        (void)clear_key_value(key);
#if MEM_DEBUG
        memset(key, 0, sizeof(*key));
#endif
        RedisModule_Free(key);
    }
}

void SelvaObject_Destroy(struct SelvaObject *obj) {
    SelvaObject_Clear(obj);
#if MEM_DEBUG
    if (obj) {
        memset(obj, 0, sizeof(*obj));
    }
#endif
    RedisModule_Free(obj);
}

void _cleanup_SelvaObject_Destroy(struct SelvaObject **obj) {
    if (*obj) {
        SelvaObject_Destroy(*obj);
    }
}

size_t SelvaObject_MemUsage(const void *value) {
    struct SelvaObject *obj = (struct SelvaObject *)value;
    struct SelvaObjectKey *key;
    size_t size = sizeof(*obj);

    RB_FOREACH(key, SelvaObjectKeys, &obj->keys_head) {
        size += sizeof(*key) + key->name_len + 1;

        switch (key->type) {
        case SELVA_OBJECT_STRING:
            if (key->value) {
                size_t len;

                (void)RedisModule_StringPtrLen(key->value, &len);
                size += len + 1;
            }
            break;
        case SELVA_OBJECT_OBJECT:
            if (key->value) {
                size += SelvaObject_MemUsage(key->value);
            }
            break;
        default:
            /* 0 */
            break;
        }
    }

    return size;
}

static struct SelvaObject *SelvaObject_Open(RedisModuleCtx *ctx, RedisModuleString *key_name, int mode) {
    struct SelvaObject *obj = NULL;
    RedisModuleKey *key;
    int type;

    key = RedisModule_OpenKey(ctx, key_name, mode);
    type = RedisModule_KeyType(key);

    if (type != REDISMODULE_KEYTYPE_EMPTY &&
        RedisModule_ModuleTypeGetType(key) != ObjectType) {
        RedisModule_CloseKey(key);
        RedisModule_ReplyWithError(ctx, REDISMODULE_ERRORMSG_WRONGTYPE);

        return NULL;
    }

    /* Create an empty value object if the key is currently empty. */
    if (type == REDISMODULE_KEYTYPE_EMPTY) {
        if ((mode & REDISMODULE_WRITE) == REDISMODULE_WRITE) {
            obj = SelvaObject_New();
            if (!obj) {
                replyWithSelvaError(ctx, SELVA_ENOMEM);
            }

            RedisModule_ModuleTypeSetValue(key, ObjectType, obj);
        } else {
            replyWithSelvaError(ctx, SELVA_ENOENT);
        }
    } else {
        obj = RedisModule_ModuleTypeGetValue(key);
        if (!obj) {
            replyWithSelvaError(ctx, SELVA_ENOENT);
        }
    }

    return obj;
}

int SelvaObject_Key2Obj(RedisModuleKey *key, struct SelvaObject **out) {
    struct SelvaObject *obj;

    if (!key) {
        return SELVA_ENOENT;
    }

    /* Create an empty value object if the key is currently empty. */
    if (RedisModule_KeyType(key) == REDISMODULE_KEYTYPE_EMPTY) {
        int err;

        obj = SelvaObject_New();
        if (!obj) {
            return SELVA_ENOMEM;
        }

        err = RedisModule_ModuleTypeSetValue(key, ObjectType, obj);
        if (err != REDISMODULE_OK) {
            SelvaObject_Destroy(obj);
            return SELVA_ENOENT;
        }
        /* TODO This check is really slow */
#if 0
    } else if (RedisModule_ModuleTypeGetType(key) == ObjectType) {
#endif
    } else {
        obj = RedisModule_ModuleTypeGetValue(key);
        if (!obj) {
            return SELVA_ENOENT;
        }
#if 0
    } else {
        return SELVA_EINVAL;
#endif
    }

    *out = obj;
    return 0;
}

static int get_key_obj(struct SelvaObject *obj, const char *key_name_str, size_t key_name_len, unsigned flags, struct SelvaObjectKey **out) {
    const char *sep = ".";
    const size_t nr_parts = substring_count(key_name_str, ".", key_name_len) + 1;
    char buf[key_name_len + 1]; /* We assume that the length has been sanity checked at this point. */
    char *s = buf;
    struct SelvaObjectKey *key = NULL;
    struct SelvaObject *cobj = obj; /* Containing object. */

    strncpy(s, key_name_str, key_name_len);
    s[key_name_len] = '\0';

    size_t nr_parts_found = 0;
    for (s = strtok(s, sep); s; s = strtok(NULL, sep)) {
        const size_t slen = strlen(s);
        int err;

        cobj = obj;
        key = NULL; /* This needs to be cleared on every iteration. */
        nr_parts_found++;
        err = get_key(obj, s, slen, 0, &key);
        if ((err == SELVA_ENOENT || (err == 0 && key->type != SELVA_OBJECT_OBJECT)) &&
            (flags & SELVA_OBJECT_GETKEY_CREATE)) {
            /*
             * Either the nested object doesn't exist yet or the nested key is not an object,
             * but we are allowed to create one here.
             */
            if (!key) {
                /*
                 * Only create the key if it didn't exist. Otherwise we can just
                 * reuse it.
                 */
                if (obj->obj_size == SELVA_OBJECT_SIZE_MAX) {
                    return SELVA_OBJECT_EOBIG;
                }

                const size_t key_size = sizeof(struct SelvaObjectKey) + slen + 1;
                key = RedisModule_Alloc(key_size);
                if (!key) {
                    return SELVA_ENOMEM;
                }

                memset(key, 0, key_size);
                strcpy(key->name, s); /* strok() is safe. */
                key->name_len = slen;
                obj->obj_size++;
                (void)RB_INSERT(SelvaObjectKeys, &obj->keys_head, key);
            } else {
                /*
                 * Clear the old value.
                 */
                clear_key_value(key);
            }
            key->type = SELVA_OBJECT_OBJECT;
            key->value = SelvaObject_New();

            if (!key->value) {
                /* A partial object might have been created! */
                key->type = SELVA_OBJECT_NULL;
                return SELVA_ENOMEM;
            }

            obj = key->value;
        } else if (err) {
            /*
             * Error, bail out.
             */
            return err;
        } else if (key->type == SELVA_OBJECT_OBJECT) {
            /*
             * Keep nesting or return an object if this was the last token.
             */
            obj = key->value;
        } else {
            /*
             * Found the final key.
             */
            break;
        }
    }

    /*
     * Check that we found what  we were really looking for. Consider the
     * following:
     * We have a key: a.b = "hello"
     * We do a lookup for "a.b.c" but end up to "a.b"
     * Without the following check we'd happily tell the user that the value of
     * "a.b.c" == "hello".
     */
    if (nr_parts_found != nr_parts || !key) {
        return SELVA_ENOENT;
    }

    if (flags & SELVA_OBJECT_GETKEY_DELETE) {
        RB_REMOVE(SelvaObjectKeys, &cobj->keys_head, key);
        cobj->obj_size--;
        (void)clear_key_value(key);
#if MEM_DEBUG
        memset(key, 0, sizeof(*key));
#endif
        RedisModule_Free(key);
        key = NULL;
    }

    *out = key;
    return 0;
}

static int get_key(struct SelvaObject *obj, const char *key_name_str, size_t key_name_len, unsigned flags, struct SelvaObjectKey **out) {
    struct SelvaObjectKey *filter;
    struct SelvaObjectKey *key;

    if (key_name_len + 1 > SELVA_OBJECT_KEY_MAX) {
        return SELVA_ENAMETOOLONG;
    }

    if (strnstr(key_name_str, ".", key_name_len)) {
        return get_key_obj(obj, key_name_str, key_name_len, flags, out);
    }

    const size_t key_size = sizeof(struct SelvaObjectKey) + key_name_len + 1;
    char buf[key_size] __attribute__((aligned(alignof(struct SelvaObjectKey)))); /* RFE This might be dumb */

    filter = (struct SelvaObjectKey *)buf;
    memset(filter, 0, key_size);
    memcpy(filter->name, key_name_str, key_name_len);
    filter->name_len = key_name_len;

    key = RB_FIND(SelvaObjectKeys, &obj->keys_head, filter);
    if (!key && (flags & SELVA_OBJECT_GETKEY_CREATE)) {
        if (obj->obj_size == SELVA_OBJECT_SIZE_MAX) {
            return SELVA_OBJECT_EOBIG;
        }

        key = RedisModule_Alloc(key_size);
        if (!key) {
            return SELVA_ENOMEM;
        }

        memcpy(key, filter, key_size);
        memset(&key->_entry, 0, sizeof(key->_entry)); /* RFE Might not be necessary. */
        obj->obj_size++;
        (void)RB_INSERT(SelvaObjectKeys, &obj->keys_head, key);
    } else if (!key) {
        fprintf(stderr, "ENOENT??? %s\n", key_name_str);
        return SELVA_ENOENT;
    }

    if (flags & SELVA_OBJECT_GETKEY_DELETE) {
        RB_REMOVE(SelvaObjectKeys, &obj->keys_head, key);
        obj->obj_size--;
        (void)clear_key_value(key);
#if MEM_DEBUG
        if (key) {
            memset(key, 0, sizeof(*key));
        }
#endif
        RedisModule_Free(key);
        key = NULL;
    }

    *out = key;
    return 0;
}

/**
 * Get key for modify without destroying the original value.
 */
static int get_key_modify(struct SelvaObject *obj, const char *key_name_str, size_t key_name_len, struct SelvaObjectKey **out) {
    struct SelvaObjectKey *key;
    int err;

    /*
     * Do get_key() first without create to avoid clearing the original value that we want to modify.
     * If we get a SELVA_ENOENT error we can safely create the key.
     */
    err = get_key(obj, key_name_str, key_name_len, 0, &key);
    if (err == SELVA_ENOENT) {
        err = get_key(obj, key_name_str, key_name_len, SELVA_OBJECT_GETKEY_CREATE, &key);
    }
    if (err) {
        return err;
    }

    *out = key;
    return 0;
}

int SelvaObject_DelKeyStr(struct SelvaObject *obj, const char *key_name_str, size_t key_name_len) {
    struct SelvaObjectKey *key;

    assert(obj);

    return get_key(obj, key_name_str, key_name_len, SELVA_OBJECT_GETKEY_DELETE, &key);
}

int SelvaObject_DelKey(struct SelvaObject *obj, const RedisModuleString *key_name) {
    TO_STR(key_name);

    return SelvaObject_DelKeyStr(obj, key_name_str, key_name_len);
}

int SelvaObject_ExistsStr(struct SelvaObject *obj, const char *key_name_str, size_t key_name_len) {
    struct SelvaObjectKey *key;

    assert(obj);

    return get_key(obj, key_name_str, key_name_len, 0, &key);
}

int SelvaObject_Exists(struct SelvaObject *obj, const RedisModuleString *key_name) {
    struct SelvaObjectKey *key;
    TO_STR(key_name);

    assert(obj);

    return get_key(obj, key_name_str, key_name_len, 0, &key);
}

int SelvaObject_ExistsTopLevel(struct SelvaObject *obj, const RedisModuleString *key_name) {
    struct SelvaObjectKey *key;
    TO_STR(key_name);

    assert(obj);

    return get_key(obj, key_name_str, strcspn(key_name_str, "."), 0, &key);
}

int SelvaObject_GetDoubleStr(struct SelvaObject *obj, const char *key_name_str, size_t key_name_len, double *out) {
    struct SelvaObjectKey *key;
    int err;

    assert(obj);

    err = get_key(obj, key_name_str, key_name_len, 0, &key);
    if (err) {
        return err;
    } else if (key->type != SELVA_OBJECT_DOUBLE) {
        return SELVA_EINTYPE;
    }

    *out = key->emb_double_value;

    return 0;
}

int SelvaObject_GetDouble(struct SelvaObject *obj, const RedisModuleString *key_name, double *out) {
    TO_STR(key_name);

    return SelvaObject_GetDoubleStr(obj, key_name_str, key_name_len, out);
}

int SelvaObject_GetLongLongStr(struct SelvaObject *obj, const char *key_name_str, size_t key_name_len, long long *out) {
    struct SelvaObjectKey *key;
    int err;

    assert(obj);

    err = get_key(obj, key_name_str, key_name_len, 0, &key);
    if (err) {
        return err;
    } else if (key->type != SELVA_OBJECT_LONGLONG) {
        return SELVA_EINTYPE;
    }

    *out = key->emb_ll_value;

    return 0;
}

int SelvaObject_GetLongLong(struct SelvaObject *obj, const RedisModuleString *key_name, long long *out) {
    TO_STR(key_name);

    return SelvaObject_GetLongLongStr(obj, key_name_str, key_name_len, out);
}

int SelvaObject_GetStringStr(struct SelvaObject *obj, const char *key_name_str, size_t key_name_len, RedisModuleString **out) {
    struct SelvaObjectKey *key;
    int err;

    assert(obj);

    err = get_key(obj, key_name_str, key_name_len, 0, &key);
    if (err) {
        return err;
    } else if (key->type != SELVA_OBJECT_STRING) {
        return SELVA_EINTYPE;
    }
    assert(key->value);

    *out = key->value;

    return 0;
}

int SelvaObject_GetString(struct SelvaObject *obj, const RedisModuleString *key_name, RedisModuleString **out) {
    TO_STR(key_name);

    return SelvaObject_GetStringStr(obj, key_name_str, key_name_len, out);
}

int SelvaObject_SetDoubleStr(struct SelvaObject *obj, const char *key_name_str, size_t key_name_len, double value) {
    struct SelvaObjectKey *key;
    int err;

    assert(obj);

    err = get_key(obj, key_name_str, key_name_len, SELVA_OBJECT_GETKEY_CREATE, &key);
    if (err) {
        return err;
    }

    err = clear_key_value(key);
    if (err) {
        return err;
    }

    key->type = SELVA_OBJECT_DOUBLE;
    key->emb_double_value = value;

    return 0;
}

int SelvaObject_SetDouble(struct SelvaObject *obj, const RedisModuleString *key_name, double value) {
    TO_STR(key_name);

    return SelvaObject_SetDoubleStr(obj, key_name_str, key_name_len, value);
}

int SelvaObject_SetLongLongStr(struct SelvaObject *obj, const char *key_name_str, size_t key_name_len, long long value) {
    struct SelvaObjectKey *key;
    int err;

    assert(obj);

    err = get_key(obj, key_name_str, key_name_len, SELVA_OBJECT_GETKEY_CREATE, &key);
    if (err) {
        return err;
    }

    err = clear_key_value(key);
    if (err) {
        return err;
    }

    key->type = SELVA_OBJECT_LONGLONG;
    key->emb_ll_value = value;

    return 0;
}

int SelvaObject_SetLongLong(struct SelvaObject *obj, const RedisModuleString *key_name, long long value) {
    TO_STR(key_name);

    return SelvaObject_SetLongLongStr(obj, key_name_str, key_name_len, value);
}

int SelvaObject_SetStringStr(struct SelvaObject *obj, const char *key_name_str, size_t key_name_len, RedisModuleString *value) {
    struct SelvaObjectKey *key;
    int err;

    assert(obj);

    err = get_key(obj, key_name_str, key_name_len, SELVA_OBJECT_GETKEY_CREATE, &key);
    if (err) {
        return err;
    }

    err = clear_key_value(key);
    if (err) {
        return err;
    }

    key->type = SELVA_OBJECT_STRING;
    key->value = value;

    return 0;
}

int SelvaObject_SetString(struct SelvaObject *obj, const RedisModuleString *key_name, RedisModuleString *value) {
    TO_STR(key_name);

    return SelvaObject_SetStringStr(obj, key_name_str, key_name_len, value);
}

int SelvaObject_GetObjectStr(struct SelvaObject *obj, const char *key_name_str, size_t key_name_len, struct SelvaObject **out) {
    struct SelvaObjectKey *key;
    int err;

    assert(obj);

    err = get_key(obj, key_name_str, key_name_len, 0, &key);
    if (err) {
        return err;
    } else if (key->type != SELVA_OBJECT_OBJECT) {
        return SELVA_EINTYPE;
    }
    assert(key->value);

    *out = key->value;

    return 0;
}

int SelvaObject_GetObject(struct SelvaObject *obj, const RedisModuleString *key_name, struct SelvaObject **out) {
    TO_STR(key_name);

    return SelvaObject_GetObjectStr(obj, key_name_str, key_name_len, out);
}

static int get_selva_set_modify(struct SelvaObject *obj, const RedisModuleString *key_name, enum SelvaSetType type, struct SelvaSet **set_out) {
    TO_STR(key_name);
    struct SelvaObjectKey *key;
    int err;

    assert(obj);

    err = get_key_modify(obj, key_name_str, key_name_len, &key);
    if (err) {
        return err;
    }

    if (key->type != SELVA_OBJECT_SET) {
        err = clear_key_value(key);
        if (err) {
            return err;
        }

        SelvaSet_Init(&key->selva_set, type);
        key->type = SELVA_OBJECT_SET;
    } else if (key->selva_set.type != type) {
        return SELVA_EINTYPE;
    }

    *set_out = &key->selva_set;
    return 0;
}

int SelvaObject_AddDoubleSet(struct SelvaObject *obj, const RedisModuleString *key_name, double value) {
    struct SelvaSet *selva_set;
    int err;

    err = get_selva_set_modify(obj, key_name, SELVA_SET_TYPE_DOUBLE, &selva_set);
    if (err) {
        return err;
    }

    return SelvaSet_Add(selva_set, value);
}

int SelvaObject_AddLongLongSet(struct SelvaObject *obj, const RedisModuleString *key_name, long long value) {
    struct SelvaSet *selva_set;
    int err;

    err = get_selva_set_modify(obj, key_name, SELVA_SET_TYPE_LONGLONG, &selva_set);
    if (err) {
        return err;
    }

    return SelvaSet_Add(selva_set, value);
}

int SelvaObject_AddStringSet(struct SelvaObject *obj, const RedisModuleString *key_name, RedisModuleString *value) {
    struct SelvaSet *selva_set;
    int err;

    err = get_selva_set_modify(obj, key_name, SELVA_SET_TYPE_RMSTRING, &selva_set);
    if (err) {
        return err;
    }

    return SelvaSet_Add(selva_set, value);
}

static int get_selva_set_str(struct SelvaObject *obj, const char *key_name_str, size_t key_name_len, enum SelvaSetType type, struct SelvaSet **set_out) {
    struct SelvaObjectKey *key;
    int err;

    assert(obj);

    err = get_key(obj, key_name_str, key_name_len, 0, &key);
    if (err) {
        return err;
    }

    if (key->type != SELVA_OBJECT_SET) {
        return SELVA_EINVAL;
    }

    if (key->selva_set.type != type) {
        return SELVA_EINTYPE;
    }

    *set_out = &key->selva_set;
    return 0;
}

static int get_selva_set(struct SelvaObject *obj, const RedisModuleString *key_name, enum SelvaSetType type, struct SelvaSet **set_out) {
    TO_STR(key_name);

    return get_selva_set_str(obj, key_name_str, key_name_len, type, set_out);
}

int SelvaObject_RemDoubleSetStr(struct SelvaObject *obj, const char *key_name_str, size_t key_name_len, double value) {
    struct SelvaSet *selva_set;
    int err;

    err = get_selva_set_str(obj, key_name_str, key_name_len, SELVA_SET_TYPE_RMSTRING, &selva_set);
    if (err) {
        return err;
    }

    /* TODO Should we return SELVA_EINVAL if the element was not found? */
    SelvaSet_DestroyElement(SelvaSet_Remove(selva_set, value));

    return 0;
}

int SelvaObject_RemDoubleSet(struct SelvaObject *obj, const RedisModuleString *key_name, double value) {
    TO_STR(key_name);

    return SelvaObject_RemDoubleSetStr(obj, key_name_str, key_name_len, value);
}

int SelvaObject_RemLongLongSetStr(struct SelvaObject *obj, const char *key_name_str, size_t key_name_len, long long value) {
    struct SelvaSet *selva_set;
    int err;

    err = get_selva_set_str(obj, key_name_str, key_name_len, SELVA_SET_TYPE_LONGLONG, &selva_set);
    if (err) {
        return err;
    }

    /* TODO Should we return SELVA_EINVAL if the element was not found? */
    SelvaSet_DestroyElement(SelvaSet_Remove(selva_set, value));

    return 0;
}

int SelvaObject_RemLongLongSet(struct SelvaObject *obj, const RedisModuleString *key_name, long long value) {
    TO_STR(key_name);

    return SelvaObject_RemLongLongSetStr(obj, key_name_str, key_name_len, value);
}

int SelvaObject_RemStringSetStr(struct SelvaObject *obj, const char *key_name_str, size_t key_name_len, RedisModuleString *value) {
    struct SelvaSet *selva_set;
    struct SelvaSetElement *el;
    int err;

    err = get_selva_set_str(obj, key_name_str, key_name_len, SELVA_SET_TYPE_RMSTRING, &selva_set);
    if (err) {
        return err;
    }

    el = SelvaSet_Remove(selva_set, value);
    if (!el) {
        return 0; /* TODO Should we return SELVA_EINVAL? */
    }
    RedisModule_FreeString(NULL, el->value_rms);
    SelvaSet_DestroyElement(el);

    return 0;
}

int SelvaObject_RemStringSet(struct SelvaObject *obj, const RedisModuleString *key_name, RedisModuleString *value) {
    TO_STR(key_name);

    return SelvaObject_RemStringSetStr(obj, key_name_str, key_name_len, value);
}

struct SelvaSet *SelvaObject_GetSetStr(struct SelvaObject *obj, const char *key_name_str, size_t key_name_len) {
    struct SelvaObjectKey *key;
    int err;

    assert(obj);

    err = get_key(obj, key_name_str, key_name_len, 0, &key);
    if (err || key->type != SELVA_OBJECT_SET) {
        return NULL;
    }

    return &key->selva_set;
}

struct SelvaSet *SelvaObject_GetSet(struct SelvaObject *obj, const RedisModuleString *key_name) {
    TO_STR(key_name);

    return SelvaObject_GetSetStr(obj, key_name_str, key_name_len);
}

int SelvaObject_AddArrayStr(struct SelvaObject *obj, const char *key_name_str, size_t key_name_len, enum SelvaObjectType subtype, void *p) {
    struct SelvaObjectKey *key;
    int err;

    assert(obj);

    err = get_key_modify(obj, key_name_str, key_name_len, &key);
    if (err) {
        return err;
    }

    /* TODO Should it fail if the subtype doesn't match? */
    if (key->type != SELVA_OBJECT_ARRAY || key->subtype != subtype) {
        err = clear_key_value(key);
        if (err) {
            return err;
        }

        /*
         * Type must be set before initializing the vector to avoid a situation
         * where we'd have a key with an unknown value type.
         */
        key->type = SELVA_OBJECT_ARRAY;
        key->subtype = subtype;

        if (!SVector_Init(&key->array, 1, NULL)) {
            return SELVA_ENOMEM;
        }
    }

    SVector_Insert(&key->array, p);

    return 0;
}

int SelvaObject_AddArray(struct SelvaObject *obj, const RedisModuleString *key_name, enum SelvaObjectType subtype, void *p) {
    TO_STR(key_name);

    return SelvaObject_AddArrayStr(obj, key_name_str, key_name_len, subtype, p);
}

int SelvaObject_InsertArrayStr(struct SelvaObject *obj, const char *key_name_str, size_t key_name_len, enum SelvaObjectType subtype, void *p) {
    struct SelvaObjectKey *key;
    int err;

    assert(obj);

    err = get_key_modify(obj, key_name_str, key_name_len, &key);
    if (err) {
        return err;
    }

    /* TODO Should it fail if the subtype doesn't match? */
    if (key->type != SELVA_OBJECT_ARRAY || key->subtype != subtype) {
        err = clear_key_value(key);
        if (err) {
            return err;
        }

        /*
         * Type must be set before initializing the vector to avoid a situation
         * where we'd have a key with an unknown value type.
         */
        key->type = SELVA_OBJECT_ARRAY;
        key->subtype = subtype;

        if (!SVector_Init(&key->array, 1, NULL)) {
            return SELVA_ENOMEM;
        }
    }

    SVector_Insert(&key->array, p);

    return 0;
}

int SelvaObject_InsertArray(struct SelvaObject *obj, const RedisModuleString *key_name, enum SelvaObjectType subtype, void *p) {
    TO_STR(key_name);

    return SelvaObject_InsertArrayStr(obj, key_name_str, key_name_len, subtype, p);
}

int SelvaObject_InsertArrayIndexStr(struct SelvaObject *obj, const char *key_name_str, size_t key_name_len, enum SelvaObjectType subtype, size_t idx, void *p) {
    struct SelvaObjectKey *key;
    int err;

    assert(obj);

    err = get_key_modify(obj, key_name_str, key_name_len, &key);
    if (err) {
        return err;
    }

    /* TODO Should it fail if the subtype doesn't match? */
    if (key->type != SELVA_OBJECT_ARRAY || key->subtype != subtype) {
        err = clear_key_value(key);
        if (err) {
            return err;
        }

        /*
         * Type must be set before initializing the vector to avoid a situation
         * where we'd have a key with an unknown value type.
         */
        key->type = SELVA_OBJECT_ARRAY;
        key->subtype = subtype;

        if (!SVector_Init(&key->array, 1, NULL)) {
            return SELVA_ENOMEM;
        }
    }

    SVector_InsertIndex(&key->array, idx, p);

    return 0;
}

int SelvaObject_InsertArrayIndex(struct SelvaObject *obj, const RedisModuleString *key_name, enum SelvaObjectType subtype, size_t idx, void *p) {
    TO_STR(key_name);

    return SelvaObject_InsertArrayIndexStr(obj, key_name_str, key_name_len, subtype, idx, p);
}

int SelvaObject_RemoveArrayIndex(struct SelvaObject *obj, const char *key_name_str, size_t key_name_len, size_t idx) {
    struct SelvaObjectKey *key;
    int err;

    assert(obj);

    err = get_key_modify(obj, key_name_str, key_name_len, &key);
    if (err) {
        return err;
    }

    if (key->type != SELVA_OBJECT_ARRAY) {
        return SELVA_EINVAL;
    }

    SVector_RemoveIndex(&key->array, idx);

    return 0;
}

int SelvaObject_GetArrayStr(struct SelvaObject *obj, const char *key_name_str, size_t key_name_len, enum SelvaObjectType *out_subtype, SVector **out_p) {
    struct SelvaObjectKey *key;
    int err;

    assert(obj);

    err = get_key(obj, key_name_str, key_name_len, 0, &key);
    if (err) {
        return err;
    }

    if (key->type != SELVA_OBJECT_ARRAY) {
        return SELVA_EINTYPE;
    }

    if (out_subtype) {
        *out_subtype = key->subtype;
    }
    if (out_p) {
        *out_p = &key->array;
    }

    return 0;
}

int SelvaObject_GetArray(struct SelvaObject *obj, const RedisModuleString *key_name, enum SelvaObjectType *out_subtype, SVector **out_p) {
    TO_STR(key_name);

    return SelvaObject_GetArrayStr(obj, key_name_str, key_name_len, out_subtype, out_p);
}

int SelvaObject_SetPointerStr(struct SelvaObject *obj, const char *key_name_str, size_t key_name_len, void *p, struct SelvaObjectPointerOpts *opts) {
    struct SelvaObjectKey *key;
    int err;

    assert(obj);

    if (!p) {
        /* The value must be non-NULL. */
        return SELVA_EINVAL;
    }

    err = get_key(obj, key_name_str, key_name_len, SELVA_OBJECT_GETKEY_CREATE, &key);
    if (err) {
        return err;
    }

    err = clear_key_value(key);
    if (err) {
        return err;
    }

    key->type = SELVA_OBJECT_POINTER;
    key->value = p;
    key->ptr_opts = opts;

    return 0;
}

int SelvaObject_SetPointer(struct SelvaObject *obj, const struct RedisModuleString *key_name, void *p, struct SelvaObjectPointerOpts *opts) {
    TO_STR(key_name);

    return SelvaObject_SetPointerStr(obj, key_name_str, key_name_len, p, opts);
}

int SelvaObject_GetPointerStr(struct SelvaObject *obj, const char *key_name_str, size_t key_name_len, void **out_p) {
    struct SelvaObjectKey *key;
    int err;

    assert(obj);

    err = get_key(obj, key_name_str, key_name_len, 0, &key);
    if (err) {
        return err;
    }

    if (key->type != SELVA_OBJECT_POINTER) {
        return SELVA_EINTYPE;
    }

    if (out_p) {
        *out_p = key->value;
    }

    return 0;
}

int SelvaObject_GetPointer(struct SelvaObject *obj, const struct RedisModuleString *key_name, void **out_p) {
    TO_STR(key_name);

    return SelvaObject_GetPointerStr(obj, key_name_str, key_name_len, out_p);
}

enum SelvaObjectType SelvaObject_GetTypeStr(struct SelvaObject *obj, const char *key_name_str, size_t key_name_len) {
    struct SelvaObjectKey *key;
    enum SelvaObjectType type = SELVA_OBJECT_NULL;
    int err;

    err = get_key(obj, key_name_str, key_name_len, 0, &key);
    if (!err) {
        type = key->type;
    }

    return type;
}

enum SelvaObjectType SelvaObject_GetType(struct SelvaObject *obj, const RedisModuleString *key_name) {
    TO_STR(key_name);

    if (unlikely(!key_name_str)) {
        return SELVA_OBJECT_NULL;
    }

    return SelvaObject_GetTypeStr(obj, key_name_str, key_name_len);
}

ssize_t SelvaObject_LenStr(struct SelvaObject *obj, const char *key_name_str, size_t key_name_len) {
    struct SelvaObjectKey *key;
    int err;

    if (!key_name_str) {
        return obj->obj_size;
    }

    err = get_key(obj, key_name_str, key_name_len, 0, &key);
    if (err) {
        return err;
    }

    switch (key->type) {
    case SELVA_OBJECT_NULL:
        return 0;
    case SELVA_OBJECT_DOUBLE:
    case SELVA_OBJECT_LONGLONG:
        return 1;
    case SELVA_OBJECT_STRING:
        if (key->value) {
            size_t len;

            (void)RedisModule_StringPtrLen(key->value, &len);
            return len;
        } else {
            return 0;
        }
    case SELVA_OBJECT_OBJECT:
        if (key->value) {
            struct SelvaObject *obj2 = (struct SelvaObject *)key->value;

            return obj2->obj_size;
        } else {
            return 0;
        }
    case SELVA_OBJECT_SET:
        return key->selva_set.size;
    case SELVA_OBJECT_ARRAY:
        return SVector_Size(&key->array);
    case SELVA_OBJECT_POINTER:
        return (key->ptr_opts && key->ptr_opts->ptr_len) ? key->ptr_opts->ptr_len(key->value) : 1;
    }

    return SELVA_EINTYPE;
}

ssize_t SelvaObject_Len(struct SelvaObject *obj, const RedisModuleString *key_name) {
    if (!key_name) {
        return obj->obj_size;
    }

    TO_STR(key_name);

    return SelvaObject_LenStr(obj, key_name_str, key_name_len);
}

int SelvaObject_GetUserMetaStr(struct SelvaObject *obj, const char *key_name_str, size_t key_name_len, SelvaObjectMeta_t *meta) {
    int err;
    struct SelvaObjectKey *key;

    err = get_key(obj, key_name_str, key_name_len, 0, &key);
    if (err) {
        return err;
    }

    *meta = key->user_meta;
    return 0;
}

int SelvaObject_GetUserMeta(struct SelvaObject *obj, const RedisModuleString *key_name, SelvaObjectMeta_t *meta) {
    TO_STR(key_name);

    return SelvaObject_GetUserMetaStr(obj, key_name_str, key_name_len, meta);
}

int SelvaObject_SetUserMetaStr(struct SelvaObject *obj, const char *key_name_str, size_t key_name_len, SelvaObjectMeta_t meta) {
    int err;
    struct SelvaObjectKey *key;

    err = get_key(obj, key_name_str, key_name_len, 0, &key);
    if (err) {
        return err;
    }

    key->user_meta = meta;
    return 0;
}

int SelvaObject_SetUserMeta(struct SelvaObject *obj, const RedisModuleString *key_name, SelvaObjectMeta_t meta) {
    TO_STR(key_name);

    return SelvaObject_SetUserMetaStr(obj, key_name_str, key_name_len, meta);
}

/* TODO Support nested objects */
void *SelvaObject_ForeachBegin(struct SelvaObject *obj) {
    return RB_MIN(SelvaObjectKeys, &obj->keys_head);
}

const char *SelvaObject_ForeachKey(struct SelvaObject *obj, void **iterator) {
    struct SelvaObjectKey *key = *iterator;
    (void)obj; /* This makes the compiler think we are actually using obj. */

    if (!key) {
        return NULL;
    }

    *iterator = RB_NEXT(SelvaObjectKeys, &obj->keys_head, key);

    return key->name;
}

const void *SelvaObject_ForeachValue(struct SelvaObject *obj, void **iterator, const char **name_out, enum SelvaObjectType type) {
    struct SelvaObjectKey *key;
    (void)obj; /* This makes the compiler think we are actually using obj. */

    do {
        key = *iterator;
        if (!key) {
            return NULL;
        }

        *iterator = RB_NEXT(SelvaObjectKeys, &obj->keys_head, key);
    } while (key->type != type);

    if (name_out) {
        *name_out = key->name;
    }

    switch (key->type) {
    case SELVA_OBJECT_NULL:
        return NULL;
    case SELVA_OBJECT_DOUBLE:
        return &key->emb_double_value;
    case SELVA_OBJECT_LONGLONG:
        return &key->emb_ll_value;
    case SELVA_OBJECT_STRING:
    case SELVA_OBJECT_OBJECT:
    case SELVA_OBJECT_POINTER:
        return key->value;
    case SELVA_OBJECT_SET:
        return &key->selva_set;
    case SELVA_OBJECT_ARRAY:
        return &key->array;
    }

    return NULL;
}

const char *SelvaObject_Type2String(enum SelvaObjectType type, size_t *len) {
    if (type >= 0 && type < num_elem(type_names)) {
        const struct so_type_name *tn = &type_names[type];

        if (len) {
            *len = tn->len;
        }
        return tn->name;
    }

    return NULL;
}

int SelvaObject_DelCommand(RedisModuleCtx *ctx, RedisModuleString **argv, int argc) {
    RedisModule_AutoMemory(ctx);
    struct SelvaObject *obj;
    int err;

    const int ARGV_KEY = 1;
    const int ARGV_OKEY = 2;

    if (argc != 3) {
        return RedisModule_WrongArity(ctx);
    }

    obj = SelvaObject_Open(ctx, argv[ARGV_KEY], REDISMODULE_READ);
    if (!obj) {
        return REDISMODULE_OK;
    }

    err = SelvaObject_DelKey(obj, argv[ARGV_OKEY]);
    if (err == SELVA_ENOENT) {
        RedisModule_ReplyWithLongLong(ctx, 0);
    } else if (err) {
        return replyWithSelvaError(ctx, err);
    } else {
        RedisModule_ReplyWithLongLong(ctx, 1);
    }

    return RedisModule_ReplicateVerbatim(ctx);
}

int SelvaObject_ExistsCommand(RedisModuleCtx *ctx, RedisModuleString **argv, int argc) {
    RedisModule_AutoMemory(ctx);
    struct SelvaObject *obj;
    int err;

    const int ARGV_KEY = 1;
    const int ARGV_OKEY = 2;

    if (argc < 3) {
        return RedisModule_WrongArity(ctx);
    }

    obj = SelvaObject_Open(ctx, argv[ARGV_KEY], REDISMODULE_READ);
    if (!obj) {
        return REDISMODULE_OK;
    }

    err = SelvaObject_Exists(obj, argv[ARGV_OKEY]);
    if (err == SELVA_ENOENT) {
        return RedisModule_ReplyWithLongLong(ctx, 0);
    } else if (err) {
        return replyWithSelvaError(ctx, err);
    }
    return RedisModule_ReplyWithLongLong(ctx, 1);
}

static void replyWithSelvaSet(RedisModuleCtx *ctx, struct SelvaSet *set) {
    struct SelvaSetElement *el;
    size_t n = 0;

    RedisModule_ReplyWithArray(ctx, REDISMODULE_POSTPONED_ARRAY_LEN);

    if (set->type == SELVA_SET_TYPE_RMSTRING) {
        SELVA_SET_RMS_FOREACH(el, set) {
            RedisModule_ReplyWithString(ctx, el->value_rms);
            n++;
        }
    } else if (set->type == SELVA_SET_TYPE_DOUBLE) {
        SELVA_SET_DOUBLE_FOREACH(el, set) {
            RedisModule_ReplyWithDouble(ctx, el->value_d);
            n++;
        }
    } else if (set->type == SELVA_SET_TYPE_LONGLONG) {
        SELVA_SET_LONGLONG_FOREACH(el, set) {
            RedisModule_ReplyWithLongLong(ctx, el->value_ll);
            n++;
        }
    }

    RedisModule_ReplySetArrayLength(ctx, n);
}

static void replyWithArray(RedisModuleCtx *ctx, enum SelvaObjectType subtype, SVector *array) {
    /* TODO add selva_object_array reply support */
    fprintf(stderr, "ARRAY TYPE REPLIES ARE NOT SUPPORTED RIGHT NOW\n");
    (void)replyWithSelvaErrorf(ctx, SELVA_EINTYPE, "Array type not supported");
}

<<<<<<< HEAD
static void replyWithKeyValue(RedisModuleCtx *ctx, struct SelvaObjectKey *key) {
    fprintf(stderr, "WHAT %s\n", key->name);
=======
static void replyWithKeyValue(RedisModuleCtx *ctx, RedisModuleString *lang, struct SelvaObjectKey *key) {
>>>>>>> bb4cd672
    switch (key->type) {
    case SELVA_OBJECT_NULL:
        RedisModule_ReplyWithNull(ctx);
        break;
    case SELVA_OBJECT_DOUBLE:
        RedisModule_ReplyWithDouble(ctx, key->emb_double_value);
        break;
    case SELVA_OBJECT_LONGLONG:
        RedisModule_ReplyWithLongLong(ctx, key->emb_ll_value);
        break;
    case SELVA_OBJECT_STRING:
        if (key->value) {
            RedisModule_ReplyWithString(ctx, key->value);
        } else {
            RedisModule_ReplyWithNull(ctx);
        }
        break;
    case SELVA_OBJECT_OBJECT:
        if (key->value) {
            TO_STR(lang);
            if (key->user_meta == SELVA_OBJECT_META_SUBTYPE_TEXT && lang && lang_len > 0) {
                char buf[lang_len + 1];
                char *s = buf;
                strncpy(s, lang_str, lang_len);
                s[lang_len] = '\0';
                const char *sep = "\n";
                for (s = strtok(s, sep); s; s = strtok(NULL, sep)) {
                    const size_t slen = strlen(s);

                    struct SelvaObjectKey *text_key;
                    int err = get_key(key->value, s, slen, 0, &text_key);
                    // ignore errors on purpose
                    if (!err && text_key->type == SELVA_OBJECT_STRING) {
                        RedisModule_ReplyWithString(ctx, text_key->value);
                        return;
                    }
                }

                RedisModule_ReplyWithNull(ctx);
            } else {
                replyWithObject(ctx, lang, key->value);
            }
        } else {
            RedisModule_ReplyWithNull(ctx);
        }
        break;
    case SELVA_OBJECT_SET:
        replyWithSelvaSet(ctx, &key->selva_set);
        break;
    case SELVA_OBJECT_ARRAY:
        replyWithArray(ctx, key->subtype, &key->array);
        break;
    case SELVA_OBJECT_POINTER:
        RedisModule_ReplyWithStringBuffer(ctx, "(pointer)", 9);
        break;
    default:
        (void)replyWithSelvaErrorf(ctx, SELVA_EINTYPE, "Type not supported %d", (int)key->type);
    }
}

static void replyWithObject(RedisModuleCtx *ctx, RedisModuleString *lang, struct SelvaObject *obj) {
    struct SelvaObjectKey *key;
    size_t n = 0;

    RedisModule_ReplyWithArray(ctx, REDISMODULE_POSTPONED_ARRAY_LEN);

    RB_FOREACH(key, SelvaObjectKeys, &obj->keys_head) {
        RedisModule_ReplyWithStringBuffer(ctx, key->name, key->name_len);
        replyWithKeyValue(ctx, lang, key);

        n += 2;
    }

    RedisModule_ReplySetArrayLength(ctx, n);
}

int SelvaObject_ReplyWithObject(RedisModuleCtx *ctx, RedisModuleString *lang, struct SelvaObject *obj, const RedisModuleString *key_name) {
    struct SelvaObjectKey *key;
    int err;

    if (!key_name) {
        replyWithObject(ctx, lang, obj);
        return 0;
    }

    TO_STR(key_name);
    err = get_key(obj, key_name_str, key_name_len, 0, &key);
    if (err) {
        return err;
    }

    replyWithKeyValue(ctx, lang, key);

    return 0;
}

int SelvaObject_GetWithWildcardStr(
        RedisModuleCtx *ctx,
        RedisModuleString *lang,
        struct SelvaObject *obj,
        const char *okey_str,
        size_t okey_len,
        long *resp_count,
        int resp_path_start_idx,
        unsigned int flags) {
    const size_t idx = strnstr(okey_str, ".*.", okey_len) - okey_str + 1; // .*. => *.

    /* path before the wildcard character */
    const size_t before_len = idx - 1;
    const char *before = okey_str;

    /* path after the wildcard character */
    const size_t after_len = okey_len - idx - 2;
    const char *after = &okey_str[idx + 2];

    struct SelvaObjectKey *key;
    int err;

    err = get_key(obj, before, before_len, 0, &key);
    if (!err && key->type == SELVA_OBJECT_OBJECT && key->user_meta == 1) {
        void *it = SelvaObject_ForeachBegin(key->value);

        const char *obj_key_name_str;
        while ((obj_key_name_str = SelvaObject_ForeachKey(key->value, &it))) {
            /*
                construct a new field path with the resolved path with the following:
                -> path before the wildcard
                -> the current object key being iterated
                -> path after the wildcard
            */
            const size_t obj_key_len = strlen(obj_key_name_str);
            const size_t new_field_len = before_len + 1 + obj_key_len + 1 + after_len;
            char new_field[new_field_len];
            sprintf(new_field, "%.*s.%.*s.%.*s",
                    (int)before_len, before,
                    (int)obj_key_len, obj_key_name_str,
                    (int)after_len, after);

            if (strnstr(new_field, ".*.", new_field_len)) {
                /* recurse for nested wildcards while keeping the resolved path */
                SelvaObject_GetWithWildcardStr(ctx, lang, obj, new_field, new_field_len, resp_count, resp_path_start_idx == -1 ? idx : resp_path_start_idx, flags);
                continue;
            }

            struct SelvaObjectKey *key;
            err = get_key(obj, new_field, new_field_len, 0, &key);

            if (flags == 1) {
                /* if the path should be spliced to start from the first wildcard (as expected by selva.object.get */
                const size_t reply_path_len = resp_path_start_idx == -1 ? obj_key_len + 1 + key->name_len : (before_len - resp_path_start_idx) + 1 + obj_key_len + 1 + key->name_len;
                char reply_path[reply_path_len];
                if (resp_path_start_idx == -1) {
                    sprintf(
                        reply_path, "%.*s.%.*s",
                        (int)obj_key_len, obj_key_name_str,
                        (int)key->name_len, key->name);
                } else {
                    sprintf(reply_path, "%.*s.%.*s.%.*s",
                        (int)before_len - resp_path_start_idx, before + resp_path_start_idx,
                        (int)obj_key_len, obj_key_name_str,
                        (int)key->name_len, key->name);
                }
                RedisModule_ReplyWithStringBuffer(ctx, reply_path, reply_path_len);
            } else {
                /* if the whole resolved path should be returned */
                const size_t reply_path_len = before_len + 1 + obj_key_len + 1 + key->name_len;
                char reply_path[reply_path_len];
                sprintf(reply_path, "%.*s.%.*s.%.*s",
                        (int)before_len, before,
                        (int)obj_key_len, obj_key_name_str,
                        (int)key->name_len, key->name);
                RedisModule_ReplyWithStringBuffer(ctx, reply_path, reply_path_len);
            }

            replyWithKeyValue(ctx, lang, key);
            *resp_count += 2;
        }
    } else {
        err = SELVA_ENOENT;
    }

    /* ignore errors unless nothing was returned and an error occurred */
    if (err && *resp_count == 0) {
        return err;
    }

    return 0;
}

int SelvaObject_GetCommand(RedisModuleCtx *ctx, RedisModuleString **argv, int argc) {
    RedisModule_AutoMemory(ctx);
    struct SelvaObject *obj;
    struct SelvaObjectKey *key;

    const int ARGV_LANG = 1;
    const int ARGV_KEY = 2;
    const int ARGV_OKEY = 3;

    if (argc < 3) {
        return RedisModule_WrongArity(ctx);
    }

    RedisModuleString *lang = argv[ARGV_LANG];
    obj = SelvaObject_Open(ctx, argv[ARGV_KEY], REDISMODULE_READ);
    if (!obj) {
        return REDISMODULE_OK;
    }

    if (argc == 3) {
        replyWithObject(ctx, lang, obj);
        return REDISMODULE_OK;
    }

    for (int i = ARGV_OKEY; i < argc; i++) {
        int is_wildcard = 0;
        const RedisModuleString *okey = argv[i];
        TO_STR(okey);

        int err = 0;

        if (strstr(okey_str, ".*.")) {
            is_wildcard = 1;

            long resp_count = 0;
            RedisModule_ReplyWithArray(ctx, REDISMODULE_POSTPONED_ARRAY_LEN);
            err = SelvaObject_GetWithWildcardStr(ctx, lang, obj, okey_str, okey_len, &resp_count, -1, 1);
            RedisModule_ReplySetArrayLength(ctx, resp_count);
        } else {
            fprintf(stderr, "HMM KEY getting %s\n", okey_str);
            err = get_key(obj, okey_str, okey_len, 0, &key);
        }

        if (err == SELVA_ENOENT) {
            /* Keep looking. */
            continue;
        } else if (err) {
            return replyWithSelvaErrorf(ctx, err, "get_key");
        }

        if (!is_wildcard) {
            replyWithKeyValue(ctx, lang, key);
        }
        return REDISMODULE_OK;
    }

    return RedisModule_ReplyWithNull(ctx);
}

int SelvaObject_SetCommand(RedisModuleCtx *ctx, RedisModuleString **argv, int argc) {
    RedisModule_AutoMemory(ctx);
    struct SelvaObject *obj;
    size_t values_set = 0;
    int err;

    const int ARGV_KEY = 1;
    const int ARGV_OKEY = 2;
    const int ARGV_TYPE = 3;
    const int ARGV_OVAL = 4;

    if (argc <= ARGV_TYPE) {
        return RedisModule_WrongArity(ctx);
    }

    size_t type_len;
    const char type = RedisModule_StringPtrLen(argv[ARGV_TYPE], &type_len)[0];

    if (type_len != 1) {
        return replyWithSelvaErrorf(ctx, SELVA_EINVAL, "Invalid or missing type argument");
    }

    if (!(argc == 5 || (type == 'S' && argc >= 5))) {
        return RedisModule_WrongArity(ctx);
    }

    obj = SelvaObject_Open(ctx, argv[ARGV_KEY], REDISMODULE_READ | REDISMODULE_WRITE);
    if (!obj) {
        return REDISMODULE_OK;
    }

    switch (type) {
    case 'f': /* SELVA_OBJECT_DOUBLE */
        err = SelvaObject_SetDouble(
            obj,
            argv[ARGV_OKEY],
            strtod(RedisModule_StringPtrLen(argv[ARGV_OVAL], NULL), NULL));
        values_set++;
        break;
    case 'i': /* SELVA_OBJECT_LONGLONG */
        err = SelvaObject_SetLongLong(
            obj,
            argv[ARGV_OKEY],
            strtoll(RedisModule_StringPtrLen(argv[ARGV_OVAL], NULL), NULL, 10));
        values_set++;
        break;
    case 's': /* SELVA_OBJECT_STRING */
        err = SelvaObject_SetString(obj, argv[ARGV_OKEY], argv[ARGV_OVAL]);
        if (err == 0) {
            RedisModule_RetainString(ctx, argv[ARGV_OVAL]);
        }
        values_set++;
        break;
    case 'S': /* SELVA_OBJECT_SET */
        for (int i = ARGV_OVAL; i < argc; i++) {
            if (SelvaObject_AddStringSet(obj, argv[ARGV_OKEY], argv[i]) == 0) {
                RedisModule_RetainString(ctx, argv[i]);
                values_set++;
            }
        }
        err = 0;
        break;
    default:
        err = SELVA_EINTYPE;
    }
    if (err) {
        return replyWithSelvaError(ctx, err);
    }
    RedisModule_ReplyWithLongLong(ctx, values_set);

    return RedisModule_ReplicateVerbatim(ctx);
}

int SelvaObject_TypeCommand(RedisModuleCtx *ctx, RedisModuleString **argv, int argc) {
    RedisModule_AutoMemory(ctx);
    struct SelvaObject *obj;
    struct SelvaObjectKey *key;
    int err;

    const int ARGV_KEY = 1;
    const int ARGV_OKEY = 2;

    if (argc != 3) {
        return RedisModule_WrongArity(ctx);
    }

    obj = SelvaObject_Open(ctx, argv[ARGV_KEY], REDISMODULE_READ);
    if (!obj) {
        return REDISMODULE_OK;
    }

    enum SelvaObjectType type = SELVA_OBJECT_NULL;
    const RedisModuleString *okey = argv[ARGV_OKEY];
    TO_STR(okey);

    err = get_key(obj, okey_str, okey_len, 0, &key);
    if (!err) {
        type = key->type;
    } else if (err != SELVA_ENOENT) {
        return replyWithSelvaErrorf(ctx, err, "get_key");
    }

    if (type >= 0 && type < num_elem(type_names)) {
        const struct so_type_name *tn = &type_names[type];

        RedisModule_ReplyWithArray(ctx, REDISMODULE_POSTPONED_ARRAY_LEN);
        RedisModule_ReplyWithStringBuffer(ctx, tn->name, tn->len);

        if (type == SELVA_OBJECT_ARRAY) {
            enum SelvaObjectType subtype = key->subtype;

            if (subtype >= 0 && subtype < num_elem(type_names)) {
                const struct so_type_name *sub_tn = &type_names[subtype];

                RedisModule_ReplyWithStringBuffer(ctx, sub_tn->name, sub_tn->len);
            } else {
                replyWithSelvaErrorf(ctx, SELVA_EINTYPE, "invalid key subtype %d", (int)subtype);
            }

            RedisModule_ReplySetArrayLength(ctx, 2);
        } else if (type == SELVA_OBJECT_SET) {
            RedisModule_ReplyWithLongLong(ctx, key->selva_set.type); /* TODO Type as a string */
            RedisModule_ReplySetArrayLength(ctx, 2);
        } else {
            RedisModule_ReplySetArrayLength(ctx, 1);
        }
    } else {
        return replyWithSelvaErrorf(ctx, SELVA_EINTYPE, "invalid key type %d", (int)type);
    }

    return REDISMODULE_OK;
}

int SelvaObject_LenCommand(RedisModuleCtx *ctx, RedisModuleString **argv, int argc) {
    RedisModule_AutoMemory(ctx);
    struct SelvaObject *obj;

    const int ARGV_KEY = 1;
    const int ARGV_OKEY = 2;

    if (argc != 2 && argc != 3) {
        return RedisModule_WrongArity(ctx);
    }

    obj = SelvaObject_Open(ctx, argv[ARGV_KEY], REDISMODULE_READ);
    if (!obj) {
        return REDISMODULE_OK;
    }

    ssize_t len;
    if (argc == 2) {
        len = obj->obj_size;
    } else {
        len = SelvaObject_Len(obj, argv[ARGV_OKEY]);
        if (len < 0) {
            int err = (int)len;

            if (err == SELVA_EINTYPE) {
                return replyWithSelvaErrorf(ctx, SELVA_EINTYPE, "key type not supported");
            } else {
                return replyWithSelvaError(ctx, err);
            }
        }
    }

    return RedisModule_ReplyWithLongLong(ctx, len);
}

int SelvaObject_GetMetaCommand(RedisModuleCtx *ctx, RedisModuleString **argv, int argc) {
    RedisModule_AutoMemory(ctx);
    struct SelvaObject *obj;
    int err;

    const int ARGV_KEY = 1;
    const int ARGV_OKEY = 2;

    if (argc != 3) {
        return RedisModule_WrongArity(ctx);
    }

    obj = SelvaObject_Open(ctx, argv[ARGV_KEY], REDISMODULE_READ);
    if (!obj) {
        return REDISMODULE_OK;
    }

    SelvaObjectMeta_t user_meta;
    err = SelvaObject_GetUserMeta(obj, argv[ARGV_OKEY], &user_meta);
    if (err) {
        return replyWithSelvaErrorf(ctx, err, "Failed to get key metadata");
    }

    return RedisModule_ReplyWithLongLong(ctx, user_meta);
}

int SelvaObject_SetMetaCommand(RedisModuleCtx *ctx, RedisModuleString **argv, int argc) {
    RedisModule_AutoMemory(ctx);
    struct SelvaObject *obj;
    SelvaObjectMeta_t user_meta;
    int err;

    const int ARGV_KEY = 1;
    const int ARGV_OKEY = 2;
    const int ARGV_MVAL = 3;

    if (argc != 4) {
        return RedisModule_WrongArity(ctx);
    }

    RedisModuleString *mval = argv[ARGV_MVAL];
    TO_STR(mval);

    if (mval_len < sizeof(SelvaObjectMeta_t)) {
        return replyWithSelvaErrorf(ctx, SELVA_EINTYPE,"Expected: %s", typeof_str(user_meta));
    }

    obj = SelvaObject_Open(ctx, argv[ARGV_KEY], REDISMODULE_READ);
    if (!obj) {
        return REDISMODULE_OK;
    }

    memcpy(&user_meta, mval_str, sizeof(SelvaObjectMeta_t));
    err = SelvaObject_SetUserMeta(obj, argv[ARGV_OKEY], user_meta);
    if (err) {
        return replyWithSelvaErrorf(ctx, err, "Failed to set key metadata");
    }

    return RedisModule_ReplyWithLongLong(ctx, 1);
}

static int rdb_load_object_double(RedisModuleIO *io, struct SelvaObject *obj, const RedisModuleString *name) {
    double value;
    int err;

    value = RedisModule_LoadDouble(io);
    err = SelvaObject_SetDouble(obj, name, value);
    if (err) {
        RedisModule_LogIOError(io, "warning", "Error while loading a double");
        return SELVA_EINVAL;
    }

    return 0;
}

static int rdb_load_object_long_long(RedisModuleIO *io, struct SelvaObject *obj, const RedisModuleString *name) {
    long long value;
    int err;

    value = RedisModule_LoadSigned(io);
    err = SelvaObject_SetLongLong(obj, name, value);
    if (err) {
        RedisModule_LogIOError(io, "warning", "Error while loading a long long");
        return SELVA_EINVAL;
    }

    return 0;
}

static int rdb_load_object_string(RedisModuleIO *io, struct SelvaObject *obj, const RedisModuleString *name) {
    RedisModuleString *value = RedisModule_LoadString(io);
    int err;

    err = SelvaObject_SetString(obj, name, value);
    if (err) {
        RedisModule_LogIOError(io, "warning", "Error while loading a string");
        return SELVA_EINVAL;
    }

    return 0;
}

static int rdb_load_object_set(RedisModuleIO *io, struct SelvaObject *obj, const RedisModuleString *name) {
    enum SelvaSetType setType = RedisModule_LoadUnsigned(io);
    const size_t n = RedisModule_LoadUnsigned(io);

    if (setType == SELVA_SET_TYPE_RMSTRING) {
        for (size_t j = 0; j < n; j++) {
            RedisModuleString *value = RedisModule_LoadString(io);

            SelvaObject_AddStringSet(obj, name, value);
        }
    } else if (setType == SELVA_SET_TYPE_DOUBLE) {
        for (size_t j = 0; j < n; j++) {
            double value = RedisModule_LoadDouble(io);

            SelvaObject_AddDoubleSet(obj, name, value);
        }
    } else if (setType == SELVA_SET_TYPE_LONGLONG) {
        for (size_t j = 0; j < n; j++) {
            long long value = RedisModule_LoadSigned(io);

            SelvaObject_AddLongLongSet(obj, name, value);
        }
    } else {
        RedisModule_LogIOError(io, "warning", "Unknown set type");
        return SELVA_EINTYPE;
    }

    return 0;
}

static int rdb_load_object_array(RedisModuleIO *io, struct SelvaObject *obj, const RedisModuleString *name, int encver, void *ptr_load_data) {
    enum SelvaObjectType arrayType = RedisModule_LoadUnsigned(io);
    const size_t n = RedisModule_LoadUnsigned(io);

    if (arrayType == SELVA_OBJECT_LONGLONG) {
        long long value = RedisModule_LoadSigned(io);
        SelvaObject_AddArray(obj, name, arrayType, (void *)value);
    } else if (arrayType == SELVA_OBJECT_DOUBLE) {
        double value = RedisModule_LoadDouble(io);
        void *wrapper;
        memcpy(&wrapper, &value, sizeof(value));
        SelvaObject_AddArray(obj, name, arrayType, &wrapper);
    } else if (arrayType == SELVA_OBJECT_STRING) {
        RedisModuleString *value = RedisModule_LoadString(io);
        SelvaObject_AddArray(obj, name, arrayType, value);
    } else if (arrayType == SELVA_OBJECT_OBJECT) {
        struct SelvaObject *obj = SelvaObjectTypeRDBLoad(io, encver, ptr_load_data);
        SelvaObject_AddArray(obj, name, arrayType, obj);
    } else {
        RedisModule_LogIOError(io, "warning", "Unknown array type");
        return SELVA_EINTYPE;
    }

    return 0;
}

static int rdb_load_pointer(RedisModuleIO *io, int encver, struct SelvaObject *obj, const RedisModuleString *name, void *ptr_load_data) {
    unsigned ptr_type_id;

    ptr_type_id = RedisModule_LoadUnsigned(io);
    if (ptr_type_id > 0) {
        struct SelvaObjectPointerOpts *opts;
        int err;
        void *p;

        opts = get_ptr_opts(ptr_type_id);
        if (!(opts && opts->ptr_load)) {
            return SELVA_EINVAL; /* Presumably a serialized pointer should have a loader fn. */
        }

        p = opts->ptr_load(io, encver, ptr_load_data);
        if (!p) {
            RedisModule_LogIOError(io, "warning", "Failed to load a SELVA_OBJECT_POINTER");
            return SELVA_EGENERAL;
        }

        err = SelvaObject_SetPointer(obj, name, p, opts);
        if (err) {
            RedisModule_LogIOError(io, "warning", "Failed to load a SELVA_OBJECT_POINTER");
            return SELVA_EGENERAL;
        }
    } else {
        RedisModule_LogIOError(io, "warning", "No ptr_load given");
    }

    return 0;
}

static void *rdb_load_object(RedisModuleIO *io, int encver, void *ptr_load_data) {
    struct SelvaObject *obj;

    obj = SelvaObject_New();
    if (!obj) {
        RedisModule_LogIOError(io, "warning", "Failed to create a new SelvaObject");
        return NULL;
    }

    const size_t obj_size = RedisModule_LoadUnsigned(io);
    for (size_t i = 0; i < obj_size; i++) {
        RedisModuleString *name = RedisModule_LoadString(io);
        const enum SelvaObjectType type = RedisModule_LoadUnsigned(io);
        const SelvaObjectMeta_t user_meta = RedisModule_LoadUnsigned(io);

        if (unlikely(!name)) {
            RedisModule_LogIOError(io, "warning", "SelvaObject key name cannot be NULL");
            break;
        }

        switch (type) {
        case SELVA_OBJECT_NULL:
            /* NOP - There is generally no reason to recreate NULLs */
            break;
        case SELVA_OBJECT_DOUBLE:
            if(rdb_load_object_double(io, obj, name)) {
                return NULL;
            }
            break;
        case SELVA_OBJECT_LONGLONG:
            if (rdb_load_object_long_long(io, obj, name)) {
                return NULL;
            }
            break;
        case SELVA_OBJECT_STRING:
            if (rdb_load_object_string(io, obj, name)) {
                return NULL;
            }
            break;
        case SELVA_OBJECT_OBJECT:
            {
                struct SelvaObjectKey *key;
                TO_STR(name);
                int err;

                err = get_key(obj, name_str, name_len, SELVA_OBJECT_GETKEY_CREATE, &key);
                if (err) {
                    RedisModule_LogIOError(io, "warning", "Error while creating an object key");
                    return NULL;
                }

                key->value = rdb_load_object(io, encver, ptr_load_data);
                if (!key->value) {
                    RedisModule_LogIOError(io, "warning", "Error while loading an object");
                    return NULL;
                }
                key->type = SELVA_OBJECT_OBJECT;
            }
            break;
        case SELVA_OBJECT_SET:
            if (rdb_load_object_set(io, obj, name)) {
                return NULL;
            }
            break;
        case SELVA_OBJECT_ARRAY:
            /* TODO Support arrays */
            RedisModule_LogIOError(io, "warning", "Array not supported in RDB");
            break;
        case SELVA_OBJECT_POINTER:
            if (rdb_load_pointer(io, encver, obj, name, ptr_load_data)) {
                return NULL;
            }
            break;
        default:
            RedisModule_LogIOError(io, "warning", "Unknown type");
        }

        /*
         * Not the most efficient way to do this as we may need to look
         * multiple lookups.
         */
        if (SelvaObject_SetUserMeta(obj, name, user_meta)) {
            RedisModule_LogIOError(io, "warning", "Failed to set user meta");
        }

        RedisModule_FreeString(NULL, name);
    }

    return obj;
}

struct SelvaObject *SelvaObjectTypeRDBLoad(RedisModuleIO *io, int encver, void *ptr_load_data) {
    struct SelvaObject *obj;

    if (encver != SELVA_OBJECT_ENCODING_VERSION) {
        /*
         * RFE
         * We should actually log an error here, or try to implement
         * the ability to load older versions of our data structure.
         */
        return NULL;
    }

    obj = rdb_load_object(io, encver, ptr_load_data);

    return obj;
}

void *_SelvaObjectTypeRDBLoad(RedisModuleIO *io, int encver) {
    return SelvaObjectTypeRDBLoad(io, encver, NULL);
}

static void rdb_save_object_string(RedisModuleIO *io, struct SelvaObjectKey *key) {
    if (!key->value) {
        RedisModule_LogIOError(io, "warning", "STRING value missing");
        return;
    }
    RedisModule_SaveString(io, key->value);
}

static void rdb_save_object_set(RedisModuleIO *io, struct SelvaObjectKey *key) {
    struct SelvaSet *selva_set = &key->selva_set;

    RedisModule_SaveUnsigned(io, selva_set->type);
    RedisModule_SaveUnsigned(io, selva_set->size);

    if (selva_set->type == SELVA_SET_TYPE_RMSTRING) {
        struct SelvaSetElement *el;

        SELVA_SET_RMS_FOREACH(el, &key->selva_set) {
            RedisModule_SaveString(io, el->value_rms);
        }
    } else if (selva_set->type == SELVA_SET_TYPE_DOUBLE) {
        struct SelvaSetElement *el;

        SELVA_SET_DOUBLE_FOREACH(el, &key->selva_set) {
            RedisModule_SaveDouble(io, el->value_d);
        }
    } else if (selva_set->type == SELVA_SET_TYPE_LONGLONG) {
        struct SelvaSetElement *el;

        SELVA_SET_LONGLONG_FOREACH(el, &key->selva_set) {
            RedisModule_SaveSigned(io, el->value_ll);
        }
    } else {
        RedisModule_LogIOError(io, "warning", "Unknown set type");
    }
}

static void rdb_save_object_array(RedisModuleIO *io, struct SelvaObjectKey *key, void *ptr_save_data) {
    struct SVector *array = &key->array;

    RedisModule_SaveUnsigned(io, key->subtype);
    RedisModule_SaveUnsigned(io, array->vec_arr_len);

    if (key->subtype == SELVA_OBJECT_LONGLONG) {
        long long *num;
        struct SVectorIterator it;
        SVector_ForeachBegin(&it, &key->array);
        while ((num = SVector_Foreach(&it))) {
            RedisModule_SaveSigned(io, *num);
        }
    } else if (key->subtype == SELVA_OBJECT_DOUBLE) {
        double *num;
        struct SVectorIterator it;
        SVector_ForeachBegin(&it, &key->array);
        while ((num = SVector_Foreach(&it))) {
            RedisModule_SaveDouble(io, *num);
        }
    } else if (key->subtype == SELVA_OBJECT_STRING) {
        RedisModuleString *str;
        struct SVectorIterator it;
        SVector_ForeachBegin(&it, &key->array);
        while ((str = SVector_Foreach(&it))) {
            RedisModule_SaveString(io, str);
        }
    } else if (key->subtype == SELVA_OBJECT_OBJECT) {
        struct SelvaObject *k;
        struct SVectorIterator it;
        SVector_ForeachBegin(&it, &key->array);
        while ((k = SVector_Foreach(&it))) {
            SelvaObjectTypeRDBSave(io, k, ptr_save_data);
        }
    } else {
        RedisModule_LogIOError(io, "warning", "Unknown set type");
    }
}

void SelvaObjectTypeRDBSave(RedisModuleIO *io, struct SelvaObject *obj, void *ptr_save_data) {
    struct SelvaObjectKey *key;

    if (unlikely(!obj)) {
        RedisModule_LogIOError(io, "warning", "value can't be NULL");
        return;
    }

    RedisModule_SaveUnsigned(io, obj->obj_size);
    RB_FOREACH(key, SelvaObjectKeys, &obj->keys_head) {
        RedisModule_SaveStringBuffer(io, key->name, key->name_len);
        RedisModule_SaveUnsigned(io, key->type);
        RedisModule_SaveUnsigned(io, key->user_meta);

        switch (key->type) {
        case SELVA_OBJECT_NULL:
            /* null is implicit value and doesn't need to be persisted. */
            break;
        case SELVA_OBJECT_DOUBLE:
            RedisModule_SaveDouble(io, key->emb_double_value);
            break;
        case SELVA_OBJECT_LONGLONG:
            RedisModule_SaveSigned(io, key->emb_ll_value);
            break;
        case SELVA_OBJECT_STRING:
            rdb_save_object_string(io, key);
            break;
        case SELVA_OBJECT_OBJECT:
            if (!key->value) {
                RedisModule_LogIOError(io, "warning", "OBJECT value missing");
                /* TODO This would create a fatally broken RDB file. */
                break;
            }
            SelvaObjectTypeRDBSave(io, key->value, ptr_save_data);
            break;
        case SELVA_OBJECT_SET:
            rdb_save_object_set(io, key);
            break;
        case SELVA_OBJECT_ARRAY:
            rdb_save_object_array(io, key, ptr_save_data);
            break;
        case SELVA_OBJECT_POINTER:
            if (key->ptr_opts && key->ptr_opts->ptr_save) {
                RedisModule_SaveUnsigned(io, key->ptr_opts->ptr_type_id); /* This is used to locate the loader on RDB load. */
                key->ptr_opts->ptr_save(io, key->value, ptr_save_data);
            } else {
                RedisModule_LogIOError(io, "warning", "ptr_save() not given");
                break;
            }
            break;
        default:
            RedisModule_LogIOError(io, "warning", "Unknown type");
        }
    }
}

void _SelvaObjectTypeRDBSave(RedisModuleIO *io, void *value) {
    SelvaObjectTypeRDBSave(io, value, NULL);
}

void SelvaObjectTypeAOFRewrite(RedisModuleIO *aof, RedisModuleString *key __unused, void *value __unused) {
    RedisModule_LogIOError(aof, "warning", "AOF rewrite not supported");
}

void SelvaObjectTypeFree(void *value) {
    struct SelvaObject *obj = (struct SelvaObject *)value;

    SelvaObject_Destroy(obj);
}

static int SelvaObject_OnLoad(RedisModuleCtx *ctx) {
    RedisModuleTypeMethods tm = {
        .version = REDISMODULE_TYPE_METHOD_VERSION,
        .rdb_load = _SelvaObjectTypeRDBLoad,
        .rdb_save = _SelvaObjectTypeRDBSave,
        .aof_rewrite = SelvaObjectTypeAOFRewrite,
        .mem_usage = SelvaObject_MemUsage,
        .free = SelvaObjectTypeFree,
    };

    ObjectType = RedisModule_CreateDataType(ctx, "selva_obj", SELVA_OBJECT_ENCODING_VERSION, &tm);
    if (ObjectType == NULL) {
        return REDISMODULE_ERR;
    }

    /*
     * Register commands.
     */
    if (RedisModule_CreateCommand(ctx, "selva.object.del", SelvaObject_DelCommand, "write", 1, 1, 1) == REDISMODULE_ERR ||
        RedisModule_CreateCommand(ctx, "selva.object.exists", SelvaObject_ExistsCommand, "readonly", 1, 1, 1) == REDISMODULE_ERR ||
        RedisModule_CreateCommand(ctx, "selva.object.get", SelvaObject_GetCommand, "readonly", 2, 2, 1) == REDISMODULE_ERR ||
#if 0
        RedisModule_CreateCommand(ctx, "selva.object.getrange", SelvaObject_GetRangeCommand, "readonly", 1, 1, 1) == REDISMODULE_ERR ||
        RedisModule_CreateCommand(ctx, "selva.object.incrby", SelvaObject_IncrbyCommand, "write", 1, 1, 1) == REDISMODULE_ERR ||
        RedisModule_CreateCommand(ctx, "selva.object.incrbydouble", SelvaObject_IncrbyDoubleCommand, "write", 1, 1, 1) == REDISMODULE_ERR ||
        RedisModule_CreateCommand(ctx, "selva.object.keys", SelvaObject_KeysCommand, "readonly", 1, 1, 1) == REDISMODULE_ERR ||
#endif
        RedisModule_CreateCommand(ctx, "selva.object.len", SelvaObject_LenCommand, "readonly", 1, 1, 1) == REDISMODULE_ERR ||
#if 0
        RedisModule_CreateCommand(ctx, "selva.object.mget", SelvaObject_MgetCommand, "readonly", 1, 1, 1) == REDISMODULE_ERR ||
        RedisModule_CreateCommand(ctx, "selva.object.mset", SelvaObject_MsetCommand, "write deny-oom", 1, 1, 1) == REDISMODULE_ERR ||
        RedisModule_CreateCommand(ctx, "selva.object.scan", SelvaObject_ScanCommand, "readonly", 1, 1, 1) == REDISMODULE_ERR ||
#endif
        RedisModule_CreateCommand(ctx, "selva.object.set", SelvaObject_SetCommand, "write deny-oom", 1, 1, 1) == REDISMODULE_ERR ||
#if 0
        RedisModule_CreateCommand(ctx, "selva.object.setnx", SelvaObject_SetNXCommand, "write deny-oom", 1, 1, 1) == REDISMODULE_ERR ||
        RedisModule_CreateCommand(ctx, "selva.object.strlen", SelvaObject_StrlenCommand, "readonly", 1, 1, 1) == REDISMODULE_ERR ||
#endif
        RedisModule_CreateCommand(ctx, "selva.object.type", SelvaObject_TypeCommand, "readonly", 1, 1, 1) == REDISMODULE_ERR ||
        /*RedisModule_CreateCommand(ctx, "selva.object.vals", SelvaObject_ValsCommand, "readonly", 1, 1, 1) == REDISMODULE_ERR*/
        RedisModule_CreateCommand(ctx, "selva.object.getmeta", SelvaObject_GetMetaCommand, "readonly", 1, 1, 1) == REDISMODULE_ERR ||
        RedisModule_CreateCommand(ctx, "selva.object.setmeta", SelvaObject_SetMetaCommand, "write", 1, 1, 1) == REDISMODULE_ERR) {
        return REDISMODULE_ERR;
    }

    return REDISMODULE_OK;
}
SELVA_ONLOAD(SelvaObject_OnLoad);<|MERGE_RESOLUTION|>--- conflicted
+++ resolved
@@ -1425,12 +1425,7 @@
     (void)replyWithSelvaErrorf(ctx, SELVA_EINTYPE, "Array type not supported");
 }
 
-<<<<<<< HEAD
-static void replyWithKeyValue(RedisModuleCtx *ctx, struct SelvaObjectKey *key) {
-    fprintf(stderr, "WHAT %s\n", key->name);
-=======
 static void replyWithKeyValue(RedisModuleCtx *ctx, RedisModuleString *lang, struct SelvaObjectKey *key) {
->>>>>>> bb4cd672
     switch (key->type) {
     case SELVA_OBJECT_NULL:
         RedisModule_ReplyWithNull(ctx);
