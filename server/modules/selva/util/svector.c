--- conflicted
+++ resolved
@@ -179,13 +179,17 @@
     return dest;
 }
 
-<<<<<<< HEAD
+static size_t calc_new_len(size_t old_len) {
+    const size_t new_len = old_len + 1;
+    return new_len + (new_len >> 1);
+}
+
 static void SVector_Resize(SVector *vec, size_t i) {
     void **vec_arr = vec->vec_arr;
     size_t vec_len = vec->vec_arr_len;
 
     if (i >= vec_len - 1) {
-        const size_t new_len = vec_len * 2 + 1; /* + 1 to make lazy alloc work. */
+        const size_t new_len = calc_new_len(vec_len);
         const size_t new_size = VEC_SIZE(new_len);
 
         void **new_arr = RedisModule_Realloc(vec_arr, new_size);
@@ -202,11 +206,6 @@
         vec->vec_arr_len = new_len;
         vec->vec_arr = new_arr;
     }
-=======
-static size_t calc_new_len(size_t old_len) {
-    const size_t new_len = old_len + 1;
-    return new_len + (new_len >> 1);
->>>>>>> 3bfbdac8
 }
 
 void SVector_Insert(SVector *vec, void *el) {
@@ -223,28 +222,7 @@
 
         assert(el);
 
-<<<<<<< HEAD
         SVector_Resize(vec, i);
-=======
-        if (i >= vec_len - 1) {
-            const size_t new_len = calc_new_len(vec_len);
-            const size_t new_size = VEC_SIZE(new_len);
-
-            void **new_arr = RedisModule_Realloc(vec_arr, new_size);
-            if (!new_arr) {
-                fprintf(stderr, "SVector realloc failed\n");
-                /*
-                 * TODO We shouldn't abort here but there is absolutely no safe way
-                 * to fail as of now.
-                 */
-                abort(); /* This will cause a core dump. */
-            }
-
-            vec->vec_arr = new_arr;
-            vec->vec_arr_len = new_len;
-            vec_arr = new_arr;
-        }
->>>>>>> 3bfbdac8
 
         vec_arr[i] = el;
 
