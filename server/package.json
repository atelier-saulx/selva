--- conflicted
+++ resolved
@@ -1,10 +1,6 @@
 {
   "name": "@saulx/selva-server",
-<<<<<<< HEAD
-  "version": "21.2.1",
-=======
   "version": "21.2.3",
->>>>>>> 3f7a44d2
   "license": "MIT",
   "main": "./dist/index.js",
   "scripts": {
@@ -64,11 +60,7 @@
   "dependencies": {
     "@saulx/hash": "^1.0.1",
     "@saulx/diff": "^1.1.3",
-<<<<<<< HEAD
-    "@saulx/selva": "21.2.1",
-=======
     "@saulx/selva": "21.2.3",
->>>>>>> 3f7a44d2
     "aws-sdk": "^2.841.0",
     "before-exit": "^1.0.0",
     "body-parser": "^1.19.0",
