import { Options, ServerOptions } from './types'
import { SelvaServer, startServer } from './server'
import getPort from 'get-port'
import chalk from 'chalk'
import os from 'os'
import { join } from 'path'
import fs from 'fs'
<<<<<<< HEAD
import {TextServer} from './server/text'
=======
import mkdirp from 'mkdirp'
>>>>>>> 463ffb77

export * as s3Backups from './backup-plugins/s3'

const resolveOpts = async (opts: Options): Promise<ServerOptions> => {
  let parsedOpts: ServerOptions
  if (typeof opts === 'function') {
    parsedOpts = await opts()
  } else {
    parsedOpts = await opts
  }
  if (!parsedOpts.port) {
    parsedOpts.port = await getPort()
  }

  if (!parsedOpts.host) {
    const network = os.networkInterfaces()
    let ip
    for (let key in network) {
      const r = network[key].find(
        v => v.family === 'IPv4' && v.internal === false
      )
      if (r) {
        ip = r
        break
      }
    }
    parsedOpts.host = (ip && ip.address) || '0.0.0.0'
  }

  if (!parsedOpts.dir) {
    parsedOpts.dir = join(process.cwd(), 'tmp')
  }

  // has to be mkdirp
  if (!fs.existsSync(parsedOpts.dir)) {
    await mkdirp(parsedOpts.dir)
  }

  if (parsedOpts.modules) {
    if (Array.isArray(parsedOpts.modules)) {
      parsedOpts.modules = [
        ...new Set([...defaultModules, ...parsedOpts.modules])
      ]
    }
  } else {
    parsedOpts.modules = defaultModules
  }

  if (parsedOpts.default) {
    parsedOpts.name = 'default'

  }

  return parsedOpts
}

const defaultModules = ['redisearch', 'selva']

const validate = (
  opts: ServerOptions,
  required: string[],
  illegal: string[]
): string | undefined => {
  for (const field of required) {
    if (!opts[field]) {
      return `${field} is required`
    }
  }

  for (const field of illegal) {
    if (opts[field]) {
      return `${field} is not a valid option`
    }
  }

  if (opts.name === 'registry') {
    return `Registry is a reserved name`
  }

  if (!opts.port) {
    return `no port provided`
  }

  if (!opts.host) {
    return `no host provided`
  }

  if (typeof opts.port !== 'number') {
    return `port is not a number ${opts.port}`
  }

  if (typeof opts.dir !== 'string') {
    return `string is not a string ${opts.dir}`
  }

  if (!Array.isArray(opts.modules)) {
    return `Modules needs to be an array of strings`
  }
}

export async function startOrigin(opts: Options): Promise<SelvaServer> {
  const parsedOpts = await resolveOpts(opts)
  const err = validate(parsedOpts, ['registry', 'name'], [])
  if (err) {
    console.error(`Error starting origin selva server ${chalk.red(err)}`)
    throw new Error(err)
  }
  if (!parsedOpts.name) {
    parsedOpts.name = 'default'
  }
  return startServer('origin', parsedOpts)
}

export async function startRegistry(opts: Options): Promise<SelvaServer> {
  const parsedOpts = await resolveOpts(opts)

  const err = validate(
    parsedOpts,
    [],
    ['registry', 'backups', 'name', 'default']
  )

  parsedOpts.name = 'registry'

  if (err) {
    console.error(`Error starting registry selva server ${chalk.red(err)}`)
    throw new Error(err)
  }
  return startServer('registry', parsedOpts)
}

// 1 extra new thing - monitor server / stats
export async function startReplica(opts: Options) {
  const parsedOpts = await resolveOpts(opts)

  const err = validate(parsedOpts, ['registry', 'name'], ['backups'])
  if (err) {
    console.error(`Error starting replica selva server ${chalk.red(err)}`)
    throw new Error(err)
  }
  if (!parsedOpts.name && parsedOpts.default) {
    parsedOpts.name = 'default'
  }
  return startServer('replica', parsedOpts)
}

export async function startSubscriptionManager(opts: Options) {
  const parsedOpts = await resolveOpts(opts)
  const err = validate(parsedOpts, ['registry'], ['name', 'default', 'backups'])

  parsedOpts.name = 'subscriptionManager'

  if (err) {
    console.error(
      `Error starting subscription Mmnager selva server ${chalk.red(err)}`
    )
    throw new Error(err)
  }
  return startServer('subscriptionManager', parsedOpts)
}

<<<<<<< HEAD
export async function startTextServer(opts: Options) {
  const parsedOpts = await resolveOpts(opts)

  const server = new TextServer()
  server.start(parsedOpts) 
  return server
=======
export async function startSubscriptionRegistry(opts: Options) {
  const parsedOpts = await resolveOpts(opts)
  const err = validate(parsedOpts, ['registry'], ['name', 'default', 'backups'])
  parsedOpts.name = 'subscriptionRegistry'
  if (err) {
    console.error(
      `Error starting subscription Registry selva server ${chalk.red(err)}`
    )
    throw new Error(err)
  }
  return startServer('subscriptionRegistry', parsedOpts)
>>>>>>> 463ffb77
}

// make a registry, then add origin, then add subs manager
// backups may be a bit problematic here :/
// maybe we can put the registry and subs manager in a different db in redis and only back up the "main db"? hmmmmmmmmmmmmm let me see (tony notes)
export async function start(opts: Options) {
  const parsedOpts = await resolveOpts(opts)

  // TODO: for now all in different ports, fix later
  const err = validate(
    parsedOpts,
    [],
    ['registry', 'backups', 'name', 'default']
  )

  if (err) {
    console.error(`Error starting selva server ${chalk.red(err)}`)
    throw new Error(err)
  }

  const registry = await startServer('registry', {
    ...parsedOpts,
    name: 'registry'
  })
  const origin = await startOrigin({
    name: 'default',
    registry,
    // @ts-ignore
    dir: opts.dir
  })

  const subs = await startSubscriptionManager({
    registry: {
      port: parsedOpts.port,
      host: parsedOpts.host
    }
  })

  const subsRegistry = await startSubscriptionRegistry({
    registry: {
      port: parsedOpts.port,
      host: parsedOpts.host
    }
  })

  registry.on('close', async () => {
    // TODO: Remove comment
    // console.log('Close all servers does it work ?')
    await origin.destroy()
    await subs.destroy()
    await subsRegistry.destroy()
  })

  return registry
}

export { SelvaServer }<|MERGE_RESOLUTION|>--- conflicted
+++ resolved
@@ -5,11 +5,8 @@
 import os from 'os'
 import { join } from 'path'
 import fs from 'fs'
-<<<<<<< HEAD
 import {TextServer} from './server/text'
-=======
 import mkdirp from 'mkdirp'
->>>>>>> 463ffb77
 
 export * as s3Backups from './backup-plugins/s3'
 
@@ -171,14 +168,14 @@
   return startServer('subscriptionManager', parsedOpts)
 }
 
-<<<<<<< HEAD
 export async function startTextServer(opts: Options) {
   const parsedOpts = await resolveOpts(opts)
 
   const server = new TextServer()
   server.start(parsedOpts) 
   return server
-=======
+}
+
 export async function startSubscriptionRegistry(opts: Options) {
   const parsedOpts = await resolveOpts(opts)
   const err = validate(parsedOpts, ['registry'], ['name', 'default', 'backups'])
@@ -190,7 +187,6 @@
     throw new Error(err)
   }
   return startServer('subscriptionRegistry', parsedOpts)
->>>>>>> 463ffb77
 }
 
 // make a registry, then add origin, then add subs manager
