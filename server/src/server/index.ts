--- conflicted
+++ resolved
@@ -75,15 +75,14 @@
       this.selvaClient = connect({ port: opts.port }, { serverType: this.type })
     }
 
-<<<<<<< HEAD
     if (this.type === 'origin') {
       startAsyncTaskWorker()
-=======
+    }
+
     if (opts.backups && opts.backups.loadBackup) {
       console.log('Loading backup')
       await loadBackup(this.backupDir, this.backupFns)
       console.log('Backup loaded')
->>>>>>> 4a9933bc
     }
 
     if (this.type === 'replica') {
@@ -156,17 +155,16 @@
       await stopSubscriptionManager(this.subscriptionManager)
     }
 
-<<<<<<< HEAD
     if (this.type === 'origin') {
       stopAsyncTaskWorker()
-=======
+    }
+
     // need to call destroy if it crashes
     clearTimeout(this.serverHeartbeatTimeout)
 
     if (this.backupCleanup) {
       this.backupCleanup()
       this.backupCleanup = undefined
->>>>>>> 4a9933bc
     }
 
     this.emit('close')
