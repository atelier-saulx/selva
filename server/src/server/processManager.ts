--- conflicted
+++ resolved
@@ -15,16 +15,6 @@
   private childProcess: ChildProcess
   private loadMeasurementsTimeout: NodeJS.Timeout
 
-<<<<<<< HEAD
-  constructor(
-    command: string,
-    opts: { args: string[]; env?: Record<string, string> }
-  ) {
-    super()
-    this.command = command
-    this.args = opts.args
-    this.env = opts.env || {}
-=======
   private restartTimer: NodeJS.Timeout
 
   private isMeasuring: boolean
@@ -60,7 +50,6 @@
         this.errorLog.pop()
       }
     })
->>>>>>> 50c1467e
   }
 
   protected async collect(): Promise<any> {
@@ -125,24 +114,11 @@
       this.emit('stderr', d.toString())
     })
 
-<<<<<<< HEAD
-    const exitHandler = (code: number, signal: string) => {
-      if (typeof code === 'number') {
-        console.error(
-          `🔥  Child process (${this.childProcess.pid}) for ${this.command} exited with code ${code}. Restarting...`
-        )
-      } else {
-        console.error(
-          `🔥  Child process (${this.childProcess.pid}) for ${this.command} terminated with signal ${signal}. Restarting...`
-        )
-      }
-=======
     const exitHandler = (code: number) => {
       this.emit(
         'error',
         new Error(`Child process for ${this.command} exited with code ${code}.`)
       )
->>>>>>> 50c1467e
 
       this.childProcess.removeAllListeners()
       this.childProcess = undefined
@@ -234,31 +210,4 @@
       }, 1000 * 10)
     }
   }
-<<<<<<< HEAD
-}
-
-if (module === require.main) {
-  // TODO: remove test stuff
-  const pm = new ProcessManager('redis-server', {
-    args: [
-      '--loadmodule',
-      './modules/binaries/darwin_x64/redisearch.so',
-      '--loadmodule',
-      './modules/binaries/darwin_x64/selva.so'
-    ]
-  })
-
-  pm.on('stdout', console.log)
-  pm.on('stats', console.log)
-  pm.on('stderr', console.error)
-
-  pm.start()
-
-  setTimeout(() => {
-    console.log('Closing...')
-    pm.destroy()
-    process.exit(0)
-  }, 5e3)
-=======
->>>>>>> 50c1467e
 }