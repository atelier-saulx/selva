--- conflicted
+++ resolved
@@ -1,11 +1,7 @@
 import { spawn, ChildProcess } from 'child_process'
 import pidusage, { Status } from 'pidusage'
 import { EventEmitter } from 'events'
-<<<<<<< HEAD
-import { bool } from 'aws-sdk/clients/signer'
-=======
 import beforeExit from 'before-exit'
->>>>>>> 59f3533c
 
 // const LOAD_MEASUREMENTS_INTERVAL = 60 * 1e3 // every minute
 const LOAD_MEASUREMENTS_INTERVAL = 1e3 // every 10 seconds
