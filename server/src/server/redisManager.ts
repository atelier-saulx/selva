--- conflicted
+++ resolved
@@ -61,13 +61,8 @@
 
       clearTimeout(timeout)
 
-<<<<<<< HEAD
-      if (typeof info === 'string') {
-=======
       if (info && typeof info === 'string') {
->>>>>>> 50c1467e
         const infoLines = info.split('\r\n')
-
 
         const redisInfo = infoLines.reduce((acc, line) => {
           if (line.startsWith('#')) {
