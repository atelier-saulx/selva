--- conflicted
+++ resolved
@@ -32,26 +32,12 @@
           addUpdate(subsManager, subscription)
         }
       } else {
-<<<<<<< HEAD
         const subId = channel.slice(prefixLength)
         const subscription =
           subsManager.subscriptions[`${constants.NEW_SUBSCRIPTION}:${subId}`]
 
         if (subscription) {
           addUpdate(subsManager, subscription)
-=======
-        const eventName = channel.slice(prefixLength)
-
-        // make this batch as well (the check)
-        if (message === 'update') {
-          traverseTree(subsManager, eventName, name)
-        } else if (message && message.startsWith('delete')) {
-          const fields = message.slice(deleteLength).split(',')
-
-          fields.forEach((v: string) => {
-            traverseTree(subsManager, eventName + '.' + v, name)
-          })
->>>>>>> 463ffb77
         }
 
         // make this batch as well (the check)
