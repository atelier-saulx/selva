import { SelvaClient, constants } from '@saulx/selva'
import { RegistryInfo } from '../types'

export async function addSubscriptionToRegistry() {
  // needs to write the new subscription in a special field (maybe not)
  // and needs to check the reverse map and send an update for that
  // when all this is done remove status from cms hub for now....
}

export default async function updateRegistry(
  client: SelvaClient,
  info: RegistryInfo
) {
  const args = []

  // just remove subscriptions from this

  for (let key in info) {
    if (key === 'stats') {
      args.push(key, JSON.stringify(info[key]))
    } else {
      args.push(key, info[key])
    }
  }

<<<<<<< HEAD
  console.log('Yo update dat registry', info)

=======
>>>>>>> d0383333
  const id = info.host + ':' + info.port

  // console.log('yesh want to make update times', info)

  const isNew = !(await client.redis.sismember(
    { type: 'registry' },
    'servers',
    id
  ))

<<<<<<< HEAD
  // if new server

=======
  // hget only fields you need
>>>>>>> d0383333
  await Promise.all([
    client.redis.sadd({ type: 'registry' }, 'servers', id),

    // remove subs here
    client.redis.hmset({ type: 'registry' }, id, ...args)
  ])

  if (info.stats) {
    client.redis.publish(
      { type: 'registry' },
      constants.REGISTRY_UPDATE_STATS,
      id
    )
  }

  if (isNew) {
    // better codes
    client.redis.publish(
      { type: 'registry' },
      constants.REGISTRY_UPDATE,
      // maybe not nessecary to send all (?)
      JSON.stringify({
        event: 'new',
        server: {
          port: info.port,
          name: info.name,
          host: info.host,
          type: info.type
        }
      })
    )
  }
}<|MERGE_RESOLUTION|>--- conflicted
+++ resolved
@@ -23,11 +23,6 @@
     }
   }
 
-<<<<<<< HEAD
-  console.log('Yo update dat registry', info)
-
-=======
->>>>>>> d0383333
   const id = info.host + ':' + info.port
 
   // console.log('yesh want to make update times', info)
@@ -38,12 +33,7 @@
     id
   ))
 
-<<<<<<< HEAD
-  // if new server
-
-=======
   // hget only fields you need
->>>>>>> d0383333
   await Promise.all([
     client.redis.sadd({ type: 'registry' }, 'servers', id),
 
