<<<<<<< HEAD
import { Id, Language } from '../schema'
import { GetItem, GetResult, GetOptions } from './types'
=======
>>>>>>> ba3f5e25
import { SelvaClient } from '..'
import getField from './getField'
import { setNestedResult } from './nestedFields'
import inherit from './inherit'
import { Id } from '../schema'

// re-add id

<<<<<<< HEAD
=======
export type Inherit =
  | boolean
  | {
      $type?: string | string[]
      $name?: string | string[]
      $item?: Id | Id[]
    }

type Find = {
  $traverse?: 'descendants' | 'ancestors' | 'children' | 'parents'
}

type List = {
  $range?: [number, number]
  $find?: Find
}

type GetField<T> = {
  $field?: string | string[]
  $inherit?: Inherit
  $list?: List
  $default?: T
}

// want with $ come on :D
type Item = {
  [key: string]: any
}

// update $language for default + text (algebraic)
export type GetItem<T = Item> = {
  [P in keyof T]?: T[P] extends Item[]
    ? GetItem<T>[] | true
    : T[P] extends object
    ? (GetItem<T[P]> & GetField<T>) | true
    : T[P] extends number
    ? T[P] | GetField<T[P]> | true
    : T[P] extends string
    ? T[P] | GetField<T[P]> | true
    : T[P] extends boolean
    ? T[P] | GetField<T[P]>
    : (T[P] & GetField<T[P]>) | true
} &
  GetField<T> & {
    [key: string]: any
  }

// but explodes :D missing true somwhere

// type Get<T> =
//   | (GetField & {
//       $default?: T // inherit
//     })
//   | true

// & MapField
// type MapField = GetField & {
//   $default?: any
// }

type GetOptions = GetItem & {
  $id?: Id
  $version?: string
  $language?: string
}

// tmp be able to return anything
// this is the result
// we can also make something else e.g. GetApi (All), Get (Item)
type GetResult = {
  [key: string]: any
}

>>>>>>> ba3f5e25
export async function getInner(
  client: SelvaClient,
  props: GetItem,
  result: GetResult,
  id: Id,
  field?: string,
  language?: string,
  version?: string,
  ignore?: '$' | '$inherit' | '$list' | '$find' | '$filter' // when from inherit
): Promise<boolean> {
  let isComplete = true
  let hasKeys = false
  for (const key in props) {
    if (key[0] !== '$') {
      hasKeys = true
      const f = field ? field + '.' + key : key
      if (props[key] === true) {
        if (!(await getField(client, id, f, result, language, version))) {
          isComplete = false
        }
      } else {
        if (
          !(await getInner(
            client,
            props[key],
            result,
            id,
            f,
            language,
            version
          ))
        ) {
          isComplete = false
        }
      }
    }
  }

  // make no inherit a field - ignore field
  //
  if (
    (!ignore || (ignore !== '$' && ignore !== '$inherit')) &&
    props.$inherit &&
    (!isComplete || !hasKeys)
  ) {
    if (!hasKeys) {
      const complete = await getField(
        client,
        id,
        field,
        result,
        language,
        version
      )
      if (!complete) {
        await inherit(client, id, field || '', props, result, language, version)
      }
    } else {
      await inherit(client, id, field || '', props, result, language, version)
    }
  }

  if (props.$default) {
    const complete = await getField(
      client,
      id,
      field,
      result,
      language,
      version
    )
    if (!complete) {
      setNestedResult(result, field, props.$default)
    }
  }

  return isComplete
}

async function get(client: SelvaClient, props: GetOptions): Promise<GetResult> {
  const result: GetResult = {}
  const { $version: version, $id: id, $language: language } = props
  if (id) {
    await getInner(client, props, result, id, undefined, language, version)
  } else {
    // only find
  }
  return result
}

export { get, GetOptions, GetResult }<|MERGE_RESOLUTION|>--- conflicted
+++ resolved
@@ -1,18 +1,12 @@
-<<<<<<< HEAD
-import { Id, Language } from '../schema'
-import { GetItem, GetResult, GetOptions } from './types'
-=======
->>>>>>> ba3f5e25
+import { Id } from '../schema'
+// import { GetItem, GetResult, GetOptions } from './types'
 import { SelvaClient } from '..'
 import getField from './getField'
 import { setNestedResult } from './nestedFields'
 import inherit from './inherit'
-import { Id } from '../schema'
 
 // re-add id
 
-<<<<<<< HEAD
-=======
 export type Inherit =
   | boolean
   | {
@@ -86,7 +80,6 @@
   [key: string]: any
 }
 
->>>>>>> ba3f5e25
 export async function getInner(
   client: SelvaClient,
   props: GetItem,
