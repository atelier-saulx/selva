--- conflicted
+++ resolved
@@ -9,10 +9,6 @@
   fields: FieldSchemaOther,
   type: string
 ): void => {
-<<<<<<< HEAD
+  // languages verification
   result[field] = payload
-=======
-  // languages verification
-  result[field] = payload[field]
->>>>>>> 514331c0
 }