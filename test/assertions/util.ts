--- conflicted
+++ resolved
@@ -43,14 +43,13 @@
           if (id.startsWith('___')) {
             return null
           }
-<<<<<<< HEAD
           if (id.endsWith('._depth')) {
             return null
           }
           if (id.endsWith('.ancestors')) {
-=======
+            return null
+          }
           if (id.startsWith(`tag:`)) {
->>>>>>> cc61619e
             return null
           }
           return id.indexOf('.') > -1
