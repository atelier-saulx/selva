const { performance } = require('perf_hooks')
const { connect } = require('@saulx/selva')
const { start } = require('@saulx/selva-server')
const getPort = require('get-port')
const { RateLimit } = require('async-sema')

const { Worker, isMainThread, workerData } = require('worker_threads')

let srv
let port

async function before() {
  port = await getPort()
  srv = await start({
    port
  })

  const client = connect({ port })

  // await client.redis.flushall()
  await client.updateSchema({
    languages: ['en'],
    types: {
      show: {
        prefix: 'sh',
        fields: {
          title: { type: 'text' },
          votes: { type: 'number' }
        }
      },
      vote: {
        prefix: 'vo',
        fields: {
          uid: { type: 'string' }
        }
      }
    }
  })

  await Promise.all([
    client.set({
      $id: 'sh1',
      $language: 'en',
      type: 'show',
      title: 'LOL',
      votes: 0
    }),
    client.set({
      $id: 'sh2',
      $language: 'en',
      type: 'show',
      title: 'ROFL',
      votes: 0
    })
  ])
}

async function after() {
  const client = connect({ port })
  const d = Date.now()
  //await client.delete('root')
  console.log('removed', Date.now() - d, 'ms')
  await client.destroy()
  await srv.destroy()
}

<<<<<<< HEAD
const nrVotes = 50000
const nrWorkers = 5
=======
const nrVotes = 333333
const votesPerSecond = 10000
const nrWorkers = 3
>>>>>>> c7a71c5c

let sh = ['sh1', 'sh2']

async function runWorker() {
  const client = connect({ port: workerData.port }, { loglevel: 'info' })

  const votes = Array.from(Array(nrVotes).keys()).map(v => ({
    $id: sh[v & 1],
    votes: { $increment: 1 },
    children: {
      $add: [{ type: 'vote', uid: `user${v}` }]
    }
  }))

  const lim = RateLimit(votesPerSecond, { timeUnit: 1000 })
  await Promise.all(
    votes.map(async vote => {
      await lim();
      return client.set(vote)
    })
  )
}

async function run() {
  if (isMainThread) {
    await before()
    // TODO: await after() in the right place

    const start = performance.now()
    const workers = []
    for (let i = 0; i < nrWorkers; i++) {
      workers.push(
        new Promise((resolve, reject) => {
          const worker = new Worker(__filename, {
            workerData: { port }
          })
          worker.on('message', resolve)
          worker.on('error', reject)
          worker.on('exit', code => {
            if (code !== 0) {
              return reject(new Error(`Worker exited with code ${code}`))
            }

            resolve()
          })
        })
      )
    }

    await Promise.all(workers)

    const end = performance.now()
    const tTotal = end - start
    console.log('tTotal:', tTotal / 1000)
  } else {
    await runWorker()
  }
}

async function getStats() {
  const client = connect({ port }, { loglevel: 'info' })
  console.log(
    await client.get({
      shows: {
        id: true,
        title: true,
        votes: true,
        $list: {
          $find: {
            $traverse: 'descendants',
            $filter: [
              {
                $field: 'type',
                $operator: '=',
                $value: 'show'
              }
            ]
          }
        }
      }
    })
  )
}

run()
  .then(() => {
    if (!isMainThread) {
      process.exit(0)
    }
  })
  .then(() => {
    return getStats()
  })
  .then(() => {
    console.log('Success!')
    process.exit(0)
  })
  .catch(e => {
    console.error(e)
    process.exit(1)
  })<|MERGE_RESOLUTION|>--- conflicted
+++ resolved
@@ -64,14 +64,9 @@
   await srv.destroy()
 }
 
-<<<<<<< HEAD
-const nrVotes = 50000
-const nrWorkers = 5
-=======
 const nrVotes = 333333
 const votesPerSecond = 10000
 const nrWorkers = 3
->>>>>>> c7a71c5c
 
 let sh = ['sh1', 'sh2']
 
@@ -89,7 +84,7 @@
   const lim = RateLimit(votesPerSecond, { timeUnit: 1000 })
   await Promise.all(
     votes.map(async vote => {
-      await lim();
+      await lim()
       return client.set(vote)
     })
   )
